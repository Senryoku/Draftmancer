--- conflicted
+++ resolved
@@ -299,11 +299,12 @@
         outputFile.write(content)
 
 
-<<<<<<< HEAD
-print("Cards in database:")
+
 array = []
 for key, value in cards.items():
     array.append(value)
+
+print("Cards in database: ", len(array))
 array.sort(key=lambda c: c['set'])
 groups = groupby(array, lambda c: c['set'])
 setinfos = {}
@@ -322,35 +323,8 @@
                 scryfall_set_data['icon_svg_uri'], "client/public/" + icon_path)
             if set == "rna":
                 overrideViewbox(icon_path, "0 0 32 32", "0 6 32 20")
-=======
-with open(FinalDataPath, 'r', encoding="utf8") as file:
-    data = json.loads(file.read())
-    array = []
-    for key, value in data.items():
-        array.append(value)
-
-    print("Cards in database: ", len(array))
-    array.sort(key=lambda c: c['set'])
-    groups = groupby(array, lambda c: c['set'])
-    setinfos = {}
-    for set, group in groups:
-        cardList = list(group)
-        setinfos[set] = {}
-        # Get set icon
-        icon_path = "img/sets/{}.svg".format(set)
-        # con is a reserved keyword on windows; we don't need it anyway.
-        if not os.path.isfile("client/public/" + icon_path) and set != "con":
-            response = requests.get(
-                "https://api.scryfall.com/sets/{}".format(set))
-            scryfall_set_data = json.loads(response.content)
-            if scryfall_set_data and 'icon_svg_uri' in scryfall_set_data:
-                urllib.request.urlretrieve(
-                    scryfall_set_data['icon_svg_uri'], "client/public/" + icon_path)
-                if set == "rna":
-                    overrideViewbox(icon_path, "0 0 32 32", "0 6 32 20")
-                setinfos[set]["icon"] = icon_path
-        else:
->>>>>>> 23319114
+            setinfos[set]["icon"] = icon_path
+    else:
             setinfos[set]["icon"] = icon_path
     else:
         setinfos[set]["icon"] = icon_path
