--- conflicted
+++ resolved
@@ -14,47 +14,6 @@
 		return String(lhs.flat()).localeCompare(String(rhs.flat()));
 }
 
-<<<<<<< HEAD
-function getCookie(cname, def = "") {
-	let name = cname + "=";
-	let decodedCookie = decodeURIComponent(document.cookie);
-	let ca = decodedCookie.split(';');
-	for(let i = 0; i < ca.length; i++) {
-		let c = ca[i];
-		while (c.charAt(0) == ' ') {
-			c = c.substring(1);
-		}
-		if (c.indexOf(name) == 0) {
-			return c.substring(name.length, c.length);
-		}
-	}
-	return def;
-}
-
-function setCookie(name, value, days) {
-    let expires = "";
-    if (days) {
-        var date = new Date();
-        date.setTime(date.getTime() + (days*24*60*60*1000));
-        expires = "; expires=" + date.toUTCString();
-    }
-    document.cookie = name + "=" + (value || "")  + expires + "; path=/";
-}
-
-function eraseCookie(name) {   
-    document.cookie = name+'=; Max-Age=-99999999;';  
-}
-
-function getUrlVars() {
-    var vars = {};
-    var parts = window.location.href.replace(/[?&]+([^=&]+)=([^&]*)/gi, function(m,key,value) {
-        vars[key] = value;
-    });
-    return vars;
-}
-
-=======
->>>>>>> 1afc6052
 Vue.component('modal', {
   template: '#modal-template'
 })
