"use strict";

const ColorOrder = { W: 0, U: 1, B: 2, R: 3, G: 4 };
function orderColor(lhs, rhs) {
	if (!lhs || !rhs) return 0;
<<<<<<< HEAD
	if (lhs.length == 1 && rhs.length == 1)
		return ColorOrder[lhs[0]] - ColorOrder[rhs[0]];
=======
	if (lhs.length == 1 && rhs.length == 1) return ColorOrder[lhs[0]] - ColorOrder[rhs[0]];
>>>>>>> cc78ebf5
	else if (lhs.length == 1) return -1;
	else if (rhs.length == 1) return 1;
	else return String(lhs.flat()).localeCompare(String(rhs.flat()));
}

const SwalCustomClasses = {
	popup: "custom-swal-popup",
	title: "custom-swal-title",
	content: "custom-swal-content",
};

Vue.component("modal", {
	template: "#modal-template",
});

<<<<<<< HEAD
/*
 FIXME: Can't have event on the clazy-load node and pointer event have to be disabled on the image when using columns. Clicking on inner card in columns doesn't work right now.
*/
=======
>>>>>>> cc78ebf5
Vue.component("card", {
	template: `
	<div class="card" class="card clickable" :data-arena-id="card.id" :data-cmc="card.border_crop"  @click="selectcard($event, card)" @dblclick="ondblclick($event, card)"  :title="card.printed_name[language]">
		<clazy-load ratio="0.01" margin="200px" :src="card.image_uris[language]" loadingClass="card-loading">
			<img v-if="card.image_uris[language]" :src="card.image_uris[language]"  :class="{ selected: selected }" />
			<img v-else src="img/missing.svg">
			<div class="card-placeholder" slot="placeholder" :class="{ selected: selected }">
				<div class="card-name">{{card.printed_name[language]}}</div>
			</div>
		</clazy-load>
	</div>
	`,
	props: {
		card: { type: Object, required: true },
		language: String,
		selectcard: { type: Function, default: function () {} },
		selected: Boolean,
		ondblclick: { type: Function, default: function () {} },
	},
	created: function () {
		// Preload Carback
		const img = new Image();
		img.src = "img/cardback.png";
	},
});

Vue.component("missingCard", {
	template: `
	<div class="card">
		<clazy-load ratio="0.01" margin="200px" :src="card.image_uris[language]" loadingClass="card-loading">
			<img v-if="card.image_uris[language]" :src="card.image_uris[language]" :title="card.printed_name[language]" />
			<img v-else src="img/missing.svg">
			<div class="card-placeholder" slot="placeholder">
				<div class="card-name">{{card.printed_name[language]}}</div>
			</div>
		</clazy-load>
		<div class="not-booster" v-if="!card.in_booster">Can't be obtained in boosters.</div>
		<div class="card-count" v-if="card.count < 4">x{{4 - card.count}}</div>
	</div>
	`,
	props: {
		card: { type: Object, required: true },
		language: { type: String, default: "en" },
	},
	created: function () {
		// Preload Carback
		const img = new Image();
		img.src = "img/cardback.png";
	},
});

const DraftState = {
	Waiting: "Waiting",
	Picking: "Picking",
	Brewing: "Brewing",
};

const ReadyState = {
	Unknown: "Unknown",
	Ready: "Ready",
	NotReady: "NotReady",
	DontCare: "DontCare",
};

const Sounds = {
	start: new Audio("sound/drop_003.ogg"),
	next: new Audio("sound/next.mp3"),
	countdown: new Audio("sound/click_001.ogg"),
	readyCheck: new Audio("sound/drop_003.ogg"),
};

let UniqueID = 0;

Vue.use(window.VueClazyLoad);

var app = new Vue({
	el: "#main-vue",
	components: {
		Multiselect: window.VueMultiselect.default,
		draggable: window.vuedraggable,
		VueClazyLoad: window.VueClazyLoad,
	},
	data: {
		// Card Data
		cards: undefined,

		// User Data
		userID: guid(),
		userName: getCookie("userName", "Anonymous"),
		useCollection: getCookie("useCollection", true),
		collection: {},
		socket: undefined,

		// Session status
		sessionID: getCookie("sessionID", shortguid()),
		sessionOwner: null,
		isPublic: false,
		ignoreCollections: false,
		sessionUsers: [],
		boostersPerPlayer: 3,
		maxPlayers: 8,
		maxRarity: "Mythic",
		colorBalance: true,
		maxDuplicates: {
			common: 8,
			uncommon: 4,
			rare: 2,
			mythic: 1,
		},
		foil: false,
		bots: 0,
		virtualPlayersData: undefined,
		setRestriction: "",
		drafting: false,
		useCustomCardList: false,
		customCardList: [],
		booster: [],
		maxTimer: 75,
		pickTimer: 75,
		draftLogRecipients: "everyone",
		draftLog: undefined,
		savedDraftLog: false,

		publicSessions: [],
		selectedPublicSession: "",

		// Front-end options & data
		hideSessionID: false,
		languages: window.constants.Languages,
		language: getCookie("language", "en"),
		sets: window.constants.MTGSets,
		pendingReadyCheck: false,
		cardOrder: getCookie("cardOrder", "DraggableCMC"),
		setsInfos: undefined,
		draftingState: undefined,
		pickOnDblclick: getCookie("pickOnDblclick", false),
		enableSound: getCookie("enableSound", true),
		enableNotifications:
<<<<<<< HEAD
			Notification &&
			Notification.permission == "granted" &&
			getCookie("enableNotifications", false),
=======
			Notification && Notification.permission == "granted" && getCookie("enableNotifications", false),
>>>>>>> cc78ebf5
		notificationPermission: Notification && Notification.permission,
		selectedCard: undefined,
		deck: [],
		sideboard: [],
		autoLand: true,
		lands: { W: 0, U: 0, B: 0, R: 0, G: 0 },
		deckColumn: [[], [], [], [], [], [], []],
		sideboardColumn: [[], [], [], [], [], [], []],
		cardsPerBooster: undefined, // Used to compute pick number

		showSessionOptionsDialog: false,
		displayAbout: false,
		// Draft Log Modal
		displayDraftLog: false,
		draftLogDisplayOptions: {
			detailsUserID: undefined,
			category: "Picks",
			textList: false,
		},
		// Collection Stats Modal
		showCollectionStats: false,
		statsMissingRarity: "rare",
		statsShowNonBooster: false,
		statsSelectedSet: "thb",

		// Chat
		currentChatMessage: "",
		displayChatHistory: false,
		messagesHistory: [],
	},
	methods: {
		initialize: function () {
			let storedUserID = getCookie("userID", null);
			if (storedUserID != null) {
				this.userID = storedUserID;
				// Server will handle the reconnect attempt if draft is still ongoing
				console.log("storedUserID: " + storedUserID);
			}

			// Socket Setup
			this.socket = io({
				query: {
					userID: this.userID,
					sessionID: this.sessionID,
					userName: this.userName,
				},
			});

			this.socket.on("disconnect", function () {
				console.log("Disconnected from server.");
				Swal.fire({
					customClass: SwalCustomClasses,
					type: "error",
					title: "Disconnected!",
					showConfirmButton: false,
				});
			});

			this.socket.on("reconnect", function (attemptNumber) {
<<<<<<< HEAD
				console.log(
					`Reconnected to server (attempt ${attemptNumber}).`
				);
=======
				console.log(`Reconnected to server (attempt ${attemptNumber}).`);
>>>>>>> cc78ebf5

				Swal.fire({
					customClass: SwalCustomClasses,
					type: "warning",
					title: "Reconnected!",
					timer: 1500,
				});
			});

			this.socket.on("alreadyConnected", function (newID) {
				app.userID = newID;
				this.query.userID = newID;
			});

			this.socket.on("chatMessage", function (message) {
				app.messagesHistory.push(message);
				// TODO: Cleanup this?
<<<<<<< HEAD
				let bubble = document.querySelector(
					"#chat-bubble-" + message.author
				);
				bubble.innerText = message.text;
				bubble.style.opacity = 1;
				if (bubble.timeoutHandler) clearTimeout(bubble.timeoutHandler);
				bubble.timeoutHandler = window.setTimeout(
					() => (bubble.style.opacity = 0),
					5000
				);
=======
				let bubble = document.querySelector("#chat-bubble-" + message.author);
				bubble.innerText = message.text;
				bubble.style.opacity = 1;
				if (bubble.timeoutHandler) clearTimeout(bubble.timeoutHandler);
				bubble.timeoutHandler = window.setTimeout(() => (bubble.style.opacity = 0), 5000);
>>>>>>> cc78ebf5
			});

			this.socket.on("publicSessions", function (sessions) {
				app.publicSessions = sessions;
			});

			this.socket.on("setSession", function (sessionID) {
				app.sessionID = sessionID;
				this.query.sessionID = sessionID;
				if (app.drafting) {
					// Expelled during drafting
					app.drafting = false;
					app.draftingState = DraftState.Brewing;
				}
			});

			this.socket.on("sessionUsers", function (users) {
				for (let u of users) {
					u.pickedThisRound = false;
					u.readyState = ReadyState.DontCare;
				}

				app.sessionUsers = users;
			});

<<<<<<< HEAD
			this.socket.on("userDisconnected", function (userNames) {
=======
			this.socket.on("userDisconnected", function (userName) {
>>>>>>> cc78ebf5
				if (!app.drafting) return;

				if (app.userID == app.sessionOwner) {
					Swal.fire({
						position: "center",
						customClass: SwalCustomClasses,
						type: "error",
<<<<<<< HEAD
						title: `Player(s) disconnected`,
						text: `Wait for ${userNames.join(
							", "
						)} to come back or...`,
=======
						title: `${userName} disconnected`,
						text: `Wait for ${userName} to come back or...`,
>>>>>>> cc78ebf5
						showConfirmButton: true,
						allowOutsideClick: false,
						confirmButtonText: "Replace with a bot",
					}).then((result) => {
						if (result.value) app.socket.emit("replaceDisconnectedPlayers");
					});
				} else {
					Swal.fire({
						position: "center",
						customClass: SwalCustomClasses,
						type: "error",
<<<<<<< HEAD
						title: `Player(s) disconnected`,
						text: `Wait for ${userNames.join(
							", "
						)} to come back or for the owner to replace them by a bot.`,
=======
						title: `${userName} disconnected`,
						text: `Wait for ${userName} to come back or for the owner to replace them by a bot.`,
>>>>>>> cc78ebf5
						showConfirmButton: false,
						allowOutsideClick: false,
					});
				}
			});

			this.socket.on("updateUser", function (data) {
				let user = app.userByID[data.userID];
				if (!user) return;

				for (let prop in data.updatedProperties) {
					user[prop] = data.updatedProperties[prop];
				}
			});

			this.socket.on("sessionOptions", function (sessionOptions) {
				for (let prop in sessionOptions) {
					app[prop] = sessionOptions[prop];
				}
			});
			this.socket.on("sessionOwner", function (ownerID) {
				// TODO: Validate OwnerID?
				app.sessionOwner = ownerID;
			});
			this.socket.on("isPublic", function (data) {
				app.isPublic = data;
			});
			this.socket.on("ignoreCollections", function (ignoreCollections) {
				app.ignoreCollections = ignoreCollections;
			});
			this.socket.on("boostersPerPlayer", function (data) {
				app.boostersPerPlayer = parseInt(data);
			});
			this.socket.on("bots", function (data) {
				app.bots = parseInt(data);
			});
			this.socket.on("setMaxPlayers", function (maxPlayers) {
				app.maxPlayers = parseInt(maxPlayers);
			});
			this.socket.on("setMaxRarity", function (maxRarity) {
				app.maxRarity = maxRarity;
			});
			this.socket.on("setRestriction", function (setRestriction) {
				app.setRestriction = setRestriction;
			});
			this.socket.on("setPickTimer", function (timer) {
				app.maxTimer = timer;
			});

			this.socket.on("message", function (data) {
				if (data.title === undefined) data.title = "[Missing Title]";
				if (data.text === undefined) data.text = "[Missing Text]";

<<<<<<< HEAD
				if (data.showConfirmButton === undefined)
					data.showConfirmButton = true;
				else if (!data.showConfirmButton && data.timer === undefined)
					data.timer = 1500;
=======
				if (data.showConfirmButton === undefined) data.showConfirmButton = true;
				else if (!data.showConfirmButton && data.timer === undefined) data.timer = 1500;
>>>>>>> cc78ebf5

				Swal.fire({
					position: "center",
					type: "info",
					title: data.title,
					text: data.text,
					customClass: SwalCustomClasses,
					showConfirmButton: data.showConfirmButton,
					timer: data.timer,
				});
			});

			this.socket.on("readyCheck", function () {
				if (app.drafting) return;

				app.initReadyCheck();

				if (app.enableNotifications) {
					let notification = new Notification("Are you ready?", {
<<<<<<< HEAD
						body: `${
							app.userByID[app.sessionOwner].userName
						} has initiated a ready check`,
=======
						body: `${app.userByID[app.sessionOwner].userName} has initiated a ready check`,
>>>>>>> cc78ebf5
					});
				}

				Swal.fire({
					position: "center",
					type: "question",
					title: "Are you ready?",
<<<<<<< HEAD
					text: `${
						app.userByID[app.sessionOwner].userName
					} has initiated a ready check`,
=======
					text: `${app.userByID[app.sessionOwner].userName} has initiated a ready check`,
>>>>>>> cc78ebf5
					customClass: SwalCustomClasses,
					showCancelButton: true,
					confirmButtonColor: "#3085d6",
					cancelButtonColor: "#d33",
					confirmButtonText: "I'm ready!",
					cancelButtonText: "Not Ready",
				}).then((result) => {
<<<<<<< HEAD
					app.socket.emit(
						"setReady",
						result.value ? ReadyState.Ready : ReadyState.NotReady
					);
=======
					app.socket.emit("setReady", result.value ? ReadyState.Ready : ReadyState.NotReady);
>>>>>>> cc78ebf5
				});
			});

			this.socket.on("setReady", function (userID, readyState) {
				if (!app.pendingReadyCheck) return;
				app.userByID[userID].readyState = readyState;
<<<<<<< HEAD
				if (
					app.sessionUsers.every(
						(u) => u.readyState === ReadyState.Ready
					)
				)
=======
				if (app.sessionUsers.every((u) => u.readyState === ReadyState.Ready))
>>>>>>> cc78ebf5
					app.fireToast("success", "Everybody is ready!");
			});

			this.socket.on("startDraft", function () {
				// Save user ID in case of disconnect
				setCookie("userID", app.userID);

				app.drafting = true;
				app.stopReadyCheck();
				app.sideboard = [];
				app.deck = [];
				app.cardsPerBooster = undefined;
				Swal.fire({
					position: "center",
					type: "success",
					title: "Now drafting!",
					customClass: SwalCustomClasses,
					showConfirmButton: false,
					timer: 1500,
				});

				app.playSound("start");

				if (app.enableNotifications) {
					let notification = new Notification("Now drafting!", {
						body: `Your draft '${app.sessionID}' is starting!`,
					});
				}
			});

			this.socket.on("rejoinDraft", function (data) {
				app.drafting = true;

				app.sideboard = [];
				app.deck = [];
				for (let c of data.pickedCards) app.deck.push(app.cards[c]);

				app.booster = [];
				for (let c of data.booster) {
					app.booster.push(app.genCard(c));
				}

				app.pickedThisRound = data.pickedThisRound;
				if (app.pickedThisRound) app.draftingState = DraftState.Waiting;
				else app.draftingState = DraftState.Picking;
				app.selectedCard = undefined;

				Swal.fire({
					position: "center",
					type: "success",
					title: "Reconnected to the draft!",
					customClass: SwalCustomClasses,
					showConfirmButton: false,
					timer: 1500,
				});
			});

			this.socket.on("nextBooster", function (data) {
				app.booster = [];
<<<<<<< HEAD
				if (!app.cardsPerBooster)
					app.cardsPerBooster = data.booster.length;
=======
				if (!app.cardsPerBooster) app.cardsPerBooster = data.booster.length;
>>>>>>> cc78ebf5
				for (let c of data.booster) {
					app.booster.push(app.genCard(c));
				}
				for (let u of app.sessionUsers) {
					u.pickedThisRound = false;
				}
				app.playSound("next");
				app.draftingState = DraftState.Picking;
			});

			this.socket.on("endDraft", function (data) {
				Swal.fire({
					position: "center",
					type: "success",
					title: "Done drafting!",
					showConfirmButton: false,
					customClass: SwalCustomClasses,
					timer: 1500,
				});
				app.drafting = false;
				app.draftingState = DraftState.Brewing;
				eraseCookie("userID");
			});

			this.socket.on("draftLog", function (draftLog) {
				if (draftLog.delayed && draftLog.delayed === true) {
					localStorage.setItem("draftLog", JSON.stringify(draftLog));
					app.draftLog = undefined;
					app.savedDraftLog = true;
				} else {
					localStorage.setItem("draftLog", JSON.stringify(draftLog));
					app.draftLog = draftLog;
				}
			});

			this.socket.on("setCardSelection", function (data) {
				app.sideboard = [];
				app.deck = [];
				for (let c of data.flat()) {
					app.deck.push(app.genCard(c));
				}
				app.draftingState = DraftState.Brewing;
				// Hide waiting popup for sealed
				if (Swal.isVisible()) Swal.close();
			});

			this.socket.on("timer", function (data) {
				if (data.countdown == 0) app.forcePick(app.booster);
				if (data.countdown < 10) {
					let chrono = document.getElementById("chrono");
					if (chrono) {
						chrono.classList.add("pulsing");
						setTimeout(() => {
							let chrono = document.getElementById("chrono");
							if (chrono) chrono.classList.remove("pulsing");
						}, 500);
					}
				}
<<<<<<< HEAD
				if (data.countdown > 0 && data.countdown <= 5)
					app.playSound("countdown");
=======
				if (data.countdown > 0 && data.countdown <= 5) app.playSound("countdown");
>>>>>>> cc78ebf5
				app.pickTimer = data.countdown;
			});

			this.socket.on("disableTimer", function () {
				app.pickTimer = -1;
			});

			// Look for a locally stored collection
			let localStorageCollection = localStorage.getItem("Collection");
			if (localStorageCollection) {
				try {
					let json = JSON.parse(localStorageCollection);
					this.setCollection(json);
					console.log("Loaded collection from local storage");
				} catch (e) {
					console.error(e);
				}
			}

			// Look for a previous draftLog
			let tmpDraftLog = JSON.parse(localStorage.getItem("draftLog"));
			if (tmpDraftLog) {
				if (tmpDraftLog.delayed) this.savedDraftLog = true;
				else this.draftLog = tmpDraftLog;
			}

			let urlParamSession = getUrlVars()["session"];
			if (urlParamSession) this.sessionID = decodeURI(urlParamSession);

			for (let key in Sounds) Sounds[key].volume = 0.4;
		},
		playSound: function (key) {
			if (this.enableSound) Sounds[key].play();
		},
		// Chat Methods
		sendChatMessage: function (e) {
<<<<<<< HEAD
			if (!this.currentChatMessage || this.currentChatMessage == "")
				return;
=======
			if (!this.currentChatMessage || this.currentChatMessage == "") return;
>>>>>>> cc78ebf5
			this.socket.emit("chatMessage", {
				author: this.userID,
				timestamp: Date.now(),
				text: this.currentChatMessage,
			});
			this.currentChatMessage = "";
		},
		// Draft Methods
		selectCard: function (e, c) {
			this.selectedCard = c;
		},
		doubleClickCard: function (e, c) {
			this.selectCard(e, c);
			if (this.pickOnDblclick) this.pickCard();
		},
		addToDeck: function (card) {
			// Handle column sync.
			this.deck.push(card);
			this.deckColumn[
				Math.min(card.cmc, this.deckColumn.length - 1)
			].push(card);
		},
		addToSideboard: function (card) {
			// Handle column sync.
			this.sideboard.push(card);
			this.sideboardColumn[
				Math.min(card.cmc, this.sideboardColumn.length - 1)
			].push(card);
		},
		pickCard: function () {
<<<<<<< HEAD
			if (this.draftingState != DraftState.Picking || !this.selectedCard)
				return;

			if (this.socket.disconnected) {
				this.disconnectedReminder();
				return;
			}

			this.socket.emit("pickCard", this.selectedCard.id, (answer) => {
				if (answer.code === 0) {
					this.draftingState = DraftState.Waiting;
					this.addToDeck(this.selectedCard);
					this.selectedCard = undefined;
				} else console.log(`pickCard: Unexpected answer:`, anwser);
			});
=======
			if (this.draftingState != DraftState.Picking || !this.selectedCard) return;
			this.draftingState = DraftState.Waiting;
			this.socket.emit("pickCard", this.selectedCard.id);
			this.addToDeck(this.selectedCard);
			this.selectedCard = undefined;
>>>>>>> cc78ebf5
		},
		forcePick: function () {
			if (this.draftingState != DraftState.Picking) return;
			// Forces a random card if none is selected
			if (!this.selectedCard) {
<<<<<<< HEAD
				const randomIdx = Math.floor(
					Math.random() * this.booster.length
				);
=======
				const randomIdx = Math.floor(Math.random() * this.booster.length);
>>>>>>> cc78ebf5
				this.selectedCard = this.booster[randomIdx];
			}
			this.socket.emit("pickCard", this.selectedCard.id);
			this.addToDeck(this.selectedCard);
			this.selectedCard = undefined;
			this.draftingState = DraftState.Waiting;
		},
		checkNotificationPermission: function (e) {
			if (e.target.value && Notification.permission != "granted") {
				Notification.requestPermission().then(function (permission) {
					this.notificationPermission = permission;
					if (permission != "granted") {
						this.enableNotifications = false;
					}
				});
			}
		},
		deckToSideboard: function (e, c) {
			// From deck to sideboard
			let idx = this.deck.indexOf(c);
			if (idx >= 0) {
				this.deck.splice(idx, 1);
				this.addToSideboard(c);
			} else return;

			for (let col of this.deckColumn) {
				let idx = col.indexOf(c);
				if (idx >= 0) {
					col.splice(idx, 1);
					break;
				}
			}
		},
		sideboardToDeck: function (e, c) {
			// From sideboard to deck
			let idx = this.sideboard.indexOf(c);
			if (idx >= 0) {
				this.sideboard.splice(idx, 1);
				this.addToDeck(c);
			} else return;

			for (let col of this.sideboardColumn) {
				let idx = col.indexOf(c);
				if (idx >= 0) {
					col.splice(idx, 1);
					break;
				}
			}
		},
		// Collection management
		setCollection: function (json) {
			if (this.collection == json) return;
			this.collection = Object.freeze(json);
			this.socket.emit("setCollection", this.collection);
		},
		parseMTGALog: function (e) {
			let file = e.target.files[0];
			if (!file) {
				return;
			}
			var reader = new FileReader();
			reader.onload = function (e) {
				let contents = e.target.result;
<<<<<<< HEAD
				let call_idx = contents.lastIndexOf(
					"PlayerInventory.GetPlayerCardsV3"
				);
				let collection_start = contents.indexOf("{", call_idx);
				let collection_end =
					contents.indexOf("}}", collection_start) + 2;

				try {
					let collStr = contents.slice(
						collection_start,
						collection_end
					);
					let collJson = JSON.parse(collStr)["payload"];
					localStorage.setItem(
						"Collection",
						JSON.stringify(collJson)
					);
					localStorage.setItem(
						"CollectionDate",
						new Date().toLocaleDateString()
					);
=======
				let call_idx = contents.lastIndexOf("PlayerInventory.GetPlayerCardsV3");
				let collection_start = contents.indexOf("{", call_idx);
				let collection_end = contents.indexOf("}}", collection_start) + 2;

				try {
					let collStr = contents.slice(collection_start, collection_end);
					let collJson = JSON.parse(collStr)["payload"];
					//for (let c of Object.keys(collJson).filter((c) => !(c in app.cards))) console.log(c, " not found.");
					localStorage.setItem("Collection", JSON.stringify(collJson));
					localStorage.setItem("CollectionDate", new Date().toLocaleDateString());
>>>>>>> cc78ebf5
					app.setCollection(collJson);
					Swal.fire({
						position: "top-end",
						customClass: "swal-container",
						type: "success",
						title: "Collection updated",
						customClass: SwalCustomClasses,
						showConfirmButton: false,
						timer: 1500,
					});
				} catch (e) {
					Swal.fire({
						type: "error",
						title: "Parsing Error",
						text:
							"An error occurred during parsing. Please make sure that you selected the correct file and that the detailed logs option (found in Options > View Account > Detailed Logs (Plugin Support)) is activated in game.",
						footer: "Full error: " + e,
						customClass: SwalCustomClasses,
					});
					//alert(e);
				}
			};
			reader.readAsText(file);
		},
		fireToast: function (type, title) {
			Swal.fire({
				toast: true,
				position: "top-end",
				type: type,
				title: title,
				customClass: SwalCustomClasses,
				showConfirmButton: false,
				timer: 1500,
			});
		},
<<<<<<< HEAD
		disconnectedReminder: function () {
			this.fireToast("error", "Disconnected from server!");
		},
=======
>>>>>>> cc78ebf5
		parseCustomCardList: function (e) {
			let file = e.target.files[0];
			if (!file) {
				return;
			}
			Swal.fire({
				position: "center",
				customClass: SwalCustomClasses,
				type: "info",
				title: "Parsing card list...",
				showConfirmButton: false,
			});
			var reader = new FileReader();
			reader.onload = function (e) {
				let contents = e.target.result;

				const searchCardID = function (line) {
<<<<<<< HEAD
					let cardID = Object.keys(app.cards).find(
						(id) => app.cards[id].name == line
					);
=======
					let cardID = Object.keys(app.cards).find((id) => app.cards[id].name == line);
>>>>>>> cc78ebf5
					if (typeof cardID !== "undefined") {
						return cardID;
					} else {
						// If not found, try doubled faced cards before giving up!
<<<<<<< HEAD
						return Object.keys(app.cards).find((id) =>
							app.cards[id].name.startsWith(line + " //")
						);
=======
						return Object.keys(app.cards).find((id) => app.cards[id].name.startsWith(line + " //"));
>>>>>>> cc78ebf5
					}
				};

				try {
					const lines = contents.split(/\r\n|\n/);
					// Custom rarity sheets
					if (lines[0].trim()[0] === "[") {
						let line = 0;
						let cardCount = 0;
						let cardList = {
							customSheets: true,
							cardsPerBooster: {},
							cards: {},
						};
<<<<<<< HEAD
						let headerRegex = new RegExp(
							String.raw`\[([^\(\]]+)(\((\d+)\))?\]`
						); // Groups: SlotName, '(Count)', Count
=======
						let headerRegex = new RegExp(String.raw`\[([^\(\]]+)(\((\d+)\))?\]`); // Groups: SlotName, '(Count)', Count
>>>>>>> cc78ebf5
						while (line < lines.length) {
							// TODO
							let header = lines[line].match(headerRegex);
							if (!header) {
								Swal.fire({
									type: "error",
									title: `Slot`,
									text: `Error parsing slot '${lines[line]}'.`,
									customClass: SwalCustomClasses,
								});
								return;
							}
							cardList.cardsPerBooster[header[1]] = parseInt(
								header[3]
							);
							cardList.cards[header[1]] = [];
							line += 1;
<<<<<<< HEAD
							while (
								line < lines.length &&
								lines[line].trim()[0] !== "["
							) {
=======
							while (line < lines.length && lines[line].trim()[0] !== "[") {
>>>>>>> cc78ebf5
								if (lines[line]) {
									let cardID = searchCardID(lines[line]);
									if (typeof cardID !== "undefined") {
										cardList.cards[header[1]].push(cardID);
										cardCount += 1;
									} else {
										Swal.fire({
											type: "error",
											title: `Card not found`,
											text: `Could not find ${lines[line]} in our database.`,
											customClass: SwalCustomClasses,
										});
										return;
									}
								}
								line += 1;
							}
						}
						cardList.length = cardCount;
						app.customCardList = cardList;
					} else {
						let cardList = [];
						for (let line of lines) {
							if (line) {
								let cardID = searchCardID(line);
								if (typeof cardID !== "undefined") {
									cardList.push(cardID);
								} else {
									Swal.fire({
										type: "error",
										title: `Card not found`,
										text: `Could not find ${line} in our database.`,
										customClass: SwalCustomClasses,
									});
									return;
								}
							}
						}
						app.customCardList = cardList;
					}
<<<<<<< HEAD
					app.socket.emit(
						"customCardList",
						app.customCardList,
						(answer) => {
							if (answer.code === 0) {
								app.fireToast(
									"success",
									`Card list uploaded (${app.customCardList.length} cards)`
								);
							} else {
								app.fireToast(
									"error",
									`Error while uploading card list: ${answer.error}`
								);
							}
						}
					);
=======
					app.socket.emit("customCardList", app.customCardList);
					app.fireToast("success", `Card list uploaded (${app.customCardList.length} cards)`);
>>>>>>> cc78ebf5
				} catch (e) {
					Swal.fire({
						type: "error",
						title: "Parsing Error",
<<<<<<< HEAD
						text:
							"An error occurred during parsing, please check you input file.",
=======
						text: "An error occurred during parsing, please check you input file.",
>>>>>>> cc78ebf5
						footer: "Full error: " + e,
						customClass: SwalCustomClasses,
					});
				}
			};
			reader.readAsText(file);
		},
		exportDeck: function () {
<<<<<<< HEAD
			copyToClipboard(
				exportMTGA(this.deck, this.sideboard, this.language, this.lands)
			);
=======
			copyToClipboard(exportMTGA(this.deck, this.sideboard, this.language, this.lands));
>>>>>>> cc78ebf5
			this.fireToast("success", "Deck exported to clipboard!");
		},
		downloadLog: function () {
			let draftLogFull = this.draftLog;
			for (let e in this.draftLog.users) {
				let cards = [];
<<<<<<< HEAD
				for (let c of this.draftLog.users[e].cards)
					cards.push(this.cards[c]);
				this.draftLog.users[e].exportString = exportMTGA(
					cards,
					null,
					this.language
				);
=======
				for (let c of this.draftLog.users[e].cards) cards.push(this.cards[c]);
				this.draftLog.users[e].exportString = exportMTGA(cards, null, this.language);
>>>>>>> cc78ebf5
			}
			download(
				`DraftLog_${this.draftLog.sessionID}.txt`,
				JSON.stringify(draftLogFull, null, "\t")
			);
		},
		openLog: function (e) {
			let file = e.target.files[0];
			if (!file) {
				return;
			}
			var reader = new FileReader();
			reader.onload = function (e) {
				try {
					let contents = e.target.result;
					let json = JSON.parse(contents);
					if (json.users) {
						app.draftLog = json;
						app.displayDraftLog = true;
					} else {
						Swal.fire({
							type: "error",
							title: "Parsing Error",
							text:
								"An error occurred during parsing. Please make sure that you selected the correct file.",
							footer: "Full error: Missing required data",
							customClass: SwalCustomClasses,
						});
					}
				} catch (e) {
					Swal.fire({
						type: "error",
						title: "Parsing Error",
<<<<<<< HEAD
						text:
							"An error occurred during parsing. Please make sure that you selected the correct file.",
=======
						text: "An error occurred during parsing. Please make sure that you selected the correct file.",
>>>>>>> cc78ebf5
						footer: "Full error: " + e,
						customClass: SwalCustomClasses,
					});
				}
			};
			reader.readAsText(file);
		},
		exportSingleLog: function (id) {
			let cards = [];
<<<<<<< HEAD
			for (let c of this.draftLog.users[id].cards)
				cards.push(this.cards[c]);
=======
			for (let c of this.draftLog.users[id].cards) cards.push(this.cards[c]);
>>>>>>> cc78ebf5
			copyToClipboard(exportMTGA(cards, null, this.language), null, "\t");
			this.fireToast("success", "Card list exported to clipboard!");
		},
		downloadMPT: function (id) {
<<<<<<< HEAD
			download(
				`DraftLog_${id}.txt`,
				exportToMagicProTools(this.cards, this.draftLog, id)
			);
=======
			download(`DraftLog_${id}.txt`, exportToMagicProTools(this.cards, this.draftLog, id));
>>>>>>> cc78ebf5
		},
		submitToMPT: function (id) {
			fetch("https://magicprotools.com/api/draft/add", {
				credentials: "omit",
				headers: {
					Accept: "application/json, text/plain, */*",
					"Content-Type": "application/x-www-form-urlencoded",
				},
				referrer: "https://mtgadraft.herokuapp.com",
				body: `draft=${encodeURI(
					exportToMagicProTools(this.cards, this.draftLog, id)
				)}&apiKey=yitaOuTvlngqlKutnKKfNA&platform=mtgadraft`,
				method: "POST",
				mode: "cors",
			}).then(function (response) {
				if (response.status !== 200) {
<<<<<<< HEAD
					app.fireToast(
						"error",
						"An error occured submiting log to MagicProTools."
					);
=======
					app.fireToast("error", "An error occured submiting log to MagicProTools.");
>>>>>>> cc78ebf5
				} else {
					response.json().then(function (json) {
						if (json.error) {
							app.fireToast("error", `Error: ${json.error}.`);
						} else {
							if (json.url) {
								copyToClipboard(json.url);
<<<<<<< HEAD
								app.fireToast(
									"success",
									"MagicProTools URL copied to clipboard."
								);
								window.open(json.url, "_blank");
							} else {
								app.fireToast(
									"error",
									"An error occured submiting log to MagicProTools."
								);
=======
								app.fireToast("success", "MagicProTools URL copied to clipboard.");
								window.open(json.url, "_blank");
							} else {
								app.fireToast("error", "An error occured submiting log to MagicProTools.");
>>>>>>> cc78ebf5
							}
						}
					});
				}
			});
		},
		sessionURLToClipboard: function () {
			copyToClipboard(
<<<<<<< HEAD
				`${window.location.protocol}//${window.location.hostname}:${
					window.location.port
				}/?session=${encodeURI(this.sessionID)}`
=======
				`${window.location.protocol}//${window.location.hostname}:${window.location.port}/?session=${encodeURI(
					this.sessionID
				)}`
>>>>>>> cc78ebf5
			);
			this.fireToast("success", "Session link copied to clipboard!");
		},
		setSessionOwner: function (newOwnerID) {
			if (this.userID != this.sessionOwner) return;
			let user = this.sessionUsers.find((u) => u.userID === newOwnerID);
			if (!user) return;
			Swal.fire({
				title: "Are you sure?",
				text: `Do you want to surrender session ownership to ${user.userName}?`,
				type: "warning",
				showCancelButton: true,
				customClass: SwalCustomClasses,
				confirmButtonColor: "#3085d6",
				cancelButtonColor: "#d33",
				confirmButtonText: "Yes",
			}).then((result) => {
				if (result.value) {
					this.socket.emit("setSessionOwner", newOwnerID);
				}
			});
		},
		removePlayer: function (userID) {
			if (this.userID != this.sessionOwner) return;
			let user = this.sessionUsers.find((u) => u.userID === userID);
			if (!user) return;
			Swal.fire({
				title: "Are you sure?",
				text: `Do you want to remove player '${user.userName}' from the session? They'll still be able to rejoin if they want.`,
				type: "warning",
				showCancelButton: true,
				customClass: SwalCustomClasses,
				confirmButtonColor: "#3085d6",
				cancelButtonColor: "#d33",
				confirmButtonText: "Yes",
			}).then((result) => {
				if (result.value) {
					this.socket.emit("removePlayer", userID);
				}
			});
		},
		movePlayer: function (userID, dir) {
			if (this.userID != this.sessionOwner) return;
			let user = this.sessionUsers.find((u) => u.userID === userID);
			if (!user) return;
			this.socket.emit("movePlayer", userID, dir);
		},
		distributeSealed: function (boosterCount) {
			if (this.deck.length > 0) {
				Swal.fire({
					title: "Are you sure?",
<<<<<<< HEAD
					text:
						"Distributing sealed boosters will reset everyone's cards/deck!",
=======
					text: "Distributing sealed boosters will reset everyone's cards/deck!",
>>>>>>> cc78ebf5
					type: "warning",
					showCancelButton: true,
					customClass: SwalCustomClasses,
					confirmButtonColor: "#3085d6",
					cancelButtonColor: "#d33",
					confirmButtonText: "Yes, distribute!",
				}).then((result) => {
					if (result.value) {
						this.doDistributeSealed(boosterCount);
					}
				});
			} else {
				this.doDistributeSealed(boosterCount);
			}
		},
		doDistributeSealed: function (boosterCount) {
			this.socket.emit("distributeSealed", boosterCount);
		},
		genCard: function (c) {
			if (!(c in this.cards)) return undefined;
			return {
				id: c,
				uniqueID: UniqueID++,
				name: this.cards[c].name,
				printed_name: this.cards[c].printed_name,
				image_uris: this.cards[c].image_uris,
				set: this.cards[c].set,
				rarity: this.cards[c].rarity,
				cmc: this.cards[c].cmc,
				collector_number: this.cards[c].collector_number,
				color_identity: this.cards[c].color_identity,
				in_booster: this.cards[c].in_booster,
			};
		},
		joinPublicSession: function () {
			this.sessionID = this.selectedPublicSession;
		},
		readyCheck: function () {
			if (this.userID != this.sessionOwner || this.drafting) return;

<<<<<<< HEAD
			if (this.socket.disconnected) {
				this.disconnectedReminder();
				return;
			}

			this.socket.emit("readyCheck", (anwser) => {
				if (anwser.code === 0) {
					this.initReadyCheck();
					this.socket.emit("setReady", ReadyState.Ready);
				}
			});
=======
			this.initReadyCheck();

			this.socket.emit("readyCheck");
			this.socket.emit("setReady", ReadyState.Ready);
>>>>>>> cc78ebf5
		},
		initReadyCheck: function () {
			this.pendingReadyCheck = true;

			for (let u of app.sessionUsers) u.readyState = ReadyState.Unknown;

			this.playSound("readyCheck");
		},
		stopReadyCheck: function () {
			this.pendingReadyCheck = false;

			for (let u of app.sessionUsers) u.readyState = ReadyState.DontCare;
		},
		startDraft: function () {
			if (this.userID != this.sessionOwner) return;
			if (this.deck.length > 0) {
				Swal.fire({
					title: "Are you sure?",
					text: "Launching a draft will reset everyones cards/deck!",
					type: "warning",
					showCancelButton: true,
					customClass: SwalCustomClasses,
					confirmButtonColor: "#3085d6",
					cancelButtonColor: "#d33",
					confirmButtonText: "I'm sure!",
				}).then((result) => {
					if (result.value) {
						this.socket.emit("startDraft");
					}
				});
			} else {
				this.socket.emit("startDraft");
			}
		},
		stopDraft: function () {
			if (this.userID != this.sessionOwner) return;
			Swal.fire({
				title: "Are you sure?",
				text: "Do you really want to stop the draft here?",
				type: "warning",
				showCancelButton: true,
				customClass: SwalCustomClasses,
				confirmButtonColor: "#3085d6",
				cancelButtonColor: "#d33",
				confirmButtonText: "I'm sure!",
			}).then((result) => {
				if (result.value) {
					this.socket.emit("stopDraft");
				}
			});
		},
		shareSavedDraftLog: function () {
			if (this.userID != this.sessionOwner) {
				Swal.fire({
					title: "You need to be the session owner to share logs.",
					type: "error",
					customClass: SwalCustomClasses,
				});
				return;
			}
			let storedDraftLog = localStorage.getItem("draftLog");
			if (!storedDraftLog) {
				this.fireToast("error", "No saved draft log");
				this.savedDraftLog = false;
				return;
			} else {
				let parsedLogs = JSON.parse(storedDraftLog).draftLog;
				if (parsedLogs.sessionID !== this.sessionID) {
					Swal.fire({
						title: "Wrong Session ID",
						text: `Can't share logs: The session ID of your saved draft log ('${parsedLogs.sessionID}') doesn't match the id of yout current session ('${this.sessionID}').`,
						type: "error",
						customClass: SwalCustomClasses,
					});
					return;
				}
				this.savedDraftLog = false;
				this.draftLog = parsedLogs;
				this.socket.emit("shareDraftLog", this.draftLog);
				localStorage.setItem("draftLog", this.draftLog);
				this.fireToast("success", "Shared draft log with session!");
			}
		},
		sealedDialog: async function () {
			if (this.userID != this.sessionOwner) return;
			const { value: boosterCount } = await Swal.fire({
				title: "Start Sealed",
				showCancelButton: true,
				text: "How many booster for each player?",
				inputPlaceholder: "Booster count",
				input: "range",
				inputAttributes: {
					min: 4,
					max: 12,
					step: 1,
				},
				inputValue: 6,
				customClass: SwalCustomClasses,
				confirmButtonColor: "#3085d6",
				cancelButtonColor: "#d33",
				confirmButtonText: "Distribute boosters",
			});

			if (boosterCount) {
				this.distributeSealed(boosterCount);
			}
		},
		addDeckColumn: function () {
			this.deckColumn.push([]);
<<<<<<< HEAD
			this.deckColumn[this.deckColumn.length - 1] = this.deckColumn[
				this.deckColumn.length - 2
			].filter((c) => c.cmc > this.deckColumn.length - 2);
			this.deckColumn[this.deckColumn.length - 2] = this.deckColumn[
				this.deckColumn.length - 2
			].filter((c) => c.cmc <= this.deckColumn.length - 2);
		},
		addSideboardColumn: function () {
			this.sideboardColumn.push([]);
			this.sideboardColumn[
				this.sideboardColumn.length - 1
			] = this.sideboardColumn[this.sideboardColumn.length - 2].filter(
				(c) => c.cmc > this.sideboardColumn.length - 2
			);
			this.sideboardColumn[
				this.sideboardColumn.length - 2
			] = this.sideboardColumn[this.sideboardColumn.length - 2].filter(
				(c) => c.cmc <= this.sideboardColumn.length - 2
			);
=======
			this.deckColumn[this.deckColumn.length - 1] = this.deckColumn[this.deckColumn.length - 2].filter(
				(c) => c.cmc > this.deckColumn.length - 2
			);
			this.deckColumn[this.deckColumn.length - 2] = this.deckColumn[this.deckColumn.length - 2].filter(
				(c) => c.cmc <= this.deckColumn.length - 2
			);
		},
		addSideboardColumn: function () {
			this.sideboardColumn.push([]);
			this.sideboardColumn[this.sideboardColumn.length - 1] = this.sideboardColumn[
				this.sideboardColumn.length - 2
			].filter((c) => c.cmc > this.sideboardColumn.length - 2);
			this.sideboardColumn[this.sideboardColumn.length - 2] = this.sideboardColumn[
				this.sideboardColumn.length - 2
			].filter((c) => c.cmc <= this.sideboardColumn.length - 2);
>>>>>>> cc78ebf5
		},
		removeDeckColumn: function () {
			if (this.deckColumn.length < 2) return;
			this.deckColumn[this.deckColumn.length - 2] = [].concat(
				this.deckColumn[this.deckColumn.length - 2],
				this.deckColumn[this.deckColumn.length - 1]
			);
			this.deckColumn.pop();
		},
		removeSideboardColumn: function () {
			if (this.sideboardColumn.length < 2) return;
			this.sideboardColumn[this.sideboardColumn.length - 2] = [].concat(
				this.sideboardColumn[this.sideboardColumn.length - 2],
				this.sideboardColumn[this.sideboardColumn.length - 1]
			);
			this.sideboardColumn.pop();
		},
		// Sync. column changes with deck and sideboard
		columnDeckChange: function (e) {
			if (e.removed)
				this.deck.splice(
					this.deck.findIndex((c) => c === e.removed.element),
					1
				);
			if (e.added) this.deck.push(e.added.element);
		},
		columnSideboardChange: function (e) {
			if (e.removed)
				this.sideboard.splice(
					this.sideboard.findIndex((c) => c === e.removed.element),
					1
				);
			if (e.added) this.sideboard.push(e.added.element);
		},
		columnCMC: function (cards) {
			let a = cards.reduce((acc, item) => {
				if (!acc[item.cmc]) acc[item.cmc] = [];
				acc[item.cmc].push(item);
				return acc;
			}, {});
			for (let col in a) a[col] = this.orderByColor(a[col]);
			return a;
		},
		columnColor: function (cards) {
			let a = cards.reduce(
				(acc, item) => {
					if (item.color_identity.length > 1) {
						if (!acc["multi"]) acc["multi"] = [];
						acc["multi"].push(item);
					} else {
<<<<<<< HEAD
						if (!acc[item.color_identity])
							acc[item.color_identity] = [];
=======
						if (!acc[item.color_identity]) acc[item.color_identity] = [];
>>>>>>> cc78ebf5
						acc[item.color_identity].push(item);
					}
					return acc;
				},
				{ "": [], W: [], U: [], B: [], R: [], G: [], multi: [] }
			);
			for (let col in a) a[col] = this.orderByCMC(a[col]);
			return a;
		},
		orderByColorInPlace: function (cards) {
			return cards.sort(function (lhs, rhs) {
				if (orderColor(lhs.color_identity, rhs.color_identity) == 0)
					if (lhs.cmc != rhs.cmc) return lhs.cmc - rhs.cmc;
					else return lhs.name < rhs.name;
				return orderColor(lhs.color_identity, rhs.color_identity);
			});
		},
		orderByCMC: function (cards) {
			return [...cards].sort(function (lhs, rhs) {
<<<<<<< HEAD
				if (lhs.cmc == rhs.cmc)
					return orderColor(lhs.color_identity, rhs.color_identity);
=======
				if (lhs.cmc == rhs.cmc) return orderColor(lhs.color_identity, rhs.color_identity);
>>>>>>> cc78ebf5
				return lhs.cmc - rhs.cmc;
			});
		},
		orderByColor: function (cards) {
			return this.orderByColorInPlace([...cards]);
		},
		orderByRarity: function (cards) {
			const order = { mythic: 0, rare: 1, uncommon: 2, common: 3 };
			return [...cards].sort(function (lhs, rhs) {
<<<<<<< HEAD
				if (order[lhs.rarity] == order[rhs.rarity])
					return lhs.cmc - rhs.cmc;
=======
				if (order[lhs.rarity] == order[rhs.rarity]) return lhs.cmc - rhs.cmc;
>>>>>>> cc78ebf5
				return order[lhs.rarity] - order[rhs.rarity];
			});
		},
		updateAutoLands: function () {
			if (this.autoLand) {
				if (!this.deck || this.deck.length === 0) return;

				const targetDeckSize = 40;
				const landToAdd = targetDeckSize - this.deck.length;
				if (landToAdd < 0) return;
				if (landToAdd === 0) {
					this.lands = { W: 0, U: 0, B: 0, R: 0, G: 0 };
					return;
				}

				const colorCount = this.colorsInDeck;
				let totalColor = 0;
				for (let c in colorCount) totalColor += colorCount[c];
				if (totalColor <= 0) return;

<<<<<<< HEAD
				for (let c in this.lands)
					this.lands[c] = Math.round(
						landToAdd * (colorCount[c] / totalColor)
					);
=======
				for (let c in this.lands) this.lands[c] = Math.round(landToAdd * (colorCount[c] / totalColor));
>>>>>>> cc78ebf5
				let addedLands = this.totalLands;

				if (this.deck.length + addedLands > targetDeckSize) {
					let max = "W";
<<<<<<< HEAD
					for (
						let i = 0;
						i < this.deck.length + addedLands - targetDeckSize;
						++i
					) {
						for (let c in this.lands)
							if (this.lands[c] > this.lands[max]) max = c;
=======
					for (let i = 0; i < this.deck.length + addedLands - targetDeckSize; ++i) {
						for (let c in this.lands) if (this.lands[c] > this.lands[max]) max = c;
>>>>>>> cc78ebf5
						this.lands[max] = Math.max(0, this.lands[max] - 1);
					}
				} else if (this.deck.length + addedLands < targetDeckSize) {
					let min = "W";
<<<<<<< HEAD
					for (
						let i = 0;
						i < targetDeckSize - (this.deck.length + addedLands);
						++i
					) {
						for (let c in this.lands)
							if (
								this.colorsInDeck[min] == 0 ||
								(this.colorsInDeck[c] > 0 &&
									this.lands[c] < this.lands[min])
=======
					for (let i = 0; i < targetDeckSize - (this.deck.length + addedLands); ++i) {
						for (let c in this.lands)
							if (
								this.colorsInDeck[min] == 0 ||
								(this.colorsInDeck[c] > 0 && this.lands[c] < this.lands[min])
>>>>>>> cc78ebf5
							)
								min = c;
						this.lands[min] += 1;
					}
				}
			}
		},
		colorsInCardIDList: function (cardids) {
			let r = { W: 0, U: 0, B: 0, R: 0, G: 0 };
			for (let card of cardids) {
				for (let color of this.cards[card].color_identity) {
					r[color] += 1;
				}
			}
			return r;
		},
		colorsInCardPool: function (pool) {
			let r = { W: 0, U: 0, B: 0, R: 0, G: 0 };
			for (let card of pool) {
				for (let color of card.color_identity) {
					r[color] += 1;
				}
			}
			return r;
		},
	},
	computed: {
		DraftState: function () {
			return DraftState;
		},
		ReadyState: function () {
			return ReadyState;
		},
		draftRound: function () {
<<<<<<< HEAD
			return (
				Math.floor(
					(this.deck.length + this.sideboard.length) /
						(this.useCustomCardList ? 15 : 14)
				) + 1
			);
		},
		virtualPlayers: function () {
			if (
				!this.drafting ||
				!this.virtualPlayersData ||
				Object.keys(this.virtualPlayersData).length == 0
			)
=======
			return Math.floor((this.deck.length + this.sideboard.length) / (this.useCustomCardList ? 15 : 14)) + 1;
		},
		virtualPlayers: function () {
			if (!this.drafting || !this.virtualPlayersData || Object.keys(this.virtualPlayersData).length == 0)
>>>>>>> cc78ebf5
				return this.sessionUsers;

			let r = [];
			for (let id in this.virtualPlayersData) {
				if (this.virtualPlayersData[id].isBot) {
					r.push(this.virtualPlayersData[id]);
					r[r.length - 1].userName = r[r.length - 1].instance.name;
					r[r.length - 1].userID = r[r.length - 1].instance.id;
				} else if (this.virtualPlayersData[id].disconnected) {
					r.push({
						userName: "(Disconnected)",
						userID: "",
						disconnected: true,
					});
				} else {
					r.push(this.sessionUsers.find((u) => u.userID === id));
				}
			}

			return r;
		},
		displaySets: function () {
			let dSets = [];
			for (let s of this.sets) {
				if (this.setsInfos && s in this.setsInfos)
					dSets.push({
						code: s,
						fullName: this.setsInfos[s].fullName,
						icon: this.setsInfos[s].icon,
					});
			}
			return dSets;
		},
		collectionStats: function () {
<<<<<<< HEAD
			if (!this.hasCollection || !this.cards || !this.setsInfos)
				return undefined;
			let stats = [];
			for (let id in this.cards) {
				let card = this.genCard(id);
				if (
					card &&
					![
						"Plains",
						"Island",
						"Swamp",
						"Mountain",
						"Forest",
					].includes(card["name"])
				) {
=======
			if (!this.hasCollection || !this.cards || !this.setsInfos) return undefined;
			let stats = [];
			for (let id in this.cards) {
				let card = this.genCard(id);
				if (card && !["Plains", "Island", "Swamp", "Mountain", "Forest"].includes(card["name"])) {
>>>>>>> cc78ebf5
					card.count = this.collection[id] ? this.collection[id] : 0;
					if (!(card.set in stats))
						stats[card.set] = {
							name: card.set,
							fullName: this.setsInfos[card.set].fullName,
							cards: [],
							cardCount: 0,
							common: [],
							uncommon: [],
							rare: [],
							mythic: [],
							commonCount: 0,
							uncommonCount: 0,
							rareCount: 0,
							mythicCount: 0,
							total: {
								unique: this.setsInfos[card.set].cardCount,
<<<<<<< HEAD
								commonCount: this.setsInfos[card.set][
									"commonCount"
								],
								uncommonCount: this.setsInfos[card.set][
									"uncommonCount"
								],
								rareCount: this.setsInfos[card.set][
									"rareCount"
								],
								mythicCount: this.setsInfos[card.set][
									"mythicCount"
								],
=======
								commonCount: this.setsInfos[card.set]["commonCount"],
								uncommonCount: this.setsInfos[card.set]["uncommonCount"],
								rareCount: this.setsInfos[card.set]["rareCount"],
								mythicCount: this.setsInfos[card.set]["mythicCount"],
>>>>>>> cc78ebf5
							},
						};
					stats[card.set].cards.push(card);
					stats[card.set].cardCount += card.count;
					stats[card.set][card.rarity].push(card);
					stats[card.set][card.rarity + "Count"] += card.count;
				}
			}
			return stats;
		},
		hasCollection: function () {
			return !isEmpty(this.collection);
		},

		extendedDraftLog: function () {
			let extendedDraftLog = [];
			for (let userID in this.draftLog.users) {
				extendedDraftLog.push({
					userID: userID,
					userName: this.draftLog.users[userID].userName,
<<<<<<< HEAD
					colors: this.colorsInCardIDList(
						this.draftLog.users[userID].cards
					),
=======
					colors: this.colorsInCardIDList(this.draftLog.users[userID].cards),
>>>>>>> cc78ebf5
				});
			}
			while (Object.keys(extendedDraftLog).length < 8)
				extendedDraftLog.push({
					userID: "none",
					userName: "(empty)",
					colors: this.colorsInCardIDList([]),
				});
			return extendedDraftLog;
		},

		colorsInDeck: function () {
			return this.colorsInCardPool(this.deck);
		},
		totalLands: function () {
			let addedLands = 0;
			for (let c in this.lands) addedLands += this.lands[c];
			return addedLands;
		},

		deckColumnCMC: function () {
			return this.columnCMC(this.deck);
		},
		deckColumnColor: function () {
			return this.columnColor(this.deck);
		},
		deckCMC: function () {
			return this.orderByCMC(this.deck);
		},
		deckColor: function () {
			return this.orderByColor(this.deck);
		},
		deckRarity: function () {
			return this.orderByRarity(this.deck);
		},

		sideboardColumnCMC: function () {
			return this.columnCMC(this.sideboard);
		},
		sideboardColumnColor: function () {
			return this.columnColor(this.sideboard);
		},
		sideboardCMC: function () {
			return this.orderByCMC(this.sideboard);
		},
		sideboardColor: function () {
			return this.orderByColor(this.sideboard);
		},
		sideboardRarity: function () {
			return this.orderByRarity(this.sideboard);
		},

		userByID: function () {
			let r = {};
			for (let u of this.sessionUsers) r[u.userID] = u;
			return r;
		},
	},
	mounted: async function () {
		// Load all card informations
		fetch("data/MTGACards.json").then(function (response) {
			response.text().then(function (text) {
				try {
					let parsed = JSON.parse(text);
					for (let c in parsed) {
<<<<<<< HEAD
						if (!("in_booster" in parsed[c]))
							parsed[c].in_booster = true;
						for (let l of app.languages) {
							if (!(l.code in parsed[c]["printed_name"]))
								parsed[c]["printed_name"][l.code] =
									parsed[c]["name"];
							if (!(l.code in parsed[c]["image_uris"]))
								parsed[c]["image_uris"][l.code] =
									parsed[c]["image_uris"]["en"];
=======
						if (!("in_booster" in parsed[c])) parsed[c].in_booster = true;
						for (let l of app.languages) {
							if (!(l.code in parsed[c]["printed_name"]))
								parsed[c]["printed_name"][l.code] = parsed[c]["name"];
							if (!(l.code in parsed[c]["image_uris"]))
								parsed[c]["image_uris"][l.code] = parsed[c]["image_uris"]["en"];
>>>>>>> cc78ebf5
						}
					}
					app.cards = Object.freeze(parsed); // Object.freeze so Vue doesn't make everything reactive.

					app.initialize();
				} catch (e) {
					alert(e);
				}
			});
		});

		// Load set informations
		fetch("data/SetsInfos.json").then(function (response) {
			response.text().then(function (text) {
				try {
					app.setsInfos = Object.freeze(JSON.parse(text));
				} catch (e) {
					alert(e);
				}
			});
		});
	},
	watch: {
		sessionID: function () {
			this.socket.query.sessionID = this.sessionID;
			this.socket.emit("setSession", this.sessionID);
			history.replaceState(
				{ sessionID: this.sessionID },
				`MTGADraft Session ${this.sessionID}`,
				`?session=${this.sessionID}`
			);
			setCookie("sessionID", this.sessionID);
		},
		userName: function () {
			this.socket.query.userName = this.userName;
			this.socket.emit("setUserName", this.userName);
			setCookie("userName", this.userName);
		},
		useCollection: function () {
			this.socket.emit("useCollection", this.useCollection);
			setCookie("useCollection", this.useCollection);
		},
		// Front-end options
		language: function () {
			setCookie("language", this.language);
		},
		pickOnDblclick: function () {
			setCookie("pickOnDblclick", this.pickOnDblclick);
		},
		enableSound: function () {
			setCookie("enableSound", this.enableSound);
		},
		cardOrder: function () {
			setCookie("cardOrder", this.cardOrder);
		},
		deck: function (newDeck, oldDeck) {
			this.updateAutoLands();

			// When replacing deck (not mutating it)
			if (oldDeck != newDeck) {
				this.deckColumn = [[], [], [], [], [], [], []];
<<<<<<< HEAD
				for (let c of newDeck)
					this.deckColumn[
						Math.min(c.cmc, this.deckColumn.length - 1)
					].push(c);
				for (let col = 0; col < this.deckColumn.length; ++col)
					this.orderByColorInPlace(this.deckColumn[col]);
=======
				for (let c of newDeck) this.deckColumn[Math.min(c.cmc, this.deckColumn.length - 1)].push(c);
				for (let col = 0; col < this.deckColumn.length; ++col) this.orderByColorInPlace(this.deckColumn[col]);
>>>>>>> cc78ebf5
			}
		},
		sideboard: function (newSide, oldSide) {
			// When replacing deck (not mutating it)
			if (newSide != oldSide) {
				this.sideboardColumn = [[], [], [], [], [], [], []];
<<<<<<< HEAD
				for (let c of newSide)
					this.sideboardColumn[
						Math.min(c.cmc, this.sideboardColumn.length - 1)
					].push(c);
=======
				for (let c of newSide) this.sideboardColumn[Math.min(c.cmc, this.sideboardColumn.length - 1)].push(c);
>>>>>>> cc78ebf5
			}
		},
		autoLand: function () {
			this.updateAutoLands();
		},
		// Session options
		setRestriction: function () {
			if (this.userID != this.sessionOwner) return;

			this.socket.emit("setRestriction", this.setRestriction);
		},
		isPublic: function () {
			if (this.userID != this.sessionOwner) return;
			this.socket.emit("setPublic", this.isPublic);
		},
		boostersPerPlayer: function () {
			if (this.userID != this.sessionOwner) return;
			this.socket.emit("boostersPerPlayer", this.boostersPerPlayer);
		},
		bots: function () {
			if (this.userID != this.sessionOwner) return;
			this.socket.emit("bots", this.bots);
		},
		maxPlayers: function () {
			if (this.userID != this.sessionOwner) return;
			this.socket.emit("setMaxPlayers", this.maxPlayers);
		},
		maxRarity: function () {
			if (this.userID != this.sessionOwner) return;
			this.socket.emit("setMaxRarity", this.maxRarity);
		},
		maxTimer: function () {
			if (this.userID != this.sessionOwner) return;
			this.socket.emit("setPickTimer", this.maxTimer);
		},
		ignoreCollections: function () {
			if (this.userID != this.sessionOwner) return;
			this.socket.emit("ignoreCollections", this.ignoreCollections);
		},
		maxDuplicates: {
			deep: true,
			handler() {
				if (this.userID != this.sessionOwner) return;
				this.socket.emit("setMaxDuplicates", this.maxDuplicates);
			},
		},
		colorBalance: function () {
			if (this.userID != this.sessionOwner) return;
			this.socket.emit("setColorBalance", this.colorBalance);
		},
		foil: function () {
			if (this.userID != this.sessionOwner) return;
			this.socket.emit("setFoil", this.foil);
		},
		useCustomCardList: function () {
			if (this.userID != this.sessionOwner) return;
			this.socket.emit("setUseCustomCardList", this.useCustomCardList);
		},
		draftLogRecipients: function () {
			if (this.userID != this.sessionOwner) return;
			this.socket.emit("setDraftLogRecipients", this.draftLogRecipients);
		},
		enableNotifications: function () {
			setCookie("enableNotifications", this.enableNotifications);
		},
		draftLog: {
			deep: true,
			handler() {
<<<<<<< HEAD
				if (
					this.draftLog &&
					this.draftLog.users &&
					Object.keys(this.draftLog.users)[0]
				)
					this.draftLogDisplayOptions.detailsUserID = Object.keys(
						this.draftLog.users
					)[0];
=======
				if (this.draftLog && this.draftLog.users && Object.keys(this.draftLog.users)[0])
					this.draftLogDisplayOptions.detailsUserID = Object.keys(this.draftLog.users)[0];
>>>>>>> cc78ebf5
			},
		},
	},
});<|MERGE_RESOLUTION|>--- conflicted
+++ resolved
@@ -3,12 +3,7 @@
 const ColorOrder = { W: 0, U: 1, B: 2, R: 3, G: 4 };
 function orderColor(lhs, rhs) {
 	if (!lhs || !rhs) return 0;
-<<<<<<< HEAD
-	if (lhs.length == 1 && rhs.length == 1)
-		return ColorOrder[lhs[0]] - ColorOrder[rhs[0]];
-=======
 	if (lhs.length == 1 && rhs.length == 1) return ColorOrder[lhs[0]] - ColorOrder[rhs[0]];
->>>>>>> cc78ebf5
 	else if (lhs.length == 1) return -1;
 	else if (rhs.length == 1) return 1;
 	else return String(lhs.flat()).localeCompare(String(rhs.flat()));
@@ -24,12 +19,6 @@
 	template: "#modal-template",
 });
 
-<<<<<<< HEAD
-/*
- FIXME: Can't have event on the clazy-load node and pointer event have to be disabled on the image when using columns. Clicking on inner card in columns doesn't work right now.
-*/
-=======
->>>>>>> cc78ebf5
 Vue.component("card", {
 	template: `
 	<div class="card" class="card clickable" :data-arena-id="card.id" :data-cmc="card.border_crop"  @click="selectcard($event, card)" @dblclick="ondblclick($event, card)"  :title="card.printed_name[language]">
@@ -168,13 +157,7 @@
 		pickOnDblclick: getCookie("pickOnDblclick", false),
 		enableSound: getCookie("enableSound", true),
 		enableNotifications:
-<<<<<<< HEAD
-			Notification &&
-			Notification.permission == "granted" &&
-			getCookie("enableNotifications", false),
-=======
 			Notification && Notification.permission == "granted" && getCookie("enableNotifications", false),
->>>>>>> cc78ebf5
 		notificationPermission: Notification && Notification.permission,
 		selectedCard: undefined,
 		deck: [],
@@ -234,13 +217,7 @@
 			});
 
 			this.socket.on("reconnect", function (attemptNumber) {
-<<<<<<< HEAD
-				console.log(
-					`Reconnected to server (attempt ${attemptNumber}).`
-				);
-=======
 				console.log(`Reconnected to server (attempt ${attemptNumber}).`);
->>>>>>> cc78ebf5
 
 				Swal.fire({
 					customClass: SwalCustomClasses,
@@ -258,24 +235,11 @@
 			this.socket.on("chatMessage", function (message) {
 				app.messagesHistory.push(message);
 				// TODO: Cleanup this?
-<<<<<<< HEAD
-				let bubble = document.querySelector(
-					"#chat-bubble-" + message.author
-				);
-				bubble.innerText = message.text;
-				bubble.style.opacity = 1;
-				if (bubble.timeoutHandler) clearTimeout(bubble.timeoutHandler);
-				bubble.timeoutHandler = window.setTimeout(
-					() => (bubble.style.opacity = 0),
-					5000
-				);
-=======
 				let bubble = document.querySelector("#chat-bubble-" + message.author);
 				bubble.innerText = message.text;
 				bubble.style.opacity = 1;
 				if (bubble.timeoutHandler) clearTimeout(bubble.timeoutHandler);
 				bubble.timeoutHandler = window.setTimeout(() => (bubble.style.opacity = 0), 5000);
->>>>>>> cc78ebf5
 			});
 
 			this.socket.on("publicSessions", function (sessions) {
@@ -301,11 +265,7 @@
 				app.sessionUsers = users;
 			});
 
-<<<<<<< HEAD
 			this.socket.on("userDisconnected", function (userNames) {
-=======
-			this.socket.on("userDisconnected", function (userName) {
->>>>>>> cc78ebf5
 				if (!app.drafting) return;
 
 				if (app.userID == app.sessionOwner) {
@@ -313,15 +273,8 @@
 						position: "center",
 						customClass: SwalCustomClasses,
 						type: "error",
-<<<<<<< HEAD
 						title: `Player(s) disconnected`,
-						text: `Wait for ${userNames.join(
-							", "
-						)} to come back or...`,
-=======
-						title: `${userName} disconnected`,
-						text: `Wait for ${userName} to come back or...`,
->>>>>>> cc78ebf5
+						text: `Wait for ${userNames.join(", ")} to come back or...`,
 						showConfirmButton: true,
 						allowOutsideClick: false,
 						confirmButtonText: "Replace with a bot",
@@ -333,15 +286,10 @@
 						position: "center",
 						customClass: SwalCustomClasses,
 						type: "error",
-<<<<<<< HEAD
 						title: `Player(s) disconnected`,
 						text: `Wait for ${userNames.join(
 							", "
 						)} to come back or for the owner to replace them by a bot.`,
-=======
-						title: `${userName} disconnected`,
-						text: `Wait for ${userName} to come back or for the owner to replace them by a bot.`,
->>>>>>> cc78ebf5
 						showConfirmButton: false,
 						allowOutsideClick: false,
 					});
@@ -395,15 +343,8 @@
 				if (data.title === undefined) data.title = "[Missing Title]";
 				if (data.text === undefined) data.text = "[Missing Text]";
 
-<<<<<<< HEAD
-				if (data.showConfirmButton === undefined)
-					data.showConfirmButton = true;
-				else if (!data.showConfirmButton && data.timer === undefined)
-					data.timer = 1500;
-=======
 				if (data.showConfirmButton === undefined) data.showConfirmButton = true;
 				else if (!data.showConfirmButton && data.timer === undefined) data.timer = 1500;
->>>>>>> cc78ebf5
 
 				Swal.fire({
 					position: "center",
@@ -423,13 +364,7 @@
 
 				if (app.enableNotifications) {
 					let notification = new Notification("Are you ready?", {
-<<<<<<< HEAD
-						body: `${
-							app.userByID[app.sessionOwner].userName
-						} has initiated a ready check`,
-=======
 						body: `${app.userByID[app.sessionOwner].userName} has initiated a ready check`,
->>>>>>> cc78ebf5
 					});
 				}
 
@@ -437,13 +372,7 @@
 					position: "center",
 					type: "question",
 					title: "Are you ready?",
-<<<<<<< HEAD
-					text: `${
-						app.userByID[app.sessionOwner].userName
-					} has initiated a ready check`,
-=======
 					text: `${app.userByID[app.sessionOwner].userName} has initiated a ready check`,
->>>>>>> cc78ebf5
 					customClass: SwalCustomClasses,
 					showCancelButton: true,
 					confirmButtonColor: "#3085d6",
@@ -451,29 +380,14 @@
 					confirmButtonText: "I'm ready!",
 					cancelButtonText: "Not Ready",
 				}).then((result) => {
-<<<<<<< HEAD
-					app.socket.emit(
-						"setReady",
-						result.value ? ReadyState.Ready : ReadyState.NotReady
-					);
-=======
 					app.socket.emit("setReady", result.value ? ReadyState.Ready : ReadyState.NotReady);
->>>>>>> cc78ebf5
 				});
 			});
 
 			this.socket.on("setReady", function (userID, readyState) {
 				if (!app.pendingReadyCheck) return;
 				app.userByID[userID].readyState = readyState;
-<<<<<<< HEAD
-				if (
-					app.sessionUsers.every(
-						(u) => u.readyState === ReadyState.Ready
-					)
-				)
-=======
 				if (app.sessionUsers.every((u) => u.readyState === ReadyState.Ready))
->>>>>>> cc78ebf5
 					app.fireToast("success", "Everybody is ready!");
 			});
 
@@ -533,12 +447,7 @@
 
 			this.socket.on("nextBooster", function (data) {
 				app.booster = [];
-<<<<<<< HEAD
-				if (!app.cardsPerBooster)
-					app.cardsPerBooster = data.booster.length;
-=======
 				if (!app.cardsPerBooster) app.cardsPerBooster = data.booster.length;
->>>>>>> cc78ebf5
 				for (let c of data.booster) {
 					app.booster.push(app.genCard(c));
 				}
@@ -597,12 +506,7 @@
 						}, 500);
 					}
 				}
-<<<<<<< HEAD
-				if (data.countdown > 0 && data.countdown <= 5)
-					app.playSound("countdown");
-=======
 				if (data.countdown > 0 && data.countdown <= 5) app.playSound("countdown");
->>>>>>> cc78ebf5
 				app.pickTimer = data.countdown;
 			});
 
@@ -639,12 +543,7 @@
 		},
 		// Chat Methods
 		sendChatMessage: function (e) {
-<<<<<<< HEAD
-			if (!this.currentChatMessage || this.currentChatMessage == "")
-				return;
-=======
 			if (!this.currentChatMessage || this.currentChatMessage == "") return;
->>>>>>> cc78ebf5
 			this.socket.emit("chatMessage", {
 				author: this.userID,
 				timestamp: Date.now(),
@@ -663,21 +562,15 @@
 		addToDeck: function (card) {
 			// Handle column sync.
 			this.deck.push(card);
-			this.deckColumn[
-				Math.min(card.cmc, this.deckColumn.length - 1)
-			].push(card);
+			this.deckColumn[Math.min(card.cmc, this.deckColumn.length - 1)].push(card);
 		},
 		addToSideboard: function (card) {
 			// Handle column sync.
 			this.sideboard.push(card);
-			this.sideboardColumn[
-				Math.min(card.cmc, this.sideboardColumn.length - 1)
-			].push(card);
+			this.sideboardColumn[Math.min(card.cmc, this.sideboardColumn.length - 1)].push(card);
 		},
 		pickCard: function () {
-<<<<<<< HEAD
-			if (this.draftingState != DraftState.Picking || !this.selectedCard)
-				return;
+			if (this.draftingState != DraftState.Picking || !this.selectedCard) return;
 
 			if (this.socket.disconnected) {
 				this.disconnectedReminder();
@@ -691,25 +584,12 @@
 					this.selectedCard = undefined;
 				} else console.log(`pickCard: Unexpected answer:`, anwser);
 			});
-=======
-			if (this.draftingState != DraftState.Picking || !this.selectedCard) return;
-			this.draftingState = DraftState.Waiting;
-			this.socket.emit("pickCard", this.selectedCard.id);
-			this.addToDeck(this.selectedCard);
-			this.selectedCard = undefined;
->>>>>>> cc78ebf5
 		},
 		forcePick: function () {
 			if (this.draftingState != DraftState.Picking) return;
 			// Forces a random card if none is selected
 			if (!this.selectedCard) {
-<<<<<<< HEAD
-				const randomIdx = Math.floor(
-					Math.random() * this.booster.length
-				);
-=======
 				const randomIdx = Math.floor(Math.random() * this.booster.length);
->>>>>>> cc78ebf5
 				this.selectedCard = this.booster[randomIdx];
 			}
 			this.socket.emit("pickCard", this.selectedCard.id);
@@ -773,29 +653,6 @@
 			var reader = new FileReader();
 			reader.onload = function (e) {
 				let contents = e.target.result;
-<<<<<<< HEAD
-				let call_idx = contents.lastIndexOf(
-					"PlayerInventory.GetPlayerCardsV3"
-				);
-				let collection_start = contents.indexOf("{", call_idx);
-				let collection_end =
-					contents.indexOf("}}", collection_start) + 2;
-
-				try {
-					let collStr = contents.slice(
-						collection_start,
-						collection_end
-					);
-					let collJson = JSON.parse(collStr)["payload"];
-					localStorage.setItem(
-						"Collection",
-						JSON.stringify(collJson)
-					);
-					localStorage.setItem(
-						"CollectionDate",
-						new Date().toLocaleDateString()
-					);
-=======
 				let call_idx = contents.lastIndexOf("PlayerInventory.GetPlayerCardsV3");
 				let collection_start = contents.indexOf("{", call_idx);
 				let collection_end = contents.indexOf("}}", collection_start) + 2;
@@ -806,7 +663,6 @@
 					//for (let c of Object.keys(collJson).filter((c) => !(c in app.cards))) console.log(c, " not found.");
 					localStorage.setItem("Collection", JSON.stringify(collJson));
 					localStorage.setItem("CollectionDate", new Date().toLocaleDateString());
->>>>>>> cc78ebf5
 					app.setCollection(collJson);
 					Swal.fire({
 						position: "top-end",
@@ -842,12 +698,9 @@
 				timer: 1500,
 			});
 		},
-<<<<<<< HEAD
 		disconnectedReminder: function () {
 			this.fireToast("error", "Disconnected from server!");
 		},
-=======
->>>>>>> cc78ebf5
 		parseCustomCardList: function (e) {
 			let file = e.target.files[0];
 			if (!file) {
@@ -865,24 +718,12 @@
 				let contents = e.target.result;
 
 				const searchCardID = function (line) {
-<<<<<<< HEAD
-					let cardID = Object.keys(app.cards).find(
-						(id) => app.cards[id].name == line
-					);
-=======
 					let cardID = Object.keys(app.cards).find((id) => app.cards[id].name == line);
->>>>>>> cc78ebf5
 					if (typeof cardID !== "undefined") {
 						return cardID;
 					} else {
 						// If not found, try doubled faced cards before giving up!
-<<<<<<< HEAD
-						return Object.keys(app.cards).find((id) =>
-							app.cards[id].name.startsWith(line + " //")
-						);
-=======
 						return Object.keys(app.cards).find((id) => app.cards[id].name.startsWith(line + " //"));
->>>>>>> cc78ebf5
 					}
 				};
 
@@ -897,13 +738,7 @@
 							cardsPerBooster: {},
 							cards: {},
 						};
-<<<<<<< HEAD
-						let headerRegex = new RegExp(
-							String.raw`\[([^\(\]]+)(\((\d+)\))?\]`
-						); // Groups: SlotName, '(Count)', Count
-=======
 						let headerRegex = new RegExp(String.raw`\[([^\(\]]+)(\((\d+)\))?\]`); // Groups: SlotName, '(Count)', Count
->>>>>>> cc78ebf5
 						while (line < lines.length) {
 							// TODO
 							let header = lines[line].match(headerRegex);
@@ -916,19 +751,10 @@
 								});
 								return;
 							}
-							cardList.cardsPerBooster[header[1]] = parseInt(
-								header[3]
-							);
+							cardList.cardsPerBooster[header[1]] = parseInt(header[3]);
 							cardList.cards[header[1]] = [];
 							line += 1;
-<<<<<<< HEAD
-							while (
-								line < lines.length &&
-								lines[line].trim()[0] !== "["
-							) {
-=======
 							while (line < lines.length && lines[line].trim()[0] !== "[") {
->>>>>>> cc78ebf5
 								if (lines[line]) {
 									let cardID = searchCardID(lines[line]);
 									if (typeof cardID !== "undefined") {
@@ -969,38 +795,18 @@
 						}
 						app.customCardList = cardList;
 					}
-<<<<<<< HEAD
-					app.socket.emit(
-						"customCardList",
-						app.customCardList,
-						(answer) => {
-							if (answer.code === 0) {
-								app.fireToast(
-									"success",
-									`Card list uploaded (${app.customCardList.length} cards)`
-								);
-							} else {
-								app.fireToast(
-									"error",
-									`Error while uploading card list: ${answer.error}`
-								);
-							}
+					app.socket.emit("customCardList", app.customCardList, (answer) => {
+						if (answer.code === 0) {
+							app.fireToast("success", `Card list uploaded (${app.customCardList.length} cards)`);
+						} else {
+							app.fireToast("error", `Error while uploading card list: ${answer.error}`);
 						}
-					);
-=======
-					app.socket.emit("customCardList", app.customCardList);
-					app.fireToast("success", `Card list uploaded (${app.customCardList.length} cards)`);
->>>>>>> cc78ebf5
+					});
 				} catch (e) {
 					Swal.fire({
 						type: "error",
 						title: "Parsing Error",
-<<<<<<< HEAD
-						text:
-							"An error occurred during parsing, please check you input file.",
-=======
 						text: "An error occurred during parsing, please check you input file.",
->>>>>>> cc78ebf5
 						footer: "Full error: " + e,
 						customClass: SwalCustomClasses,
 					});
@@ -1009,36 +815,17 @@
 			reader.readAsText(file);
 		},
 		exportDeck: function () {
-<<<<<<< HEAD
-			copyToClipboard(
-				exportMTGA(this.deck, this.sideboard, this.language, this.lands)
-			);
-=======
 			copyToClipboard(exportMTGA(this.deck, this.sideboard, this.language, this.lands));
->>>>>>> cc78ebf5
 			this.fireToast("success", "Deck exported to clipboard!");
 		},
 		downloadLog: function () {
 			let draftLogFull = this.draftLog;
 			for (let e in this.draftLog.users) {
 				let cards = [];
-<<<<<<< HEAD
-				for (let c of this.draftLog.users[e].cards)
-					cards.push(this.cards[c]);
-				this.draftLog.users[e].exportString = exportMTGA(
-					cards,
-					null,
-					this.language
-				);
-=======
 				for (let c of this.draftLog.users[e].cards) cards.push(this.cards[c]);
 				this.draftLog.users[e].exportString = exportMTGA(cards, null, this.language);
->>>>>>> cc78ebf5
-			}
-			download(
-				`DraftLog_${this.draftLog.sessionID}.txt`,
-				JSON.stringify(draftLogFull, null, "\t")
-			);
+			}
+			download(`DraftLog_${this.draftLog.sessionID}.txt`, JSON.stringify(draftLogFull, null, "\t"));
 		},
 		openLog: function (e) {
 			let file = e.target.files[0];
@@ -1067,12 +854,7 @@
 					Swal.fire({
 						type: "error",
 						title: "Parsing Error",
-<<<<<<< HEAD
-						text:
-							"An error occurred during parsing. Please make sure that you selected the correct file.",
-=======
 						text: "An error occurred during parsing. Please make sure that you selected the correct file.",
->>>>>>> cc78ebf5
 						footer: "Full error: " + e,
 						customClass: SwalCustomClasses,
 					});
@@ -1082,24 +864,12 @@
 		},
 		exportSingleLog: function (id) {
 			let cards = [];
-<<<<<<< HEAD
-			for (let c of this.draftLog.users[id].cards)
-				cards.push(this.cards[c]);
-=======
 			for (let c of this.draftLog.users[id].cards) cards.push(this.cards[c]);
->>>>>>> cc78ebf5
 			copyToClipboard(exportMTGA(cards, null, this.language), null, "\t");
 			this.fireToast("success", "Card list exported to clipboard!");
 		},
 		downloadMPT: function (id) {
-<<<<<<< HEAD
-			download(
-				`DraftLog_${id}.txt`,
-				exportToMagicProTools(this.cards, this.draftLog, id)
-			);
-=======
 			download(`DraftLog_${id}.txt`, exportToMagicProTools(this.cards, this.draftLog, id));
->>>>>>> cc78ebf5
 		},
 		submitToMPT: function (id) {
 			fetch("https://magicprotools.com/api/draft/add", {
@@ -1116,14 +886,7 @@
 				mode: "cors",
 			}).then(function (response) {
 				if (response.status !== 200) {
-<<<<<<< HEAD
-					app.fireToast(
-						"error",
-						"An error occured submiting log to MagicProTools."
-					);
-=======
 					app.fireToast("error", "An error occured submiting log to MagicProTools.");
->>>>>>> cc78ebf5
 				} else {
 					response.json().then(function (json) {
 						if (json.error) {
@@ -1131,23 +894,10 @@
 						} else {
 							if (json.url) {
 								copyToClipboard(json.url);
-<<<<<<< HEAD
-								app.fireToast(
-									"success",
-									"MagicProTools URL copied to clipboard."
-								);
-								window.open(json.url, "_blank");
-							} else {
-								app.fireToast(
-									"error",
-									"An error occured submiting log to MagicProTools."
-								);
-=======
 								app.fireToast("success", "MagicProTools URL copied to clipboard.");
 								window.open(json.url, "_blank");
 							} else {
 								app.fireToast("error", "An error occured submiting log to MagicProTools.");
->>>>>>> cc78ebf5
 							}
 						}
 					});
@@ -1156,15 +906,9 @@
 		},
 		sessionURLToClipboard: function () {
 			copyToClipboard(
-<<<<<<< HEAD
-				`${window.location.protocol}//${window.location.hostname}:${
-					window.location.port
-				}/?session=${encodeURI(this.sessionID)}`
-=======
 				`${window.location.protocol}//${window.location.hostname}:${window.location.port}/?session=${encodeURI(
 					this.sessionID
 				)}`
->>>>>>> cc78ebf5
 			);
 			this.fireToast("success", "Session link copied to clipboard!");
 		},
@@ -1216,12 +960,7 @@
 			if (this.deck.length > 0) {
 				Swal.fire({
 					title: "Are you sure?",
-<<<<<<< HEAD
-					text:
-						"Distributing sealed boosters will reset everyone's cards/deck!",
-=======
 					text: "Distributing sealed boosters will reset everyone's cards/deck!",
->>>>>>> cc78ebf5
 					type: "warning",
 					showCancelButton: true,
 					customClass: SwalCustomClasses,
@@ -1262,7 +1001,6 @@
 		readyCheck: function () {
 			if (this.userID != this.sessionOwner || this.drafting) return;
 
-<<<<<<< HEAD
 			if (this.socket.disconnected) {
 				this.disconnectedReminder();
 				return;
@@ -1274,12 +1012,6 @@
 					this.socket.emit("setReady", ReadyState.Ready);
 				}
 			});
-=======
-			this.initReadyCheck();
-
-			this.socket.emit("readyCheck");
-			this.socket.emit("setReady", ReadyState.Ready);
->>>>>>> cc78ebf5
 		},
 		initReadyCheck: function () {
 			this.pendingReadyCheck = true;
@@ -1389,27 +1121,6 @@
 		},
 		addDeckColumn: function () {
 			this.deckColumn.push([]);
-<<<<<<< HEAD
-			this.deckColumn[this.deckColumn.length - 1] = this.deckColumn[
-				this.deckColumn.length - 2
-			].filter((c) => c.cmc > this.deckColumn.length - 2);
-			this.deckColumn[this.deckColumn.length - 2] = this.deckColumn[
-				this.deckColumn.length - 2
-			].filter((c) => c.cmc <= this.deckColumn.length - 2);
-		},
-		addSideboardColumn: function () {
-			this.sideboardColumn.push([]);
-			this.sideboardColumn[
-				this.sideboardColumn.length - 1
-			] = this.sideboardColumn[this.sideboardColumn.length - 2].filter(
-				(c) => c.cmc > this.sideboardColumn.length - 2
-			);
-			this.sideboardColumn[
-				this.sideboardColumn.length - 2
-			] = this.sideboardColumn[this.sideboardColumn.length - 2].filter(
-				(c) => c.cmc <= this.sideboardColumn.length - 2
-			);
-=======
 			this.deckColumn[this.deckColumn.length - 1] = this.deckColumn[this.deckColumn.length - 2].filter(
 				(c) => c.cmc > this.deckColumn.length - 2
 			);
@@ -1425,7 +1136,6 @@
 			this.sideboardColumn[this.sideboardColumn.length - 2] = this.sideboardColumn[
 				this.sideboardColumn.length - 2
 			].filter((c) => c.cmc <= this.sideboardColumn.length - 2);
->>>>>>> cc78ebf5
 		},
 		removeDeckColumn: function () {
 			if (this.deckColumn.length < 2) return;
@@ -1476,12 +1186,7 @@
 						if (!acc["multi"]) acc["multi"] = [];
 						acc["multi"].push(item);
 					} else {
-<<<<<<< HEAD
-						if (!acc[item.color_identity])
-							acc[item.color_identity] = [];
-=======
 						if (!acc[item.color_identity]) acc[item.color_identity] = [];
->>>>>>> cc78ebf5
 						acc[item.color_identity].push(item);
 					}
 					return acc;
@@ -1501,12 +1206,7 @@
 		},
 		orderByCMC: function (cards) {
 			return [...cards].sort(function (lhs, rhs) {
-<<<<<<< HEAD
-				if (lhs.cmc == rhs.cmc)
-					return orderColor(lhs.color_identity, rhs.color_identity);
-=======
 				if (lhs.cmc == rhs.cmc) return orderColor(lhs.color_identity, rhs.color_identity);
->>>>>>> cc78ebf5
 				return lhs.cmc - rhs.cmc;
 			});
 		},
@@ -1516,12 +1216,7 @@
 		orderByRarity: function (cards) {
 			const order = { mythic: 0, rare: 1, uncommon: 2, common: 3 };
 			return [...cards].sort(function (lhs, rhs) {
-<<<<<<< HEAD
-				if (order[lhs.rarity] == order[rhs.rarity])
-					return lhs.cmc - rhs.cmc;
-=======
 				if (order[lhs.rarity] == order[rhs.rarity]) return lhs.cmc - rhs.cmc;
->>>>>>> cc78ebf5
 				return order[lhs.rarity] - order[rhs.rarity];
 			});
 		},
@@ -1542,52 +1237,22 @@
 				for (let c in colorCount) totalColor += colorCount[c];
 				if (totalColor <= 0) return;
 
-<<<<<<< HEAD
-				for (let c in this.lands)
-					this.lands[c] = Math.round(
-						landToAdd * (colorCount[c] / totalColor)
-					);
-=======
 				for (let c in this.lands) this.lands[c] = Math.round(landToAdd * (colorCount[c] / totalColor));
->>>>>>> cc78ebf5
 				let addedLands = this.totalLands;
 
 				if (this.deck.length + addedLands > targetDeckSize) {
 					let max = "W";
-<<<<<<< HEAD
-					for (
-						let i = 0;
-						i < this.deck.length + addedLands - targetDeckSize;
-						++i
-					) {
-						for (let c in this.lands)
-							if (this.lands[c] > this.lands[max]) max = c;
-=======
 					for (let i = 0; i < this.deck.length + addedLands - targetDeckSize; ++i) {
 						for (let c in this.lands) if (this.lands[c] > this.lands[max]) max = c;
->>>>>>> cc78ebf5
 						this.lands[max] = Math.max(0, this.lands[max] - 1);
 					}
 				} else if (this.deck.length + addedLands < targetDeckSize) {
 					let min = "W";
-<<<<<<< HEAD
-					for (
-						let i = 0;
-						i < targetDeckSize - (this.deck.length + addedLands);
-						++i
-					) {
-						for (let c in this.lands)
-							if (
-								this.colorsInDeck[min] == 0 ||
-								(this.colorsInDeck[c] > 0 &&
-									this.lands[c] < this.lands[min])
-=======
 					for (let i = 0; i < targetDeckSize - (this.deck.length + addedLands); ++i) {
 						for (let c in this.lands)
 							if (
 								this.colorsInDeck[min] == 0 ||
 								(this.colorsInDeck[c] > 0 && this.lands[c] < this.lands[min])
->>>>>>> cc78ebf5
 							)
 								min = c;
 						this.lands[min] += 1;
@@ -1622,26 +1287,10 @@
 			return ReadyState;
 		},
 		draftRound: function () {
-<<<<<<< HEAD
-			return (
-				Math.floor(
-					(this.deck.length + this.sideboard.length) /
-						(this.useCustomCardList ? 15 : 14)
-				) + 1
-			);
-		},
-		virtualPlayers: function () {
-			if (
-				!this.drafting ||
-				!this.virtualPlayersData ||
-				Object.keys(this.virtualPlayersData).length == 0
-			)
-=======
 			return Math.floor((this.deck.length + this.sideboard.length) / (this.useCustomCardList ? 15 : 14)) + 1;
 		},
 		virtualPlayers: function () {
 			if (!this.drafting || !this.virtualPlayersData || Object.keys(this.virtualPlayersData).length == 0)
->>>>>>> cc78ebf5
 				return this.sessionUsers;
 
 			let r = [];
@@ -1676,29 +1325,11 @@
 			return dSets;
 		},
 		collectionStats: function () {
-<<<<<<< HEAD
-			if (!this.hasCollection || !this.cards || !this.setsInfos)
-				return undefined;
-			let stats = [];
-			for (let id in this.cards) {
-				let card = this.genCard(id);
-				if (
-					card &&
-					![
-						"Plains",
-						"Island",
-						"Swamp",
-						"Mountain",
-						"Forest",
-					].includes(card["name"])
-				) {
-=======
 			if (!this.hasCollection || !this.cards || !this.setsInfos) return undefined;
 			let stats = [];
 			for (let id in this.cards) {
 				let card = this.genCard(id);
 				if (card && !["Plains", "Island", "Swamp", "Mountain", "Forest"].includes(card["name"])) {
->>>>>>> cc78ebf5
 					card.count = this.collection[id] ? this.collection[id] : 0;
 					if (!(card.set in stats))
 						stats[card.set] = {
@@ -1716,25 +1347,10 @@
 							mythicCount: 0,
 							total: {
 								unique: this.setsInfos[card.set].cardCount,
-<<<<<<< HEAD
-								commonCount: this.setsInfos[card.set][
-									"commonCount"
-								],
-								uncommonCount: this.setsInfos[card.set][
-									"uncommonCount"
-								],
-								rareCount: this.setsInfos[card.set][
-									"rareCount"
-								],
-								mythicCount: this.setsInfos[card.set][
-									"mythicCount"
-								],
-=======
 								commonCount: this.setsInfos[card.set]["commonCount"],
 								uncommonCount: this.setsInfos[card.set]["uncommonCount"],
 								rareCount: this.setsInfos[card.set]["rareCount"],
 								mythicCount: this.setsInfos[card.set]["mythicCount"],
->>>>>>> cc78ebf5
 							},
 						};
 					stats[card.set].cards.push(card);
@@ -1755,13 +1371,7 @@
 				extendedDraftLog.push({
 					userID: userID,
 					userName: this.draftLog.users[userID].userName,
-<<<<<<< HEAD
-					colors: this.colorsInCardIDList(
-						this.draftLog.users[userID].cards
-					),
-=======
 					colors: this.colorsInCardIDList(this.draftLog.users[userID].cards),
->>>>>>> cc78ebf5
 				});
 			}
 			while (Object.keys(extendedDraftLog).length < 8)
@@ -1827,24 +1437,12 @@
 				try {
 					let parsed = JSON.parse(text);
 					for (let c in parsed) {
-<<<<<<< HEAD
-						if (!("in_booster" in parsed[c]))
-							parsed[c].in_booster = true;
-						for (let l of app.languages) {
-							if (!(l.code in parsed[c]["printed_name"]))
-								parsed[c]["printed_name"][l.code] =
-									parsed[c]["name"];
-							if (!(l.code in parsed[c]["image_uris"]))
-								parsed[c]["image_uris"][l.code] =
-									parsed[c]["image_uris"]["en"];
-=======
 						if (!("in_booster" in parsed[c])) parsed[c].in_booster = true;
 						for (let l of app.languages) {
 							if (!(l.code in parsed[c]["printed_name"]))
 								parsed[c]["printed_name"][l.code] = parsed[c]["name"];
 							if (!(l.code in parsed[c]["image_uris"]))
 								parsed[c]["image_uris"][l.code] = parsed[c]["image_uris"]["en"];
->>>>>>> cc78ebf5
 						}
 					}
 					app.cards = Object.freeze(parsed); // Object.freeze so Vue doesn't make everything reactive.
@@ -1906,31 +1504,15 @@
 			// When replacing deck (not mutating it)
 			if (oldDeck != newDeck) {
 				this.deckColumn = [[], [], [], [], [], [], []];
-<<<<<<< HEAD
-				for (let c of newDeck)
-					this.deckColumn[
-						Math.min(c.cmc, this.deckColumn.length - 1)
-					].push(c);
-				for (let col = 0; col < this.deckColumn.length; ++col)
-					this.orderByColorInPlace(this.deckColumn[col]);
-=======
 				for (let c of newDeck) this.deckColumn[Math.min(c.cmc, this.deckColumn.length - 1)].push(c);
 				for (let col = 0; col < this.deckColumn.length; ++col) this.orderByColorInPlace(this.deckColumn[col]);
->>>>>>> cc78ebf5
 			}
 		},
 		sideboard: function (newSide, oldSide) {
 			// When replacing deck (not mutating it)
 			if (newSide != oldSide) {
 				this.sideboardColumn = [[], [], [], [], [], [], []];
-<<<<<<< HEAD
-				for (let c of newSide)
-					this.sideboardColumn[
-						Math.min(c.cmc, this.sideboardColumn.length - 1)
-					].push(c);
-=======
 				for (let c of newSide) this.sideboardColumn[Math.min(c.cmc, this.sideboardColumn.length - 1)].push(c);
->>>>>>> cc78ebf5
 			}
 		},
 		autoLand: function () {
@@ -1999,19 +1581,8 @@
 		draftLog: {
 			deep: true,
 			handler() {
-<<<<<<< HEAD
-				if (
-					this.draftLog &&
-					this.draftLog.users &&
-					Object.keys(this.draftLog.users)[0]
-				)
-					this.draftLogDisplayOptions.detailsUserID = Object.keys(
-						this.draftLog.users
-					)[0];
-=======
 				if (this.draftLog && this.draftLog.users && Object.keys(this.draftLog.users)[0])
 					this.draftLogDisplayOptions.detailsUserID = Object.keys(this.draftLog.users)[0];
->>>>>>> cc78ebf5
 			},
 		},
 	},
