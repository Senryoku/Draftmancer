--- conflicted
+++ resolved
@@ -16,11 +16,7 @@
 import { v1 as uuidv1 } from "uuid";
 
 import { Options, shuffleArray } from "./utils.js";
-<<<<<<< HEAD
-import { ackError, isMessageError, Message, MessageWarning, SocketAck, SocketError } from "./Message.js";
-=======
-import { ackError, isSocketError, Message, MessageWarning, SocketAck, SocketError } from "./Message.js";
->>>>>>> 6534114c
+import { ackError, isSocketError, isMessageError, Message, MessageWarning, SocketAck, SocketError } from "./Message.js";
 import Constants from "./Constants.js";
 import { InactiveConnections, InactiveSessions, dumpError, restoreSession, getPoDSession } from "./Persistence.js";
 import { Connection, Connections } from "./Connection.js";
