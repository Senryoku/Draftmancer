--- conflicted
+++ resolved
@@ -1359,20 +1359,10 @@
 // Endpoints
 // (TODO: Should be cleaned up)
 
-<<<<<<< HEAD
 app.get("/healthCheck", (req, res) => {
 	res.sendStatus(200);
 });
 
-app.get("/getCollection", (req, res) => {
-	if (!req.cookies.sessionID) {
-		res.sendStatus(400);
-	} else if (req.cookies.sessionID in Sessions) {
-		res.send(Sessions[req.cookies.sessionID].collection(false));
-	} else {
-		res.sendStatus(404);
-=======
-// Not actually in use right, remove?
 function getCollection(res: express.Response, sessionID: SessionID) {
 	try {
 		if (!sessionID) {
@@ -1384,7 +1374,6 @@
 		}
 	} catch (e) {
 		res.sendStatus(500);
->>>>>>> d399e65d
 	}
 }
 
