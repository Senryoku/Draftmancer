--- conflicted
+++ resolved
@@ -2652,13 +2652,8 @@
 	}
 
 	resumeCountdowns() {
-<<<<<<< HEAD
-		if (!(this.draftState instanceof DraftState)) return;
-		const s = this.draftState;
-=======
 		const s = this.draftState;
 		if (!this.drafting || !isDraftState(s)) return;
->>>>>>> e5b1d23a
 		for (const userID in s.players)
 			if (
 				!s.players[userID].isBot &&
@@ -2669,11 +2664,7 @@
 	}
 
 	stopCountdowns() {
-<<<<<<< HEAD
-		if (!(this.draftState instanceof DraftState)) return;
-=======
 		if (!this.drafting || !isDraftState(this.draftState)) return;
->>>>>>> e5b1d23a
 		for (const userID in this.draftState.players) this.stopCountdown(userID);
 	}
 
@@ -2696,18 +2687,8 @@
 	}
 
 	resumeCountdown(userID: UserID) {
-<<<<<<< HEAD
-		if (!(this.draftState instanceof DraftState)) return;
+		if (!isDraftState(this.draftState)) return;
 		this.stopCountdown(userID);
-		const countdownInterval = (this.draftState.players[userID].countdownInterval = setInterval(() => {
-			const s = this.draftState;
-			if (!(s instanceof DraftState)) return;
-			if (!s?.players?.[userID]) {
-				clearInterval(countdownInterval);
-				return;
-			}
-=======
-		if (!isDraftState(this.draftState)) return;
 		const countdownInterval = ((this.draftState as DraftState).players[userID].countdownInterval = setInterval(
 			() => {
 				const s = this.draftState as DraftState;
@@ -2715,26 +2696,23 @@
 					clearInterval(countdownInterval);
 					return;
 				}
->>>>>>> e5b1d23a
-
-			s.players[userID].timer -= 1;
-			this.syncCountdown(userID);
-			// If the client did not respond after 10 more seconds, force a disconnection.
-			if (s.players[userID].timer <= -10) {
-				s.players[userID].timer = 1;
-				Connections[userID]?.socket?.disconnect();
-				this.stopCountdown(userID);
-			}
-		}, 1000));
+
+				s.players[userID].timer -= 1;
+				this.syncCountdown(userID);
+				// If the client did not respond after 10 more seconds, force a disconnection.
+				if (s.players[userID].timer <= -10) {
+					s.players[userID].timer = 1;
+					Connections[userID]?.socket?.disconnect();
+					this.stopCountdown(userID);
+				}
+			},
+			1000
+		));
 	}
 
 	stopCountdown(userID: UserID) {
 		const s = this.draftState;
-<<<<<<< HEAD
-		if (!(s instanceof DraftState)) return;
-=======
 		if (!isDraftState(s)) return;
->>>>>>> e5b1d23a
 		if (s?.players?.[userID]?.countdownInterval) {
 			clearInterval(s.players[userID].countdownInterval as NodeJS.Timeout);
 			s.players[userID].countdownInterval = null;
@@ -2819,19 +2797,6 @@
 		);
 	}
 
-<<<<<<< HEAD
-	broadcastPreparationCancelation() {
-		this.forNonOwners((uid) =>
-			Connections[uid]?.socket.emit("message", {
-				icon: "warning",
-				toast: true,
-				title: "Game canceled",
-			} as Message)
-		);
-	}
-
-=======
->>>>>>> e5b1d23a
 	generateBracket(players: BracketPlayer[]) {
 		this.bracket = this.teamDraft ? new TeamBracket(players) : new Bracket(players);
 		this.forUsers((u) => Connections[u]?.socket.emit("sessionOptions", { bracket: this.bracket }));
