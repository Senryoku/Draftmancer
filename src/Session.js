--- conflicted
+++ resolved
@@ -566,14 +566,9 @@
 				return new BoosterFactory(cardPool, landSlot, options);
 			};
 
-<<<<<<< HEAD
-			const boosterSpecificRules = options.useCustomBoosters && this.customBoosters.some(v => v !== "");
-			const acceptPaperBoosterFactories = this.boosterContent === DefaultBoosterTargets && BoosterFactoryOptions.mythicPromotion && this.maxDuplicates === null && this.unrestrictedCardPool();
-=======
 			const customBoosters = options.customBoosters ? options.customBoosters : this.customBoosters; // Use override value if provided via options 
 			const boosterSpecificRules = options.useCustomBoosters && customBoosters.some(v => v !== "");
-			const acceptPaperBoosterFactories = this.boosterContent === DefaultBoosterTargets && this.maxDuplicates === null && this.unrestrictedCardPool();
->>>>>>> 08f4dd52
+			const acceptPaperBoosterFactories = this.boosterContent === DefaultBoosterTargets && BoosterFactoryOptions.mythicPromotion && this.maxDuplicates === null && this.unrestrictedCardPool();
 
 			// If the default rule will be used, initialize it
 			if (!options.useCustomBoosters || customBoosters.some(v => v === "")) {
