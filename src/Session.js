"use strict";

import constants from "../client/src/data/constants.json";
import { removeCardFromDict, pickCard } from "./cardUtils.js";
import { negMod, isEmpty, shuffleArray, getRandom, arrayIntersect } from "./utils.js";
import { Connections } from "./Connection.js";
import Cards from "./Cards.js";
import Bot from "./Bot.js";
import { BasicLandSlots, SpecialLandSlots } from "./LandSlot.js";
import { BoosterFactory, SetSpecificFactories } from "./BoosterFactory.js";
import JumpstartBoosters from "../data/JumpstartBoosters.json";
Object.freeze(JumpstartBoosters);
import { logSession } from "./Persistence.js";

export const optionProps = [
	"ownerIsPlayer",
	"setRestriction",
	"isPublic",
	"ignoreCollections",
	"boostersPerPlayer",
	"teamDraft",
	"bots",
	"maxTimer",
	"maxPlayers",
	"mythicPromotion",
	"boosterContent",
	"colorBalance",
	"maxDuplicates",
	"foil",
	"useCustomCardList",
	"customCardList",
	"distributionMode",
	"customBoosters",
	"burnedCardsPerRound",
	"draftLogRecipients",
	"bracketLocked",
];

function Bracket(players) {
	this.players = players;
	this.results = [
		[0, 0],
		[0, 0],
		[0, 0],
		[0, 0],
		[0, 0],
		[0, 0],
		[0, 0],
	];
}

function TeamBracket(players) {
	this.players = players;
	this.results = [
		[0, 0],
		[0, 0],
		[0, 0],
		[0, 0],
		[0, 0],
		[0, 0],
		[0, 0],
		[0, 0],
		[0, 0],
	];
	this.teamDraft = true;
}

function SwissBracket(players) {
	this.players = players;
	this.results = [
		[0, 0],
		[0, 0],
		[0, 0],
		[0, 0],
		[0, 0],
		[0, 0],
		[0, 0],
		[0, 0],
		[0, 0],
		[0, 0],
		[0, 0],
		[0, 0],
	];
	this.swiss = true;
}

// Cache for cards organized by set.
const BoosterCardsBySet = {};
for (let cid in Cards) {
	if (Cards[cid].in_booster) {
		if (!(Cards[cid].set in BoosterCardsBySet)) BoosterCardsBySet[Cards[cid].set] = [];
		BoosterCardsBySet[Cards[cid].set].push(cid);
	}
}

export function WinstonDraftState(players, boosters) {
	this.players = players;
	this.round = -1; // Will be immedialty incremented
	this.cardPool = [];
	if (boosters) {
		for (let booster of boosters) this.cardPool.push(...booster);
		shuffleArray(this.cardPool);
	}
	if (this.cardPool.length >= 3) this.piles = [[this.cardPool.pop()], [this.cardPool.pop()], [this.cardPool.pop()]];
	this.currentPile = 0;

	this.currentPlayer = function() {
		return this.players[this.round % 2];
	};
	this.syncData = function() {
		return {
			round: this.round,
			currentPlayer: this.currentPlayer(),
			piles: this.piles,
			currentPile: this.currentPile,
			remainingCards: this.cardPool.length,
		};
	};
}

export function GridDraftState(players, boosters) {
	this.players = players;
	this.round = 0;
	this.boosters = []; // 3x3 Grid, Row-Major order
	if (boosters) {
		for (let booster of boosters) {
			if (booster.length > 9) booster.length = 9;
			if (booster.length < 9) this.error = true;
			shuffleArray(booster);
			this.boosters.push(booster);
		}
	}
	this.boosterCount = this.boosters.length;

	this.currentPlayer = function() {
		return this.players[[0, 1, 1, 0][this.round % 4]];
	};
	this.syncData = function() {
		return {
			round: this.round,
			currentPlayer: this.currentPlayer(),
			booster: this.boosters[0],
			boosterCount: this.boosterCount,
		};
	};
}

export function RochesterDraftState(players, boosters) {
	this.players = players;
	this.pickNumber = 0;
	this.boosterNumber = 0;
	this.boosters = [];
	if (boosters) {
		for (let booster of boosters) {
			this.boosters.push(booster);
		}
	}
	this.boosterCount = this.boosters.length;

	this.currentPlayer = function() {
		const startingDirection = Math.floor(this.boosterNumber / this.players.length) % 2;
		const direction = Math.floor(this.pickNumber / this.players.length) % 2;
		const offset = direction
			? this.players.length - 1 - (this.pickNumber % this.players.length)
			: this.pickNumber % this.players.length;
		return this.players[negMod(this.boosterNumber + (startingDirection ? 1 : -1) * offset, this.players.length)];
	};
	this.syncData = function() {
		return {
			pickNumber: this.pickNumber,
			boosterNumber: this.boosterNumber,
			currentPlayer: this.currentPlayer(),
			booster: this.boosters[0],
			boosterCount: this.boosterCount,
		};
	};
}

export function Session(id, owner, options) {
	this.id = id;
	this.owner = owner;
	this.users = new Set();
	this.userOrder = [];

	// Options
	this.ownerIsPlayer = true;
	this.setRestriction = [constants.MTGSets[constants.MTGSets.length - 1]];
	this.isPublic = false;
	this.description = "";
	this.ignoreCollections = false;
	this.boostersPerPlayer = 3;
	this.teamDraft = false;
	this.bots = 0;
	this.maxTimer = 75;
	this.maxPlayers = 8;
	this.mythicPromotion = true;
	this.boosterContent = {
		common: 10,
		uncommon: 3,
		rare: 1,
	};
	this.colorBalance = true;
	this.maxDuplicates = {
		common: 16,
		uncommon: 8,
		rare: 4,
		mythic: 2,
	};
	this.foil = false;
	this.useCustomCardList = false;
	this.customCardList = {};
	this.distributionMode = "regular"; // Specifies how boosters are distributed when using boosters from different sets (see customBoosters)
	this.customBoosters = ["", "", ""]; // Specify a set for an individual booster (Draft Only)
	this.burnedCardsPerRound = 0;
	this.draftLogRecipients = "everyone";
	this.bracketLocked = false; // If set, only the owner can edit the results.
	this.bracket = undefined;

	if (options) for (let p in options) this[p] = options[p];

	// Draft state
	this.drafting = false;
	this.boosters = [];
	this.round = 0;
	this.pickedCardsThisRound = 0;
	this.countdown = 75;
	this.countdownInterval = null;
	this.disconnectedUsers = {};

	this.winstonDraftState = null;
	this.gridDraftState = null;
	this.rochesterDraftState = null;

	this.addUser = function(userID) {
		if (this.users.has(userID)) {
			console.error(`Session::addUser: this.users.has(${userID})`);
		}

		Connections[userID].sessionID = this.id;
		this.users.add(userID);
		if (this.userOrder.indexOf(userID) < 0)
			this.userOrder.splice(Math.floor(Math.random() * (this.userOrder.length + 1)), 0, userID);
		this.notifyUserChange();
		this.syncSessionOptions(userID);
	};

	this.getDisconnectedUserData = function(userID) {
		return {
			userName: Connections[userID].userName,
			pickedThisRound: Connections[userID].pickedThisRound,
			pickedCards: Connections[userID].pickedCards,
			boosterIndex: Connections[userID].boosterIndex,
		};
	};

	this.broadcastDisconnectedUsers = function() {
		const disconnectedUserNames = Object.keys(this.disconnectedUsers).map(u => this.disconnectedUsers[u].userName);
		this.forUsers(u =>
			Connections[u].socket.emit("userDisconnected", {
				owner: this.owner,
				disconnectedUserNames: disconnectedUserNames,
			})
		);
	};

	this.remUser = function(userID) {
		// Nothing to do if the user wasn't playing
		if (userID === this.owner && !this.ownerIsPlayer) return;

		this.users.delete(userID);

		// User was the owner of the session, transfer ownership to the first available users.
		if (this.owner == userID) this.owner = this.users.values().next().value;

		if (this.drafting) {
			this.stopCountdown();
			this.disconnectedUsers[userID] = this.getDisconnectedUserData(userID);
			this.broadcastDisconnectedUsers();
		} else {
			this.userOrder.splice(this.userOrder.indexOf(userID), 1);
		}
	};

	this.setBoostersPerPlayer = function(boostersPerPlayer) {
		if (this.boostersPerPlayer != boostersPerPlayer) {
			this.boostersPerPlayer = boostersPerPlayer;
			while (this.customBoosters.length < boostersPerPlayer) this.customBoosters.push("");
			while (this.customBoosters.length > boostersPerPlayer) this.customBoosters.pop();

			this.forUsers(u =>
				Connections[u].socket.emit("sessionOptions", {
					boostersPerPlayer: this.boostersPerPlayer,
					customBoosters: this.customBoosters,
				})
			);
		}
	};

	this.setTeamDraft = function(teamDraft) {
		if (this.teamDraft != teamDraft) {
			this.teamDraft = teamDraft;
			if (teamDraft) {
				this.maxPlayers = 6;
				this.bots = 0;
			} else {
				this.maxPlayers = 8;
			}

			this.forUsers(u =>
				Connections[u].socket.emit("sessionOptions", {
					teamDraft: this.teamDraft,
					maxPlayers: this.maxPlayers,
					bots: this.bots,
				})
			);
		}
	};

	this.setSeating = function(seating) {
		if (this.drafting) return false;
		if (!Array.isArray(seating) || [...this.users].some(u => !seating.includes(u))) {
			console.error(`Session.setSeating: invalid seating.`);
			console.error("Submitted seating:", seating);
			console.error("Session.users:", this.users);
			return false;
		}
		this.userOrder = seating;
		this.notifyUserChange();
		return true;
	};

	this.randomizeSeating = function() {
		if (this.drafting) return false;
		shuffleArray(this.userOrder);
		this.notifyUserChange();
		return true;
	};

	this.syncSessionOptions = function(userID) {
		const options = {
			sessionOwner: this.owner,
<<<<<<< HEAD
			ownerIsPlayer: this.ownerIsPlayer,
			setRestriction: this.setRestriction,
			isPublic: this.isPublic,
			description: this.description,
			ignoreCollections: this.ignoreCollections,
			boostersPerPlayer: this.boostersPerPlayer,
			teamDraft: this.teamDraft,
			bots: this.bots,
			maxTimer: this.maxTimer,
			maxPlayers: this.maxPlayers,
			mythicPromotion: this.mythicPromotion,
			boosterContent: this.boosterContent,
			colorBalance: this.colorBalance,
			maxDuplicates: this.maxDuplicates,
			foil: this.foil,
			useCustomCardList: this.useCustomCardList,
			customCardList: this.customCardList,
			distributionMode: this.distributionMode,
			customBoosters: this.customBoosters,
			burnedCardsPerRound: this.burnedCardsPerRound,
			draftLogRecipients: this.draftLogRecipients,
=======
>>>>>>> 6a7fc0f9
			bracket: this.bracket,
		};
		for (let p of optionProps) options[p] = this[p];
		Connections[userID].socket.emit("sessionOptions", options);
	};

	// Returns current card pool according to all session options (Collections, setRestrictions...)
	this.cardPool = function() {
		const user_list = [...this.users];
		let cardPool = {};

		// If none of the user has uploaded their collection/doesn't want to use it, or the ignoreCollections flag is set, return all cards.
		let all_cards = true;
		for (let i = 0; i < user_list.length; ++i) {
			all_cards =
				all_cards &&
				(!Connections[user_list[i]].useCollection || isEmpty(Connections[user_list[i]].collection));
		}

		if (this.ignoreCollections || all_cards) {
			// Returns all cards if there's no set restriction
			if (this.setRestriction.length === 0) {
				for (let c in Cards) if (Cards[c].in_booster) cardPool[c] = this.maxDuplicates[Cards[c].rarity];
			} else {
				// Use cache otherwise
				for (let set of this.setRestriction)
					for (let c of BoosterCardsBySet[set]) cardPool[c] = this.maxDuplicates[Cards[c].rarity];
			}
			return cardPool;
		}

		// Restricts collection according to this.setRestriction
		cardPool = this.collection();
		if (this.setRestriction.length > 0) {
			for (let c in cardPool) {
				if (!this.setRestriction.includes(Cards[c].set)) delete cardPool[c];
			}
		}
		return cardPool;
	};

	// Compute user collections intersection (taking into account each user preferences)
	this.collection = function() {
		const user_list = [...this.users];
		let intersection = [];
		let collection = {};

		let useCollection = [];
		for (let i = 0; i < user_list.length; ++i)
			useCollection[i] =
				Connections[user_list[i]].useCollection && !isEmpty(Connections[user_list[i]].collection);

		let arrays = [];
		// Start from the first user's collection, or the list of all cards if not available/used
		if (!useCollection[0]) arrays.push(Object.keys(Cards).filter(c => Cards[c].in_booster));
		else arrays.push(Object.keys(Connections[user_list[0]].collection).filter(c => Cards[c].in_booster));
		for (let i = 1; i < user_list.length; ++i)
			if (useCollection[i]) arrays.push(Object.keys(Connections[user_list[i]].collection));
		intersection = arrayIntersect(arrays);

		// Compute the minimum count of each remaining card
		for (let c of intersection) {
			collection[c] = useCollection[0] ? Connections[user_list[0]].collection[c] : 4;
			for (let i = 1; i < user_list.length; ++i)
				if (useCollection[i]) collection[c] = Math.min(collection[c], Connections[user_list[i]].collection[c]);
		}
		return collection;
	};

	// Categorize card pool by rarity
	this.cardPoolByRarity = function() {
		const cardPoolByRarity = {
			common: {},
			uncommon: {},
			rare: {},
			mythic: {},
		};
		const cardPool = this.cardPool();
		for (let c in cardPool) cardPoolByRarity[Cards[c].rarity][c] = cardPool[c];
		return cardPoolByRarity;
	};

	// Returns all cards from specified set categorized by rarity and set to maxDuplicates
	this.setByRarity = function(set) {
		let local = {
			common: {},
			uncommon: {},
			rare: {},
			mythic: {},
		};
		for (let id of BoosterCardsBySet[set]) local[Cards[id].rarity][id] = this.maxDuplicates[Cards[id].rarity];
		return local;
	};

	// Populates this.boosters following session options
	// Options object properties:
	//  - useCustomBoosters: Explicitly enables the use of the CustomBooster option (ignored otherwise)
	//      WARNING (FIXME?): boosterQuantity will be ignored if useCustomBoosters is set and we're not using a customCardList
	//  - targets: Overrides session boosterContent setting
	//  - cardsPerBooster: Overrides session setting for cards per booster using custom card lists whitout custom slots
	this.generateBoosters = function(boosterQuantity, options = {}) {
		const count_cards = function(coll) {
			return Object.values(coll).reduce((acc, val) => acc + val, 0);
		};

		if (this.useCustomCardList) {
			if (!this.customCardList.cards) {
				this.emitMessage("Error generating boosters", "No custom card list provided.");
				return false;
			}
			// List is using custom booster slots
			if (this.customCardList.customSheets) {
				let cardsByRarity = {};
				for (let r in this.customCardList.cardsPerBooster) {
					cardsByRarity[r] = {};
					for (let cardId of this.customCardList.cards[r])
						if (cardId in cardsByRarity[r])
							// Duplicates adds one copy of the card
							cardsByRarity[r][cardId] += 1;
						else cardsByRarity[r][cardId] = 1;

					const card_count = count_cards(cardsByRarity[r]);
					const card_target = this.customCardList.cardsPerBooster[r] * boosterQuantity;
					if (card_count < card_target) {
						const msg = `Not enough cards (${card_count}/${card_target} ${r}) in custom card list.`;
						this.emitMessage("Error generating boosters", msg);
						console.warn(msg);
						return false;
					}
				}

				const cardsByColor = {};
				// Color balance the largest slot
				const colorBalancedSlot = Object.keys(this.customCardList.cardsPerBooster).reduce((max, curr) =>
					this.customCardList.cardsPerBooster[curr] > this.customCardList.cardsPerBooster[max] ? curr : max
				);
				// Do not color balance if we don't have at least a 5 cards slot
				const useColorBalance =
					this.colorBalance && this.customCardList.cardsPerBooster[colorBalancedSlot] >= 5;
				if (useColorBalance) {
					for (let card in cardsByRarity[colorBalancedSlot]) {
						if (!(Cards[card].colors in cardsByColor)) cardsByColor[Cards[card].colors] = {};
						cardsByColor[Cards[card].colors][card] = cardsByRarity[colorBalancedSlot][card];
					}
				}

				// Generate Boosters
				this.boosters = [];
				for (let i = 0; i < boosterQuantity; ++i) {
					let booster = [];

					for (let r in this.customCardList.cardsPerBooster) {
						let addedCards = 0;
						if (useColorBalance && r === colorBalancedSlot) {
							for (let c of "WUBRG") {
								if (cardsByColor[c] && !isEmpty(cardsByColor[c])) {
									let pickedCard = pickCard(cardsByColor[c], booster);
									removeCardFromDict(pickedCard, cardsByRarity[colorBalancedSlot]);
									booster.push(pickedCard);
									++addedCards;
								}
							}
						}
						for (let i = 0; i < this.customCardList.cardsPerBooster[r] - addedCards; ++i) {
							const pickedCard = pickCard(cardsByRarity[r], booster);
							if (useColorBalance && r === colorBalancedSlot)
								removeCardFromDict(pickedCard, cardsByColor[Cards[pickedCard].colors]);
							booster.push(pickedCard);
						}
					}

					this.boosters.push(booster);
				}
			} else {
				// Generate fully random 15-cards booster for cube (not considering rarity)
				// Getting custom card list
				let localCollection = {};

				for (let cardId of this.customCardList.cards) {
					// Duplicates adds one copy of the card
					if (cardId in localCollection) localCollection[cardId] += 1;
					else localCollection[cardId] = 1;
				}

				const cardsPerBooster = options.cardsPerBooster || 15;
				let cardsByColor = {};
				if (this.colorBalance) {
					for (let card in localCollection) {
						if (!(Cards[card].colors in cardsByColor)) cardsByColor[Cards[card].colors] = {};
						cardsByColor[Cards[card].colors][card] = localCollection[card];
					}
				}

				let card_count = count_cards(localCollection);
				let card_target = cardsPerBooster * boosterQuantity;
				if (card_count < card_target) {
					const msg = `Not enough cards (${card_count}/${card_target}) in custom list.`;
					this.emitMessage("Error generating boosters", msg);
					console.warn(msg);
					return false;
				}

				this.boosters = [];
				for (let i = 0; i < boosterQuantity; ++i) {
					let booster = [];

					if (this.colorBalance) {
						for (let c of "WUBRG") {
							if (cardsByColor[c] && !isEmpty(cardsByColor[c])) {
								let pickedCard = pickCard(cardsByColor[c], booster);
								removeCardFromDict(pickedCard, localCollection);
								booster.push(pickedCard);
							}
						}
					}

					for (let i = booster.length; i < cardsPerBooster; ++i) {
						const pickedCard = pickCard(localCollection, booster);
						if (this.colorBalance) removeCardFromDict(pickedCard, cardsByColor[Cards[pickedCard].colors]);
						booster.push(pickedCard);
					}

					shuffleArray(booster);
					this.boosters.push(booster);
				}
			}
		} else {
			// Standard draft boosters
			const targets = options.targets || this.boosterContent;

			const BoosterFactoryOptions = {
				foil: this.foil,
				colorBalance: this.colorBalance,
				mythicPromotion: this.mythicPromotion,
				onError: (...args) => {
					this.emitMessage(...args);
				},
			};

			let defaultFactory = null;

			const getBoosterFactory = function(set, cardPool, landSlot, options) {
				// Check for a special booster factory
				return set && set in SetSpecificFactories
					? SetSpecificFactories[set](cardPool, landSlot, options)
					: new BoosterFactory(cardPool, landSlot, options);
			};

			// If the default rule will be used, initialize it
			if (!options.useCustomBoosters || !this.customBoosters.every(v => v !== "")) {
				let localCollection = this.cardPoolByRarity();
				let defaultLandSlot = null;
				if (this.setRestriction.length === 1 && this.setRestriction[0] in SpecialLandSlots)
					defaultLandSlot = SpecialLandSlots[this.setRestriction[0]];
				defaultFactory = getBoosterFactory(
					this.setRestriction.length === 1 ? this.setRestriction[0] : null,
					localCollection,
					defaultLandSlot,
					BoosterFactoryOptions
				);
				// Make sure we have enough cards
				for (let slot of ["common", "uncommon", "rare"]) {
					const card_count = count_cards(defaultFactory.cardPool[slot]);
					const card_target = targets[slot] * boosterQuantity;
					if (card_count < card_target) {
						const msg = `Not enough cards (${card_count}/${card_target} ${slot}s) in collection.`;
						this.emitMessage("Error generating boosters", msg);
						console.warn(msg);
						return false;
					}
				}
			}

			// Do we have some booster specific rules? (total boosterQuantity is ignored in this case)
			if (options.useCustomBoosters && this.customBoosters.some(v => v !== "")) {
				const boosterFactories = [];
				const usedSets = {};

				// If randomized, we'll have to make sure all boosters are of the same size: Adding a land slot to the default rule.
				const addLandSlot =
					this.distributionMode !== "regular" || this.customBoosters.some(v => v === "random");
				if (addLandSlot && defaultFactory && !defaultFactory.landSlot)
					defaultFactory.landSlot =
						this.setRestriction.length === 0
							? BasicLandSlots["m20"] // Totally arbitrary
							: BasicLandSlots[this.setRestriction[0]];

				for (let i = 0; i < this.getVirtualPlayersCount(); ++i) {
					const playerBoosterFactories = [];
					for (let boosterSet of this.customBoosters) {
						// No specific rules
						if (boosterSet === "") {
							playerBoosterFactories.push(defaultFactory);
						} else {
							if (boosterSet === "random") {
								// Random booster from one of the sets in Card Pool
								boosterSet =
									this.setRestriction.length === 0
										? getRandom(constants.MTGSets)
										: getRandom(this.setRestriction);
							}
							// Compile necessary data for this set (Multiple boosters of the same set will share it)
							if (!usedSets[boosterSet]) {
								// As booster distribution and sets can be randomized, we have to make sure that every booster are of the same size: We'll use basic land slot if we have to.
								const landSlot =
									boosterSet in SpecialLandSlots
										? SpecialLandSlots[boosterSet]
										: addLandSlot
										? BasicLandSlots[boosterSet]
										: null;
								usedSets[boosterSet] = getBoosterFactory(
									boosterSet,
									this.setByRarity(boosterSet),
									landSlot,
									BoosterFactoryOptions
								);
								// Check if we have enough card, considering maxDuplicate is a limiting factor
								const multiplier = this.customBoosters.reduce(
									(a, v) => (v == boosterSet ? a + 1 : a),
									0
								);
								if (
									count_cards(usedSets[boosterSet].cardPool["common"]) <
										multiplier * this.getVirtualPlayersCount() * targets["common"] ||
									count_cards(usedSets[boosterSet].cardPool["uncommon"]) <
										multiplier * this.getVirtualPlayersCount() * targets["uncommon"] ||
									count_cards(usedSets[boosterSet].cardPool["rare"]) +
										count_cards(usedSets[boosterSet].cardPool["mythic"]) <
										multiplier * this.getVirtualPlayersCount() * targets["rare"]
								) {
									const msg = `Not enough cards in card pool for individual booster restriction '${boosterSet}'. Please check you Max. Duplicates setting.`;
									this.emitMessage("Error generating boosters", msg, true, 0);
									console.warn(msg);
									return false;
								}
							}
							playerBoosterFactories.push(usedSets[boosterSet]);
						}
					}
					boosterFactories.push(playerBoosterFactories);
				}

				// Generate Boosters
				this.boosters = [];
				// Implements distribution mode 'shufflePlayerBoosters'
				if (this.distributionMode === "shufflePlayerBoosters")
					for (let rules of boosterFactories) shuffleArray(rules);

				for (let b = 0; b < this.boostersPerPlayer; ++b) {
					for (let p = 0; p < this.getVirtualPlayersCount(); ++p) {
						const rule = boosterFactories[p][b];
						const booster = rule.generateBooster(targets);
						if (booster) this.boosters.push(booster);
						else return false;
					}
				}

				if (this.distributionMode === "shuffleBoosterPool") shuffleArray(this.boosters);
			} else {
				this.boosters = [];
				for (let i = 0; i < boosterQuantity; ++i) {
					let booster = defaultFactory.generateBooster(targets);
					if (booster) this.boosters.push(booster);
					else return false;
				}
			}
		}
		return true;
	};

	this.notifyUserChange = function() {
		// Send only necessary data
		let user_info = [];
		for (let userID of this.getSortedHumanPlayersIDs()) {
			let u = Connections[userID];
			if (u) {
				user_info.push({
					userID: u.userID,
					userName: u.userName,
					collection: !isEmpty(u.collection),
					useCollection: u.useCollection,
				});
			}
		}

		// Send to all session users
		this.forUsers(user => {
			if (Connections[user]) {
				Connections[user].socket.emit(
					"sessionOwner",
					this.owner,
					this.owner in Connections ? Connections[this.owner].userName : null
				);
				Connections[user].socket.emit("sessionUsers", user_info);
			}
		});
	};

	///////////////////// Winston Draft //////////////////////

	this.startWinstonDraft = function(boosterCount) {
		if (this.users.size != 2) return false;
		this.drafting = true;
		this.emitMessage("Preparing Winston draft!", "Your draft will start soon...", false, 0);
		if (!this.generateBoosters(boosterCount)) {
			this.drafting = false;
			return;
		}
		this.disconnectedUsers = {};
		this.winstonDraftState = new WinstonDraftState(this.getSortedHumanPlayersIDs(), this.boosters);
		for (let user of this.users) {
			Connections[user].pickedCards = [];
			Connections[user].socket.emit("sessionOptions", {
				virtualPlayersData: this.getSortedHumanPlayers(),
			});
			Connections[user].socket.emit("startWinstonDraft", this.winstonDraftState);
		}
		this.winstonNextRound();
		return true;
	};

	this.endWinstonDraft = function() {
		logSession("WinstonDraft", this);
		for (let user of this.users) Connections[user].socket.emit("winstonDraftEnd");
		this.winstonDraftState = null;
		this.drafting = false;
		this.disconnectedUsers = {};
	};

	this.winstonNextRound = function() {
		const s = this.winstonDraftState;
		++s.round;
		s.currentPile = 0;
		while (s.currentPile < 3 && !s.piles[s.currentPile].length) ++s.currentPile;
		if (s.currentPile >= 3) {
			this.endWinstonDraft();
		} else {
			for (let user of this.users) {
				Connections[user].socket.emit("winstonDraftSync", s.syncData());
				Connections[user].socket.emit("winstonDraftNextRound", s.currentPlayer());
			}
		}
	};

	this.winstonSkipPile = function() {
		const s = this.winstonDraftState;
		if (!this.drafting || !s) return false;
		// If the card pool is empty, make sure there is another pile to pick
		if (
			!s.cardPool.length &&
			((s.currentPile === 0 && !s.piles[1].length && !s.piles[2].length) ||
				(s.currentPile === 1 && !s.piles[2].length) ||
				s.currentPile === 2)
		) {
			console.error("Session.winstonSkipPile: No other choice, you have to take that pile!");
			return false;
		}

		// Add a new card to skipped pile. (Make sure there's enough cards for the player to draw if this is the last pile)
		if (s.cardPool.length > 1 || (s.currentPile < 2 && s.cardPool.length > 0))
			s.piles[s.currentPile].push(s.cardPool.pop());
		// Give a random card from the card pool if this was the last pile
		if (s.currentPile === 2) {
			Connections[s.currentPlayer()].socket.emit("winstonDraftRandomCard", s.cardPool.pop());
			this.winstonNextRound();
		} else {
			++s.currentPile;
			if (s.piles[s.currentPile].length === 0) this.winstonSkipPile();
			else for (let user of this.users) Connections[user].socket.emit("winstonDraftSync", s.syncData());
		}
		return true;
	};

	this.winstonTakePile = function() {
		const s = this.winstonDraftState;
		if (!this.drafting || !s) return false;
		Connections[s.currentPlayer()].pickedCards = Connections[s.currentPlayer()].pickedCards.concat(
			s.piles[s.currentPile]
		);
		if (s.cardPool.length > 0) s.piles[s.currentPile] = [s.cardPool.pop()];
		else s.piles[s.currentPile] = [];
		this.winstonNextRound();
		return true;
	};

	///////////////////// Winston Draft End //////////////////////

	///////////////////// Grid Draft //////////////////////

	this.startGridDraft = function(boosterCount) {
		if (this.users.size != 2) return false;
		this.drafting = true;
		this.emitMessage("Preparing Grid draft!", "Your draft will start soon...", false, 0);
		// When using a custom card list with custom slots, boosters will be truncated to 9 cards by GridDraftState
		// Use boosterContent setting only if it is valid (adds up to 9 cards)
		const cardsPerBooster = Object.values(this.boosterContent).reduce((val, acc) => val + acc, 0);

		if (
			!this.generateBoosters(boosterCount, {
				targets: cardsPerBooster === 9 ? this.boosterContent : { rare: 1, uncommon: 3, common: 5 },
				cardsPerBooster: 9,
			})
		) {
			this.drafting = false;
			return;
		}

		this.disconnectedUsers = {};
		this.gridDraftState = new GridDraftState(this.getSortedHumanPlayersIDs(), this.boosters);
		for (let user of this.users) {
			Connections[user].pickedCards = [];
			Connections[user].socket.emit("sessionOptions", {
				virtualPlayersData: this.getSortedHumanPlayers(),
			});
			Connections[user].socket.emit("startGridDraft", this.gridDraftState.syncData());
		}

		return true;
	};

	this.endGridDraft = function() {
		logSession("GridDraft", this);
		for (let user of this.users) Connections[user].socket.emit("gridDraftEnd");
		this.gridDraftState = null;
		this.drafting = false;
		this.disconnectedUsers = {};
	};

	this.gridDraftNextRound = function() {
		const s = this.gridDraftState;
		++s.round;

		if (s.round % 2 === 0) {
			// Share the last pick before advancing to the next booster.
			const syncData = s.syncData();
			syncData.currentPlayer = null; // Set current player to null as a flag to delay the display update
			for (let user of this.users) Connections[user].socket.emit("gridDraftNextRound", syncData);
			s.boosters.shift();
			if (s.boosters.length === 0) {
				this.endGridDraft();
				return;
			}
		}
		for (let user of this.users) Connections[user].socket.emit("gridDraftNextRound", s.syncData());
	};

	this.gridDraftPick = function(choice) {
		const s = this.gridDraftState;
		if (!this.drafting || !s) return false;

		let pickedCards = 0;
		for (let i = 0; i < 3; ++i) {
			//                     Column           Row
			let idx = choice < 3 ? 3 * i + choice : 3 * (choice - 3) + i;
			if (s.boosters[0][idx] > 0) {
				Connections[s.currentPlayer()].pickedCards.push(s.boosters[0][idx]);
				s.boosters[0][idx] = -1;
				++pickedCards;
			}
		}

		if (pickedCards === 0) return false;

		this.gridDraftNextRound();
		return true;
	};

	///////////////////// Grid Draft End //////////////////////

	///////////////////// Rochester Draft //////////////////////

	this.startRochesterDraft = function() {
		if (this.users.size <= 1) return false;
		this.drafting = true;
		this.emitMessage("Preparing Rochester draft!", "Your draft will start soon...", false, 0);
		if (!this.generateBoosters(this.boostersPerPlayer * this.users.size, { useCustomBoosters: true })) {
			this.drafting = false;
			return;
		}

		this.disconnectedUsers = {};
		this.rochesterDraftState = new RochesterDraftState(this.getSortedHumanPlayersIDs(), this.boosters);
		for (let user of this.users) {
			Connections[user].pickedCards = [];
			Connections[user].socket.emit("sessionOptions", {
				virtualPlayersData: this.getSortedHumanPlayers(),
			});
			Connections[user].socket.emit("startRochesterDraft", this.rochesterDraftState.syncData());
		}

		return true;
	};

	this.endRochesterDraft = function() {
		logSession("RochesterDraft", this);
		for (let user of this.users) Connections[user].socket.emit("rochesterDraftEnd");
		this.rochesterDraftState = null;
		this.drafting = false;
		this.disconnectedUsers = {};
	};

	this.rochesterDraftNextRound = function() {
		const s = this.rochesterDraftState;
		// Empty booster, open the next one
		if (s.boosters[0].length === 0) {
			s.boosters.shift();
			// No more boosters; End draft.
			if (s.boosters.length === 0) {
				this.endRochesterDraft();
				return;
			}
			s.pickNumber = 0;
			++s.boosterNumber;
		} else {
			++s.pickNumber;
		}
		const syncData = s.syncData();
		for (let user of this.users) Connections[user].socket.emit("rochesterDraftNextRound", syncData);
	};

	this.rochesterDraftPick = function(idx) {
		const s = this.rochesterDraftState;
		if (!this.drafting || !s) return false;

		const cid = s.boosters[0][idx];
		Connections[s.currentPlayer()].pickedCards.push(cid);
		s.boosters[0].splice(idx, 1);
		/*
		const msg = {
			author: s.currentPlayer(),
			timestamp: Date.now(),
			text: `I picked ${Cards[cid].name}!`,
		};
		this.forUsers(user => Connections[user].socket.emit("chatMessage", msg));
		*/
		this.rochesterDraftNextRound();
		return true;
	};

	///////////////////// Rochester Draft End //////////////////////

	///////////////////// Traditional Draft Methods //////////////////////

	this.startDraft = function() {
		this.drafting = true;
		this.emitMessage("Preparing draft!", "Your draft will start soon...", false, 0);

		// boostersPerPlayer works fine, what's the problem here?...
		if (typeof this.bots != "number") {
			this.bots = parseInt(this.bots);
		}

		let boosterQuantity = (this.users.size + this.bots) * this.boostersPerPlayer;
		console.log(`Session ${this.id}: Starting draft! (${this.users.size} players)`);

		this.disconnectedUsers = {};
		// Generate bots
		this.botsInstances = [];
		for (let i = 0; i < this.bots; ++i)
			this.botsInstances.push(new Bot(`Bot #${i}`, [...this.users][i % this.users.size].concat(i)));

		if (!this.generateBoosters(boosterQuantity, { useCustomBoosters: true })) {
			this.drafting = false;
			return;
		}

		// Draft Log initialization
		this.draftLog = {
			sessionID: this.id,
			time: Date.now(),
			setRestriction: this.setRestriction,
			boosters: JSON.parse(JSON.stringify(this.boosters)),
			users: {},
		};
		let virtualPlayers = this.getSortedVirtualPlayers();
		for (let userID in virtualPlayers) {
			if (virtualPlayers[userID].isBot) {
				this.draftLog.users[userID] = {
					isBot: true,
					userName: virtualPlayers[userID].instance.name,
					userID: virtualPlayers[userID].instance.id,
					picks: [],
				};
			} else {
				this.draftLog.users[userID] = {
					userName: Connections[userID].userName,
					userID: userID,
					picks: [],
				};
			}
		}

		for (let user of this.users) {
			Connections[user].pickedCards = [];
			Connections[user].socket.emit("sessionOptions", {
				virtualPlayersData: virtualPlayers,
			});
			Connections[user].socket.emit("startDraft");
		}

		if (!this.ownerIsPlayer && this.owner in Connections) {
			Connections[this.owner].socket.emit("sessionOptions", {
				virtualPlayersData: virtualPlayers,
			});
			Connections[this.owner].socket.emit("startDraft");
			// Update draft log for live display if owner in not playing
			if (["owner", "everyone"].includes(this.draftLogRecipients)) {
				Connections[this.owner].socket.emit("draftLogLive", this.draftLog);
			}
		}

		this.round = 0;
		this.boosterNumber = 1;
		this.nextBooster();
	};

	this.pickCard = function(userID, cardID, burnedCards) {
		if (!this.drafting || !this.users.has(userID)) return;

		const boosterIndex = Connections[userID].boosterIndex;
		if (typeof boosterIndex === "undefined" || boosterIndex < 0 || boosterIndex >= this.boosters.length) {
			const err = `Session.pickCard: boosterIndex ('${boosterIndex}') out of bounds.`;
			console.error(err);
			return { code: 2, error: err };
		}
		if (!this.boosters[boosterIndex].includes(cardID)) {
			const err = `Session.pickCard: cardID ('${cardID}') not found in booster #${boosterIndex}.`;
			console.error(err);
			return { code: 3, error: err };
		}
		if (Connections[userID].pickedThisRound) {
			const err = `Session.pickCard: User '${userID}' already picked a card this round.`;
			console.error(err);
			return { code: 4, error: err };
		}

		if (
			burnedCards &&
			(burnedCards.length > this.burnedCardsPerRound ||
			(burnedCards.length !== this.burnedCardsPerRound &&
				this.boosters[boosterIndex].length !== 1 + burnedCards.length) || // If there's enough cards left, the proper amount of burned card should be supplied
				burnedCards.some(c => !this.boosters[boosterIndex].includes(c)))
		) {
			const err = `Session.pickCard: Invalid burned cards.`;
			console.error(err);
			return { code: 1, error: err };
		}

		console.log(
			`Session ${this.id}: ${
				Connections[userID].userName
			} [${userID}] picked card ${cardID} from booster #${boosterIndex}, burning ${
				burnedCards && burnedCards.length > 0 ? burnedCards : "nothing"
			}.`
		);

		this.draftLog.users[userID].picks.push({
			pick: cardID,
			burn: burnedCards,
			booster: JSON.parse(JSON.stringify(this.boosters[boosterIndex])),
		});

		Connections[userID].pickedCards.push(cardID);
		Connections[userID].pickedThisRound = true;
		// Removes the first occurence of cardID
		this.boosters[boosterIndex].splice(
			this.boosters[boosterIndex].findIndex(c => c === cardID),
			1
		);

		// Removes burned cards
		if (burnedCards) {
			for (let burnID of burnedCards) {
				this.boosters[boosterIndex].splice(
					this.boosters[boosterIndex].findIndex(c => c === burnID),
					1
				);
			}
		}

		// Signal users
		this.forUsers(u => {
			Connections[u].socket.emit("updateUser", {
				userID: userID,
				updatedProperties: {
					pickedThisRound: true,
				},
			});
		});

		// Update draft log for live display if owner in not playing
		if (
			!this.ownerIsPlayer &&
			["owner", "everyone"].includes(this.draftLogRecipients) &&
			this.owner in Connections
		) {
			Connections[this.owner].socket.emit("draftLogLive", this.draftLog);
			Connections[this.owner].socket.emit("pickAlert", {
				userName: Connections[userID].userName,
				cardID: cardID,
			});
		}

		++this.pickedCardsThisRound;
		if (this.pickedCardsThisRound == this.getHumanPlayerCount()) {
			this.nextBooster();
		}
		return { code: 0 };
	};

	this.doBotPick = function(instance, boosterIndex) {
		const removedIdx = instance.pick(this.boosters[boosterIndex]);
		const startingBooster = JSON.parse(JSON.stringify(this.boosters[boosterIndex]));
		const picked = this.boosters[boosterIndex][removedIdx];
		this.boosters[boosterIndex].splice(removedIdx, 1);
		const burned = [];
		for (let i = 0; i < this.burnedCardsPerRound; ++i) {
			const burnedIdx = instance.burn(this.boosters[boosterIndex]);
			burned.push(this.boosters[boosterIndex][burnedIdx]);
			this.boosters[boosterIndex].splice(burnedIdx, 1);
		}
		this.draftLog.users[instance.id].picks.push({
			pick: picked,
			burn: burned,
			booster: startingBooster,
		});
		return picked;
	};

	this.nextBooster = function() {
		this.stopCountdown();

		const totalVirtualPlayers = this.getVirtualPlayersCount();

		// Boosters are empty
		if (this.boosters[0].length == 0) {
			this.round = 0;
			// Remove empty boosters
			this.boosters.splice(0, totalVirtualPlayers);
			++this.boosterNumber;
		}

		// End draft if there is no more booster to distribute
		if (this.boosters.length == 0) {
			this.endDraft();
			return;
		}

		this.pickedCardsThisRound = 0; // Only counting cards picked by human players (including disconnected ones)

		let index = 0;
		const evenRound = (this.boosters.length / totalVirtualPlayers) % 2 == 0;
		const boosterOffset = evenRound ? -this.round : this.round;

		let virtualPlayers = this.getSortedVirtualPlayers();
		for (let userID in virtualPlayers) {
			const boosterIndex = negMod(boosterOffset + index, totalVirtualPlayers);
			if (virtualPlayers[userID].isBot) {
				this.doBotPick(virtualPlayers[userID].instance, boosterIndex);
			} else {
				if (virtualPlayers[userID].disconnected) {
					// This user has been replaced by a bot, pick immediately
					if (!this.disconnectedUsers[userID].bot) {
						console.error("Trying to use bot that doesn't exist... That should not be possible!");
						console.error(this.disconnectedUsers[userID]);
						this.disconnectedUsers[userID].bot = new Bot("Bot", userID);
					}
					const pickedCard = this.doBotPick(this.disconnectedUsers[userID].bot, boosterIndex);
					this.disconnectedUsers[userID].pickedThisRound = true;
					this.disconnectedUsers[userID].pickedCards.push(pickedCard);
					this.disconnectedUsers[userID].boosterIndex = boosterIndex;
					++this.pickedCardsThisRound;
				} else {
					Connections[userID].pickedThisRound = false;
					Connections[userID].boosterIndex = boosterIndex;
					Connections[userID].socket.emit("nextBooster", {
						booster: this.boosters[boosterIndex],
						boosterNumber: this.boosterNumber,
						pickNumber: this.round + 1,
					});
				}
			}
			++index;
		}

		if (!this.ownerIsPlayer && this.owner in Connections) {
			Connections[this.owner].socket.emit("nextBooster", {
				boosterNumber: this.boosterNumber,
				pickNumber: this.round + 1,
			});
		}

		this.startCountdown(); // Starts countdown now that everyone has their booster
		++this.round;

		// Everyone is disconnected...
		if (this.pickedCardsThisRound === this.getHumanPlayerCount()) this.nextBooster();
	};

	this.resumeDraft = function(msg) {
		if (!this.drafting) return;

		console.warn(`Restarting draft for session ${this.id}.`);

		this.forUsers(user =>
			Connections[user].socket.emit("sessionOptions", {
				virtualPlayersData: this.getSortedVirtualPlayers(),
			})
		);
		if (!this.winstonDraftState && !this.gridDraftState && !this.rochesterDraftState) {
			this.resumeCountdown();
		}
		this.emitMessage(msg.title, msg.text);
	};

	this.endDraft = function() {
		this.drafting = false;
		this.stopCountdown();

		let virtualPlayers = this.getSortedVirtualPlayers();
		for (let userID in virtualPlayers) {
			if (virtualPlayers[userID].isBot) {
				this.draftLog.users[userID].cards = virtualPlayers[userID].instance.cards;
			} else {
				if (virtualPlayers[userID].disconnected) {
					// This user has been replaced by a bot
					this.draftLog.users[userID].cards = this.disconnectedUsers[userID].pickedCards;
				} else {
					this.draftLog.users[userID].cards = Connections[userID].pickedCards;
				}
			}
		}

		switch (this.draftLogRecipients) {
			case "none":
				break;
			case "owner":
				Connections[this.owner].socket.emit("draftLog", this.draftLog);
				break;
			default:
			case "delayed":
				this.draftLog.delayed = true;
				Connections[this.owner].socket.emit("draftLog", this.draftLog);
				break;
			case "everyone":
				this.forUsers(u => Connections[u].socket.emit("draftLog", this.draftLog));
				break;
		}

		logSession("Draft", this);
		this.boosters = [];
		this.disconnectedUsers = {};

		this.forUsers(u => Connections[u].socket.emit("endDraft"));

		console.log(`Session ${this.id} draft ended.`);
	};

	this.pauseDraft = function() {
		if (!this.drafting || !this.countdownInterval) return;

		this.stopCountdown();
		this.forUsers(u => Connections[u].socket.emit("pauseDraft"));
	};

	///////////////////// Traditional Draft End  //////////////////////

	this.distributeSealed = function(boostersPerPlayer) {
		this.emitMessage("Distributing sealed boosters...", "", false, 0);

		if (!this.generateBoosters(this.users.size * boostersPerPlayer)) return;

		let idx = 0;
		for (let user of this.users) {
			Connections[user].socket.emit(
				"setCardSelection",
				this.boosters.slice(idx * boostersPerPlayer, (idx + 1) * boostersPerPlayer)
			);
			++idx;
		}

		// If owner is not playing, let them know everything went ok.
		if (!this.ownerIsPlayer && this.owner in Connections) {
			Connections[this.owner].socket.emit("message", {
				title: "Sealed pools successfly distributed!",
				showConfirmButton: false,
			});
		}

		logSession("Sealed", this);

		this.boosters = [];
	};

	this.distributeJumpstart = function() {
		this.emitMessage("Distributing jumpstart boosters...", "", false, 0);

		for (let user of this.users) {
			let boosters = [getRandom(JumpstartBoosters), getRandom(JumpstartBoosters)];
			Connections[user].socket.emit(
				"setCardSelection",
				boosters
					.map(b => b.cards)
					.reduce((arr, val) => {
						arr.push(val);
						return arr;
					}, [])
			);
			Connections[user].socket.emit("message", {
				icon: "success",
				imageUrl: "/img/2JumpstartBoosters-min.png",
				title: "Here are your Jumpstart boosters!",
				text: `You got '${boosters[0].name}' and '${boosters[1].name}'.`,
				showConfirmButton: false,
				timer: 2000,
			});
		}

		// If owner is not playing, let them know everything went ok.
		if (!this.ownerIsPlayer && this.owner in Connections) {
			Connections[this.owner].socket.emit("message", {
				title: "Jumpstart boosters successfly distributed!",
				showConfirmButton: false,
			});
		}

		logSession("Jumpstart", this);

		this.boosters = [];
	};

	this.reconnectUser = function(userID) {
		if (this.winstonDraftState || this.gridDraftState || this.rochesterDraftState) {
			Connections[userID].pickedCards = this.disconnectedUsers[userID].pickedCards;
			this.addUser(userID);

			let msgData = {};
			if (this.winstonDraftState) msgData = { name: "rejoinWinstonDraft", state: this.winstonDraftState };
			else if (this.gridDraftState) msgData = { name: "rejoinGridDraft", state: this.gridDraftState };
			else if (this.rochesterDraftState)
				msgData = { name: "rejoinRochesterDraft", state: this.rochesterDraftState };
			Connections[userID].socket.emit(msgData.name, {
				pickedCards: this.disconnectedUsers[userID].pickedCards,
				state: msgData.state.syncData(),
			});

			delete this.disconnectedUsers[userID];
		} else {
			Connections[userID].pickedThisRound = this.disconnectedUsers[userID].pickedThisRound;
			Connections[userID].pickedCards = this.disconnectedUsers[userID].pickedCards;
			Connections[userID].boosterIndex = this.disconnectedUsers[userID].boosterIndex;

			this.addUser(userID);
			Connections[userID].socket.emit("rejoinDraft", {
				pickedThisRound: this.disconnectedUsers[userID].pickedThisRound,
				pickedCards: this.disconnectedUsers[userID].pickedCards,
				booster: this.boosters[Connections[userID].boosterIndex],
				boosterNumber: this.boosterNumber,
				pickNumber: this.round,
			});
			delete this.disconnectedUsers[userID];
		}

		// Resume draft if everyone is here or broacast the new state.
		if (Object.keys(this.disconnectedUsers).length == 0)
			this.resumeDraft({ title: "Player reconnected", text: "Resuming draft..." });
		else this.broadcastDisconnectedUsers();
	};

	// Non-playing owner (organizer) is trying to reconnect, we just need to send them the current state
	this.reconnectOwner = function(userID) {
		if (userID !== this.owner || this.ownerIsPlayer) return;
		Connections[userID].sessionID = this.id;
		this.syncSessionOptions(userID);
		this.notifyUserChange();
		Connections[userID].socket.emit("sessionOptions", {
			virtualPlayersData: this.getSortedVirtualPlayers(),
		});
		if (this.drafting) {
			Connections[userID].socket.emit("startDraft");
			Connections[userID].socket.emit("nextBooster", {
				boosterNumber: this.boosterNumber,
				pickNumber: this.round,
			});
			// Update draft log for live display if owner in not playing
			if (["owner", "everyone"].includes(this.draftLogRecipients))
				Connections[userID].socket.emit("draftLogLive", this.draftLog);
		}
	};

	this.replaceDisconnectedPlayers = function() {
		if (!this.drafting || this.winstonDraftState || this.gridDraftState) return;

		console.warn("Replacing disconnected players with bots!");

		for (let uid in this.disconnectedUsers) {
			this.disconnectedUsers[uid].bot = new Bot(`${this.disconnectedUsers[uid].userName} (Bot)`, uid);
			for (let c of this.disconnectedUsers[uid].pickedCards) {
				this.disconnectedUsers[uid].bot.pick([c]);
			}

			// Immediately pick cards
			if (!this.disconnectedUsers[uid].pickedThisRound) {
				const pickedCard = this.doBotPick(
					this.disconnectedUsers[uid].bot,
					this.disconnectedUsers[uid].boosterIndex
				);
				this.disconnectedUsers[uid].pickedCards.push(pickedCard);
				this.disconnectedUsers[uid].pickedThisRound = true;
				++this.pickedCardsThisRound;
			}
		}

		this.forUsers(u =>
			Connections[u].socket.emit("sessionOptions", {
				virtualPlayersData: this.getSortedVirtualPlayers(),
			})
		);
		this.notifyUserChange();
		this.resumeCountdown();
		this.emitMessage("Resuming draft", `Disconnected player(s) has been replaced by bot(s).`);

		if (this.pickedCardsThisRound == this.getHumanPlayerCount()) this.nextBooster();
	};

	// Countdown Methods

	this.startCountdown = function() {
		let dec = Math.floor(this.maxTimer / 15);
		this.countdown = this.maxTimer - this.round * dec;
		this.resumeCountdown();
	};
	this.resumeCountdown = function() {
		this.stopCountdown(); // Cleanup if one is still running
		if (this.maxTimer <= 0) {
			// maxTimer <= 0 means no timer
			this.forUsers(u => Connections[u].socket.emit("disableTimer"));
		} else {
			// Immediately propagate current state
			this.forUsers(u =>
				Connections[u].socket.emit("timer", {
					countdown: this.countdown,
				})
			);
			// Connections[user].socket.emit('timer', { countdown: 0 }); // Easy Debug
			this.countdownInterval = setInterval(
				(sess => {
					return () => {
						sess.countdown--;
						this.forUsers(u =>
							Connections[u].socket.emit("timer", {
								countdown: sess.countdown,
							})
						);
					};
				})(this),
				1000
			);
		}
	};
	this.stopCountdown = function() {
		if (this.countdownInterval != null) {
			clearInterval(this.countdownInterval);
			this.countdownInterval = null;
		}
	};

	// Includes disconnected players!
	this.getHumanPlayerCount = function() {
		return this.users.size + Object.keys(this.disconnectedUsers).length;
	};

	// Includes disconnected players!
	// Distribute order has to be deterministic (especially for the reconnect feature), sorting by ID is an easy solution...
	this.getSortedHumanPlayersIDs = function() {
		let players = Array.from(this.users).concat(Object.keys(this.disconnectedUsers));
		return this.userOrder.filter(e => players.includes(e));
	};

	this.getVirtualPlayersCount = function() {
		return this.users.size + Object.keys(this.disconnectedUsers).length + this.bots;
	};

	this.getSortedHumanPlayers = function() {
		let tmp = {};
		for (let userID of this.getSortedHumanPlayersIDs()) {
			tmp[userID] = {
				isBot: false,
				disconnected: userID in this.disconnectedUsers,
			};
		}
		return tmp;
	};

	this.getSortedVirtualPlayers = function() {
		if (this.botsInstances) {
			let tmp = {};
			let humanPlayers = this.getSortedHumanPlayersIDs();
			for (let idx = 0; idx < Math.max(humanPlayers.length, this.botsInstances.length); ++idx) {
				if (idx < humanPlayers.length) {
					let userID = humanPlayers[idx];
					tmp[userID] = {
						isBot: false,
						disconnected: userID in this.disconnectedUsers,
					};
				}
				if (idx < this.botsInstances.length) {
					let bot = this.botsInstances[idx];
					tmp[bot.id] = { isBot: true, instance: bot };
				}
			}
			return tmp;
		} else return this.getSortedHumanPlayers();
	};

	this.emitMessage = function(title, text, showConfirmButton = true, timer = 1500) {
		this.forUsers(u =>
			Connections[u].socket.emit("message", {
				title: title,
				text: text,
				showConfirmButton: showConfirmButton,
				timer: timer,
			})
		);
	};

	this.generateBracket = function(players) {
		if (this.teamDraft) {
			this.bracket = new TeamBracket(players);
		} else {
			this.bracket = new Bracket(players);
		}
		console.log(this.bracket);
		this.forUsers(u => Connections[u].socket.emit("sessionOptions", { bracket: this.bracket }));
	};

	this.generateSwissBracket = function(players) {
		this.bracket = new SwissBracket(players);
		this.forUsers(u => Connections[u].socket.emit("sessionOptions", { bracket: this.bracket }));
	};

	this.updateBracket = function(results) {
		if (!this.bracket) return false;
		this.bracket.results = results;
		this.forUsers(u => Connections[u].socket.emit("sessionOptions", { bracket: this.bracket }));
	};

	// Execute fn for each user. Owner included even if they're not playing.
	this.forUsers = function(fn) {
		if (!this.ownerIsPlayer && this.owner in Connections) fn(this.owner);
		for (let user of this.users) fn(user);
	};
}

export let Sessions = {};<|MERGE_RESOLUTION|>--- conflicted
+++ resolved
@@ -16,6 +16,7 @@
 	"ownerIsPlayer",
 	"setRestriction",
 	"isPublic",
+	"description",
 	"ignoreCollections",
 	"boostersPerPlayer",
 	"teamDraft",
@@ -339,30 +340,6 @@
 	this.syncSessionOptions = function(userID) {
 		const options = {
 			sessionOwner: this.owner,
-<<<<<<< HEAD
-			ownerIsPlayer: this.ownerIsPlayer,
-			setRestriction: this.setRestriction,
-			isPublic: this.isPublic,
-			description: this.description,
-			ignoreCollections: this.ignoreCollections,
-			boostersPerPlayer: this.boostersPerPlayer,
-			teamDraft: this.teamDraft,
-			bots: this.bots,
-			maxTimer: this.maxTimer,
-			maxPlayers: this.maxPlayers,
-			mythicPromotion: this.mythicPromotion,
-			boosterContent: this.boosterContent,
-			colorBalance: this.colorBalance,
-			maxDuplicates: this.maxDuplicates,
-			foil: this.foil,
-			useCustomCardList: this.useCustomCardList,
-			customCardList: this.customCardList,
-			distributionMode: this.distributionMode,
-			customBoosters: this.customBoosters,
-			burnedCardsPerRound: this.burnedCardsPerRound,
-			draftLogRecipients: this.draftLogRecipients,
-=======
->>>>>>> 6a7fc0f9
 			bracket: this.bracket,
 		};
 		for (let p of optionProps) options[p] = this[p];
