"use strict";

const constants = require("../client/src/constants.json");
const removeCardFromDict = require("./cardUtils").removeCardFromDict;
const utils = require("./utils");
const negMod = utils.negMod;
const isEmpty = utils.isEmpty;
const ConnectionModule = require("./Connection");
const Connections = ConnectionModule.Connections;
const Cards = require("./Cards");
const Bot = require("./Bot");
const LandSlot = require("./LandSlot");
<<<<<<< HEAD
const JumpstartBoosters = Object.freeze(require("../data/JumpstartBoosters.json"));
=======
const Persistence = require("./Persistence");
>>>>>>> 23319114

// From https://stackoverflow.com/a/12646864
// Modified to optionaly work only on the [start, end[ slice of array.
function shuffleArray(array, start = 0, end = array.length) {
	for (let i = end - 1; i > start; i--) {
		const j = start + Math.floor(Math.random() * (i - start + 1));
		[array[i], array[j]] = [array[j], array[i]];
	}
}

// TODO: Prevent multiples by name?
const pick_card = function(dict, booster) {
	let c = utils.getRandomKey(dict);
	if (booster != undefined) {
		let prevention_attempts = 0; // Fail safe-ish
		while (booster.indexOf(c) != -1 && prevention_attempts < Object.keys(dict).length) {
			c = utils.getRandomKey(dict);
			++prevention_attempts;
		}
	}
	removeCardFromDict(c, dict);
	return c;
};

function Bracket(players) {
	this.players = players;
	this.results = [
		[0, 0],
		[0, 0],
		[0, 0],
		[0, 0],
		[0, 0],
		[0, 0],
		[0, 0],
	];
}

// Cache for cards organized by set.
const BoosterCardsBySet = {};
for (let cid in Cards) {
	if (Cards[cid].in_booster) {
		if (!(Cards[cid].set in BoosterCardsBySet)) BoosterCardsBySet[Cards[cid].set] = [];
		BoosterCardsBySet[Cards[cid].set].push(cid);
	}
}

function WinstonDraftState(players, boosters) {
	this.players = players;
	this.round = -1; // Will be immedialty incremented
	this.cardPool = [];
	if (boosters) {
		for (let booster of boosters) this.cardPool.push(...booster);
		shuffleArray(this.cardPool);
	}
	if (this.cardPool.length >= 3) this.piles = [[this.cardPool.pop()], [this.cardPool.pop()], [this.cardPool.pop()]];
	this.currentPile = 0;

	this.currentPlayer = function() {
		return this.players[this.round % 2];
	};
	this.syncData = function() {
		return {
			round: this.round,
			currentPlayer: this.currentPlayer(),
			piles: this.piles,
			currentPile: this.currentPile,
			remainingCards: this.cardPool.length,
		};
	};
}

function Session(id, owner) {
	this.id = id;
	this.owner = owner;
	this.users = new Set();
	this.userOrder = [];

	// Options
	this.ownerIsPlayer = true;
	this.setRestriction = [constants.MTGSets[constants.MTGSets.length - 1]];
	this.isPublic = false;
	this.ignoreCollections = false;
	this.boostersPerPlayer = 3;
	this.bots = 0;
	this.maxTimer = 75;
	this.maxPlayers = 8;
	this.mythicPromotion = true;
	this.boosterContent = {
		common: 10,
		uncommon: 3,
		rare: 1,
	};
	this.colorBalance = true;
	this.maxDuplicates = {
		common: 8,
		uncommon: 4,
		rare: 2,
		mythic: 1,
	};
	this.foil = false;
	this.useCustomCardList = false;
	this.customCardList = {};
	this.distributionMode = "regular"; // Specifies how boosters are distributed when using boosters from different sets (see customBoosters)
	this.customBoosters = ["", "", ""]; // Specify a set for an individual booster (Draft Only)
	this.burnedCardsPerRound = 0;
	this.draftLogRecipients = "everyone";
	this.bracket = undefined;

	// Draft state
	this.drafting = false;
	this.boosters = [];
	this.round = 0;
	this.pickedCardsThisRound = 0;
	this.countdown = 75;
	this.countdownInterval = null;
	this.disconnectedUsers = {};

	this.winstonDraftState = null;

	this.addUser = function(userID) {
		if (this.users.has(userID)) {
			console.error(`Session::addUser: this.users.has(${userID})`);
		}

		Connections[userID].sessionID = this.id;
		this.users.add(userID);
		if (this.userOrder.indexOf(userID) < 0) this.userOrder.push(userID);
		this.notifyUserChange();
		this.syncSessionOptions(userID);
	};

	this.getDisconnectedUserData = function(userID) {
		return {
			userName: Connections[userID].userName,
			pickedThisRound: Connections[userID].pickedThisRound,
			pickedCards: Connections[userID].pickedCards,
			boosterIndex: Connections[userID].boosterIndex,
		};
	};

	this.broadcastDisconnectedUsers = function() {
		const disconnectedUserNames = Object.keys(this.disconnectedUsers).map(u => this.disconnectedUsers[u].userName);
		this.forUsers(u => Connections[u].socket.emit("userDisconnected", disconnectedUserNames));
	};

	this.remUser = function(userID) {
		// Nothing to do if the user wasn't playing
		if (userID === this.owner && !this.ownerIsPlayer) return;

		this.users.delete(userID);
		if (this.drafting) {
			this.stopCountdown();
			this.disconnectedUsers[userID] = this.getDisconnectedUserData(userID);
			this.broadcastDisconnectedUsers();
		} else {
			this.userOrder.splice(this.userOrder.indexOf(userID), 1);
		}
	};

	this.setBoostersPerPlayer = function(boostersPerPlayer) {
		if (this.boostersPerPlayer != boostersPerPlayer) {
			this.boostersPerPlayer = boostersPerPlayer;
			while (this.customBoosters.length < boostersPerPlayer) this.customBoosters.push("");
			while (this.customBoosters.length > boostersPerPlayer) this.customBoosters.pop();

			this.forUsers(u =>
				Connections[u].socket.emit("sessionOptions", {
					customBoosters: this.customBoosters,
				})
			);
		}
	};

	this.setSeating = function(seating) {
		if (this.drafting) return false;
		if (!Array.isArray(seating) || [...this.users].some(u => !seating.includes(u))) {
			console.error(`Session.setSeating: invalid seating.`);
			console.error("Submitted seating:", seating);
			console.error("Session.users:", this.users);
			return false;
		}
		this.userOrder = seating;
		this.notifyUserChange();
		return true;
	};

	this.randomizeSeating = function() {
		if (this.drafting) return false;
		shuffleArray(this.userOrder);
		this.notifyUserChange();
		return true;
	};

	this.syncSessionOptions = function(userID) {
		Connections[userID].socket.emit("sessionOptions", {
			sessionOwner: this.owner,
			ownerIsPlayer: this.ownerIsPlayer,
			setRestriction: this.setRestriction,
			isPublic: this.isPublic,
			ignoreCollections: this.ignoreCollections,
			boostersPerPlayer: this.boostersPerPlayer,
			bots: this.bots,
			maxTimer: this.maxTimer,
			maxPlayers: this.maxPlayers,
			mythicPromotion: this.mythicPromotion,
			boosterContent: this.boosterContent,
			colorBalance: this.colorBalance,
			maxDuplicates: this.maxDuplicates,
			foil: this.foil,
			useCustomCardList: this.useCustomCardList,
			customCardList: this.customCardList,
			distributionMode: this.distributionMode,
			customBoosters: this.customBoosters,
			burnedCardsPerRound: this.burnedCardsPerRound,
			draftLogRecipients: this.draftLogRecipients,
			bracket: this.bracket,
		});
	};

	// Returns current card pool according to all session options (Collections, setRestrictions...)
	this.cardPool = function() {
		const user_list = [...this.users];
		let cardPool = {};

		// If none of the user has uploaded their collection/doesn't want to use it, or the ignoreCollections flag is set, return all cards.
		let all_cards = true;
		for (let i = 0; i < user_list.length; ++i) {
			all_cards =
				all_cards &&
				(!Connections[user_list[i]].useCollection || isEmpty(Connections[user_list[i]].collection));
		}

		if (this.ignoreCollections || all_cards) {
			// Returns all cards if there's no set restriction
			if (this.setRestriction.length === 0) {
				for (let c in Cards) if (Cards[c].in_booster) cardPool[c] = this.maxDuplicates[Cards[c].rarity];
			} else {
				// Use cache otherwise
				for (let set of this.setRestriction)
					for (let c of BoosterCardsBySet[set]) cardPool[c] = this.maxDuplicates[Cards[c].rarity];
			}
			return cardPool;
		}

		// Restricts collection according to this.setRestriction
		cardPool = this.collection();
		if (this.setRestriction.length > 0) {
			for (let c in cardPool) {
				if (!this.setRestriction.includes(Cards[c].set)) delete cardPool[c];
			}
		}
		return cardPool;
	};

	// Compute user collections intersection (taking into account each user preferences)
	this.collection = function() {
		const user_list = [...this.users];
		let intersection = [];
		let collection = {};

		let useCollection = [];
		for (let i = 0; i < user_list.length; ++i)
			useCollection[i] =
				Connections[user_list[i]].useCollection && !isEmpty(Connections[user_list[i]].collection);

		let arrays = [];
		// Start from the first user's collection, or the list of all cards if not available/used
		if (!useCollection[0]) arrays.push(Object.keys(Cards).filter(c => Cards[c].in_booster));
		else arrays.push(Object.keys(Connections[user_list[0]].collection).filter(c => Cards[c].in_booster));
		for (let i = 1; i < user_list.length; ++i)
			if (useCollection[i]) arrays.push(Object.keys(Connections[user_list[i]].collection));
		intersection = utils.array_intersect(arrays);

		// Compute the minimum count of each remaining card
		for (let c of intersection) {
			collection[c] = useCollection[0] ? Connections[user_list[0]].collection[c] : 4;
			for (let i = 1; i < user_list.length; ++i)
				if (useCollection[i]) collection[c] = Math.min(collection[c], Connections[user_list[i]].collection[c]);
		}
		return collection;
	};

	// Categorize card pool by rarity
	this.cardPoolByRarity = function() {
		const cardPoolByRarity = {
			common: {},
			uncommon: {},
			rare: {},
			mythic: {},
		};
		const cardPool = this.cardPool();
		for (let c in cardPool) cardPoolByRarity[Cards[c].rarity][c] = cardPool[c];
		return cardPoolByRarity;
	};

	// Returns all cards from specified set categorized by rarity and set to maxDuplicates
	this.setByRarity = function(set) {
		let local = {
			common: {},
			uncommon: {},
			rare: {},
			mythic: {},
		};
		for (let id of BoosterCardsBySet[set]) local[Cards[id].rarity][id] = this.maxDuplicates[Cards[id].rarity];
		return local;
	};

	// Populates this.boosters following session options
	// WARNING (FIXME?): boosterQuantity will be ignored if useCustomBoosters is set and we're not using a customCardList
	this.generateBoosters = function(boosterQuantity, useCustomBoosters) {
		const count_cards = function(coll) {
			return Object.values(coll).reduce((acc, val) => acc + val, 0);
		};

		if (this.useCustomCardList) {
			if (!this.customCardList.cards) {
				this.emitMessage("Error generating boosters", "No custom card list provided.");
				return false;
			}
			// List is using custom booster slots
			if (this.customCardList.customSheets) {
				let cardsByRarity = {};
				for (let r in this.customCardList.cardsPerBooster) {
					cardsByRarity[r] = {};
					for (let cardId of this.customCardList.cards[r])
						if (cardId in cardsByRarity[r])
							// Duplicates adds one copy of the card
							cardsByRarity[r][cardId] += 1;
						else cardsByRarity[r][cardId] = 1;

					const card_count = count_cards(cardsByRarity[r]);
					const card_target = this.customCardList.cardsPerBooster[r] * boosterQuantity;
					if (card_count < card_target) {
						const msg = `Not enough cards (${card_count}/${card_target} ${r}) in custom card list.`;
						this.emitMessage("Error generating boosters", msg);
						console.warn(msg);
						return false;
					}
				}

				const cardsByColor = {};
				// Color balance the largest slot
				const colorBalancedSlot = Object.keys(this.customCardList.cardsPerBooster).reduce((max, curr) =>
					this.customCardList.cardsPerBooster[curr] > this.customCardList.cardsPerBooster[max] ? curr : max
				);
				// Do not color balance if we don't have at least a 5 cards slot
				const useColorBalance =
					this.colorBalance && this.customCardList.cardsPerBooster[colorBalancedSlot] >= 5;
				if (useColorBalance) {
					for (let card in cardsByRarity[colorBalancedSlot]) {
						if (!(Cards[card].color_identity in cardsByColor))
							cardsByColor[Cards[card].color_identity] = {};
						cardsByColor[Cards[card].color_identity][card] = cardsByRarity[colorBalancedSlot][card];
					}
				}

				// Generate Boosters
				this.boosters = [];
				for (let i = 0; i < boosterQuantity; ++i) {
					let booster = [];

					for (let r in this.customCardList.cardsPerBooster) {
						let addedCards = 0;
						if (useColorBalance && r === colorBalancedSlot) {
							for (let c of "WUBRG") {
								if (cardsByColor[c] && !isEmpty(cardsByColor[c])) {
									let pickedCard = pick_card(cardsByColor[c], booster);
									removeCardFromDict(pickedCard, cardsByRarity[colorBalancedSlot]);
									booster.push(pickedCard);
									++addedCards;
								}
							}
						}
						for (let i = 0; i < this.customCardList.cardsPerBooster[r] - addedCards; ++i) {
							const pickedCard = pick_card(cardsByRarity[r], booster);
							if (useColorBalance && r === colorBalancedSlot)
								removeCardFromDict(pickedCard, cardsByColor[Cards[pickedCard].color_identity]);
							booster.push(pickedCard);
						}
					}

					this.boosters.push(booster);
				}
			} else {
				// Generate fully random 15-cards booster for cube (not considering rarity)
				// Getting custom card list
				let localCollection = {};

				for (let cardId of this.customCardList.cards) {
					// Duplicates adds one copy of the card
					if (cardId in localCollection) localCollection[cardId] += 1;
					else localCollection[cardId] = 1;
				}

				const cardsPerBooster = 15;
				let cardsByColor = {};
				if (this.colorBalance) {
					for (let card in localCollection) {
						if (!(Cards[card].color_identity in cardsByColor))
							cardsByColor[Cards[card].color_identity] = {};
						cardsByColor[Cards[card].color_identity][card] = localCollection[card];
					}
				}

				let card_count = count_cards(localCollection);
				let card_target = cardsPerBooster * boosterQuantity;
				if (card_count < card_target) {
					const msg = `Not enough cards (${card_count}/${card_target}) in custom list.`;
					this.emitMessage("Error generating boosters", msg);
					console.warn(msg);
					return false;
				}

				this.boosters = [];
				for (let i = 0; i < boosterQuantity; ++i) {
					let booster = [];

					if (this.colorBalance) {
						for (let c of "WUBRG") {
							if (cardsByColor[c] && !isEmpty(cardsByColor[c])) {
								let pickedCard = pick_card(cardsByColor[c], booster);
								removeCardFromDict(pickedCard, localCollection);
								booster.push(pickedCard);
							}
						}
					}

					for (let i = booster.length; i < cardsPerBooster; ++i) {
						const pickedCard = pick_card(localCollection, booster);
						if (this.colorBalance)
							removeCardFromDict(pickedCard, cardsByColor[Cards[pickedCard].color_identity]);
						booster.push(pickedCard);
					}

					shuffleArray(booster);
					this.boosters.push(booster);
				}
			}
		} else {
			// Standard draft boosters
			let localCollection = this.cardPoolByRarity();
			let landSlot = null;
			let commonsByColor = {};
			const targets = this.boosterContent;

			// Skip setting up standard collection if we're only using individual booster rules
			if (!useCustomBoosters || !this.customBoosters.every(v => v !== "")) {
				localCollection = this.cardPoolByRarity();
				if (this.setRestriction.length === 1 && this.setRestriction[0] in LandSlot.SpecialLandSlots) {
					landSlot = LandSlot.SpecialLandSlots[this.setRestriction[0]];
					landSlot.setup(localCollection["common"]);
				}

				if (this.colorBalance) {
					for (let card in localCollection["common"]) {
						if (!(Cards[card].color_identity in commonsByColor))
							commonsByColor[Cards[card].color_identity] = {};
						commonsByColor[Cards[card].color_identity][card] = localCollection["common"][card];
					}
				}

				// Making sure we have enough cards of each rarity
				for (let slot of ["common", "uncommon", "rare"]) {
					const card_count = count_cards(localCollection[slot]);
					const card_target = targets[slot] * boosterQuantity;
					if (card_count < card_target) {
						const msg = `Not enough cards (${card_count}/${card_target} ${slot}s) in collection.`;
						this.emitMessage("Error generating boosters", msg);
						console.warn(msg);
						return false;
					}
				}
			}

			// Do we have some booster specific rules? (total boosterQuantity is ignored in this case)
			if (useCustomBoosters && this.customBoosters.some(v => v !== "")) {
				const boosterRules = [];
				const usedSets = {};
				let defaultRule = {
					cardPool: localCollection,
					commonsByColor: commonsByColor,
					landSlot: landSlot,
				};
				// If randomized, boosters have to all be of the same size; Adding a land slot to the default rule.
				if (this.distributionMode !== "regular" && !defaultRule.landSlot)
					defaultRule.landSlot =
						this.setRestriction.length === 0
							? LandSlot.BasicLandSlots["m20"]
							: LandSlot.BasicLandSlots[this.setRestriction[0]];

				for (let boosterRule of this.customBoosters) {
					// No specific rules
					if (boosterRule === "") {
						boosterRules.push(defaultRule);
					} else {
						// Compile necessary data for this set (Multiple boosters of the same set wil share it)
						if (!usedSets[boosterRule]) {
							// As booster distribution can be randomized, we have to make sure that every booster are of the same size: We'll use basic land slot if we have to.
							usedSets[boosterRule] = {
								cardPool: this.setByRarity(boosterRule),
								commonsByColor: {},
								landSlot:
									boosterRule in LandSlot.SpecialLandSlots
										? LandSlot.SpecialLandSlots[boosterRule]
										: this.distributionMode !== "regular"
										? LandSlot.BasicLandSlots[boosterRule]
										: null,
							};

							// Check if we have enough card, considering maxDuplicate is a limiting factor
							const multiplier = this.customBoosters.reduce((a, v) => (v == boosterRule ? a + 1 : a), 0);
							if (
								count_cards(usedSets[boosterRule].cardPool["common"]) <
									multiplier * this.getVirtualPlayersCount() * targets["common"] ||
								count_cards(usedSets[boosterRule].cardPool["uncommon"]) <
									multiplier * this.getVirtualPlayersCount() * targets["uncommon"] ||
								count_cards(usedSets[boosterRule].cardPool["rare"]) +
									count_cards(usedSets[boosterRule].cardPool["mythic"]) <
									multiplier * this.getVirtualPlayersCount() * targets["rare"]
							) {
								const msg = `Not enough cards in card pool for individual booster restriction '${boosterRule}'. Please check you Max. Duplicates setting.`;
								this.emitMessage("Error generating boosters", msg, true, 0);
								console.warn(msg);
								return false;
							}

							if (this.colorBalance) {
								for (let card in usedSets[boosterRule].cardPool["common"]) {
									if (!(Cards[card].color_identity in usedSets[boosterRule].commonsByColor))
										usedSets[boosterRule].commonsByColor[Cards[card].color_identity] = {};
									usedSets[boosterRule].commonsByColor[Cards[card].color_identity][card] =
										usedSets[boosterRule].cardPool["common"][card];
								}
							}

							if (usedSets[boosterRule].landSlot && usedSets[boosterRule].landSlot.setup)
								usedSets[boosterRule].landSlot.setup(usedSets[boosterRule].cardPool);
						}
						boosterRules.push(usedSets[boosterRule]);
					}
				}

				// Generate Boosters
				this.boosters = [];
				// Implements distribution mode 'shufflePlayerBoosters'
				let boosterOrder = [];
				for (let i = 0; i < this.getVirtualPlayersCount(); ++i) {
					let order = utils.range(0, this.boostersPerPlayer - 1);
					if (this.distributionMode === "shufflePlayerBoosters") shuffleArray(order);
					boosterOrder.push(order);
				}

				for (let b = 0; b < this.boostersPerPlayer; ++b) {
					for (let p = 0; p < this.getVirtualPlayersCount(); ++p) {
						const boosterNumber = boosterOrder[p][b];
						const booster = this.generateBooster(
							boosterRules[boosterNumber].cardPool,
							boosterRules[boosterNumber].commonsByColor,
							targets,
							boosterRules[boosterNumber].landSlot
						);
						if (booster) this.boosters.push(booster);
						else return false;
					}
				}

				if (this.distributionMode === "shuffleBoosterPool") shuffleArray(this.boosters);
			} else {
				this.boosters = [];
				for (let i = 0; i < boosterQuantity; ++i) {
					let booster = this.generateBooster(localCollection, commonsByColor, targets, landSlot);
					if (booster) this.boosters.push(booster);
					else return false;
				}
			}
		}
		return true;
	};

	/* Returns a standard draft booster
	 *   cardPool: Cards (dict with id: card count) arranged by slot
	 *   colorBalancedSlot: Cards arranged by color
	 *   targets: Card count for each slot
	 *   landSlot: Optional land slot rule
	 */
	this.generateBooster = function(cardPool, colorBalancedSlot, targets, landSlot) {
		const mythicRate = 1.0 / 8.0;
		const foilRate = 15.0 / 63.0;
		// 1/16 chances of a foil basic land added to the common slot. Mythic to common
		const foilRarityRates = {
			mythic: 1.0 / 128,
			rare: 1.0 / 128 + 7.0 / 128,
			uncommon: 1.0 / 16 + 3.0 / 16,
			common: 1.0,
		};

		let booster = [];

		let addedFoils = 0;
		if (this.foil && Math.random() <= foilRate) {
			const rarityCheck = Math.random();
			for (let r in foilRarityRates)
				if (rarityCheck <= foilRarityRates[r] && !isEmpty(cardPool[r])) {
					let pickedCard = pick_card(cardPool[r]);
					// Synchronize color balancing dictionary
					if (this.colorBalance && Cards[pickedCard].rarity == "common")
						removeCardFromDict(pickedCard, colorBalancedSlot[Cards[pickedCard].color_identity]);
					booster.push(pickedCard);
					addedFoils += 1;
					break;
				}
		}

		for (let i = 0; i < targets["rare"]; ++i) {
			// 1 Rare/Mythic
			if (isEmpty(cardPool["mythic"]) && isEmpty(cardPool["rare"])) {
				const msg = `Not enough rare or mythic cards in collection.`;
				this.emitMessage("Error generating boosters", msg);
				console.error(msg);
				return false;
			} else if (isEmpty(cardPool["mythic"])) {
				booster.push(pick_card(cardPool["rare"]));
			} else if (this.mythicPromotion && isEmpty(cardPool["rare"])) {
				booster.push(pick_card(cardPool["mythic"]));
			} else {
				if (this.mythicPromotion && Math.random() <= mythicRate) booster.push(pick_card(cardPool["mythic"]));
				else booster.push(pick_card(cardPool["rare"]));
			}
		}

		for (let i = 0; i < targets["uncommon"]; ++i) booster.push(pick_card(cardPool["uncommon"], booster));

		// Color balance the booster by adding one common of each color if possible
		let pickedCommons = [];
		if (this.colorBalance && targets["common"] >= 5) {
			for (let c of "WUBRG") {
				if (colorBalancedSlot[c] && !isEmpty(colorBalancedSlot[c])) {
					let pickedCard = pick_card(colorBalancedSlot[c], pickedCommons);
					removeCardFromDict(pickedCard, cardPool["common"]);
					pickedCommons.push(pickedCard);
				}
			}
		}

		for (let i = pickedCommons.length; i < targets["common"] - addedFoils; ++i) {
			let pickedCard = pick_card(cardPool["common"], pickedCommons);
			if (this.colorBalance) removeCardFromDict(pickedCard, colorBalancedSlot[Cards[pickedCard].color_identity]);
			pickedCommons.push(pickedCard);
		}

		// Shuffle commons to avoid obvious signals to other players when color balancing
		shuffleArray(pickedCommons);
		booster = booster.concat(pickedCommons);

		if (landSlot) booster.push(landSlot.pick());

		// Last resort safety check
		if (booster.some(v => typeof v === "undefined" || v === null)) {
			const msg = `Unspecified error.`;
			this.emitMessage("Error generating boosters", msg);
			console.error(msg, booster);
			return false;
		}

		return booster;
	};

	this.notifyUserChange = function() {
		// Send only necessary data
		let user_info = [];
		for (let userID of this.getSortedHumanPlayers()) {
			let u = Connections[userID];
			if (u) {
				user_info.push({
					userID: u.userID,
					userName: u.userName,
					collection: !isEmpty(u.collection),
					useCollection: u.useCollection,
				});
			}
		}

		// Send to all session users
		this.forUsers(user => {
			if (Connections[user]) {
				Connections[user].socket.emit(
					"sessionOwner",
					this.owner,
					this.owner in Connections ? Connections[this.owner].userName : null
				);
				Connections[user].socket.emit("sessionUsers", user_info);
			}
		});
	};

	///////////////////// Winston Draft //////////////////////

	this.startWinstonDraft = function(boosterCount) {
		if (this.users.size != 2) return false;
		this.drafting = true;
		this.emitMessage("Preparing Winston draft!", "Your draft will start soon...", false, 0);
		if (!this.generateBoosters(boosterCount)) {
			this.drafting = false;
			return;
		}
		this.disconnectedUsers = {};
		this.winstonDraftState = new WinstonDraftState(this.getSortedHumanPlayers(), this.boosters);
		for (let user of this.users) {
			Connections[user].pickedCards = [];
			Connections[user].socket.emit("sessionOptions", {
				virtualPlayersData: this.getSortedVirtualPlayers(),
			});
			Connections[user].socket.emit("startWinstonDraft", this.winstonDraftState);
		}
		this.winstonNextRound();
		return true;
	};

	this.endWinstonDraft = function() {
		Persistence.logSession("WinstonDraft", this);
		for (let user of this.users) Connections[user].socket.emit("winstonDraftEnd");
		this.winstonDraftState = null;
		this.drafting = false;
	};

	this.winstonNextRound = function() {
		const s = this.winstonDraftState;
		++s.round;
		s.currentPile = 0;
		while (s.currentPile < 3 && !s.piles[s.currentPile].length) ++s.currentPile;
		if (s.currentPile >= 3) {
			this.endWinstonDraft();
		} else {
			for (let user of this.users) {
				Connections[user].socket.emit("winstonDraftSync", s.syncData());
				Connections[user].socket.emit("winstonDraftNextRound", s.currentPlayer());
			}
		}
	};

	this.winstonSkipPile = function() {
		const s = this.winstonDraftState;
		if (!this.drafting || !s) return false;
		// If the card pool is empty, make sure there is another pile to pick
		if (
			!s.cardPool.length &&
			((s.currentPile === 0 && !s.piles[1].length && !s.piles[2].length) ||
				(s.currentPile === 1 && !s.piles[2].length) ||
				s.currentPile === 2)
		) {
			console.error("Session.winstonSkipPile: No other choice, you have to take that pile!");
			return false;
		}

		// Add a new card to skipped pile. (Make sure there's enough cards for the player to draw if this is the last pile)
		if (s.cardPool.length > 1 || (s.currentPile < 2 && s.cardPool.length > 0))
			s.piles[s.currentPile].push(s.cardPool.pop());
		// Give a random card from the card pool if this was the last pile
		if (s.currentPile === 2) {
			Connections[s.currentPlayer()].socket.emit("winstonDraftRandomCard", s.cardPool.pop());
			this.winstonNextRound();
		} else {
			++s.currentPile;
			if (s.piles[s.currentPile].length === 0) this.winstonSkipPile();
			else for (let user of this.users) Connections[user].socket.emit("winstonDraftSync", s.syncData());
		}
		return true;
	};

	this.winstonTakePile = function() {
		const s = this.winstonDraftState;
		if (!this.drafting || !s) return false;
		Connections[s.currentPlayer(this.userOrder)].pickedCards = Connections[
			s.currentPlayer(this.userOrder)
		].pickedCards.concat(s.piles[s.currentPile]);
		if (s.cardPool.length > 0) s.piles[s.currentPile] = [s.cardPool.pop()];
		else s.piles[s.currentPile] = [];
		this.winstonNextRound();
		return true;
	};

	///////////////////// Winston Draft End //////////////////////

	///////////////////// Traditional Draft Methods //////////////////////

	this.startDraft = function() {
		this.drafting = true;
		this.emitMessage("Preparing draft!", "Your draft will start soon...", false, 0);

		// boostersPerPlayer works fine, what's the problem here?...
		if (typeof this.bots != "number") {
			this.bots = parseInt(this.bots);
		}

		let boosterQuantity = (this.users.size + this.bots) * this.boostersPerPlayer;
		console.log(`Session ${this.id}: Starting draft! (${this.users.size} players)`);

		this.disconnectedUsers = {};
		// Generate bots
		this.botsInstances = [];
		for (let i = 0; i < this.bots; ++i)
			this.botsInstances.push(new Bot(`Bot #${i}`, [...this.users][i % this.users.size].concat(i)));

		if (!this.generateBoosters(boosterQuantity, true)) {
			this.drafting = false;
			return;
		}

		// Draft Log initialization
		this.draftLog = {
			sessionID: this.id,
			time: Date.now(),
			setRestriction: this.setRestriction,
			boosters: JSON.parse(JSON.stringify(this.boosters)),
			users: {},
		};
		let virtualPlayers = this.getSortedVirtualPlayers();
		for (let userID in virtualPlayers) {
			if (virtualPlayers[userID].isBot) {
				this.draftLog.users[userID] = {
					isBot: true,
					userName: virtualPlayers[userID].instance.name,
					userID: virtualPlayers[userID].instance.id,
					picks: [],
				};
			} else {
				this.draftLog.users[userID] = {
					userName: Connections[userID].userName,
					userID: userID,
					picks: [],
				};
			}
		}

		for (let user of this.users) {
			Connections[user].pickedCards = [];
			Connections[user].socket.emit("sessionOptions", {
				virtualPlayersData: virtualPlayers,
			});
			Connections[user].socket.emit("startDraft");
		}

		if (!this.ownerIsPlayer && this.owner in Connections) {
			Connections[this.owner].socket.emit("sessionOptions", {
				virtualPlayersData: virtualPlayers,
			});
			Connections[this.owner].socket.emit("startDraft");
			// Update draft log for live display if owner in not playing
			if (["owner", "everyone"].includes(this.draftLogRecipients)) {
				Connections[this.owner].socket.emit("draftLog", this.draftLog);
			}
		}

		this.round = 0;
		this.boosterNumber = 1;
		// console.debug(this);
		this.nextBooster();
	};

	this.pickCard = function(userID, cardID, burnedCards) {
		if (!this.drafting || !this.users.has(userID)) return;

		const boosterIndex = Connections[userID].boosterIndex;
		if (typeof boosterIndex === "undefined" || boosterIndex < 0 || boosterIndex >= this.boosters.length) {
			const err = `Session.pickCard: boosterIndex ('${boosterIndex}') out of bounds.`;
			console.error(err);
			return { code: 1, error: err };
		}
		if (!this.boosters[boosterIndex].includes(cardID)) {
			const err = `Session.pickCard: cardID ('${cardID}') not found in booster #${boosterIndex}.`;
			console.error(err);
			return { code: 1, error: err };
		}
		if (Connections[userID].pickedThisRound) {
			const err = `Session.pickCard: User '${userID}' already picked a card this round.`;
			console.error(err);
			return { code: 1, error: err };
		}

		if (
			burnedCards &&
			(burnedCards.length > this.burnedCardsPerRound ||
			(burnedCards.length !== this.burnedCardsPerRound &&
				this.boosters[boosterIndex].length !== 1 + burnedCards.length) || // If there's enough cards left, the proper amount of burned card should be supplied
				burnedCards.some(c => !this.boosters[boosterIndex].includes(c)))
		) {
			const err = `Session.pickCard: Invalid burned cards.`;
			console.error(err);
			return { code: 1, error: err };
		}

		console.log(
			`Session ${this.id}: ${
				Connections[userID].userName
			} [${userID}] picked card ${cardID} from booster #${boosterIndex}, burning ${
				burnedCards && burnedCards.length > 0 ? burnedCards : "nothing"
			}.`
		);

		this.draftLog.users[userID].picks.push({
			pick: cardID,
			burn: burnedCards,
			booster: JSON.parse(JSON.stringify(this.boosters[boosterIndex])),
		});

		Connections[userID].pickedCards.push(cardID);
		Connections[userID].pickedThisRound = true;
		// Removes the first occurence of cardID
		this.boosters[boosterIndex].splice(
			this.boosters[boosterIndex].findIndex(c => c === cardID),
			1
		);

		// Removes burned cards
		if (burnedCards) {
			for (let burnID of burnedCards) {
				this.boosters[boosterIndex].splice(
					this.boosters[boosterIndex].findIndex(c => c === burnID),
					1
				);
			}
		}

		// Signal users
		this.forUsers(u => {
			Connections[u].socket.emit("updateUser", {
				userID: userID,
				updatedProperties: {
					pickedThisRound: true,
				},
			});
		});

		// Update draft log for live display if owner in not playing
		if (
			!this.ownerIsPlayer &&
			["owner", "everyone"].includes(this.draftLogRecipients) &&
			this.owner in Connections
		) {
			Connections[this.owner].socket.emit("draftLog", this.draftLog);
			Connections[this.owner].socket.emit("pickAlert", {
				userName: Connections[userID].userName,
				cardID: cardID,
			});
		}

		++this.pickedCardsThisRound;
		if (this.pickedCardsThisRound == this.getHumanPlayerCount()) {
			this.nextBooster();
		}
		return { code: 0 };
	};

	this.doBotPick = function(instance, boosterIndex) {
		const removedIdx = instance.pick(this.boosters[boosterIndex]);
		const startingBooster = JSON.parse(JSON.stringify(this.boosters[boosterIndex]));
		const picked = this.boosters[boosterIndex][removedIdx];
		this.boosters[boosterIndex].splice(removedIdx, 1);
		const burned = [];
		for (let i = 0; i < this.burnedCardsPerRound; ++i) {
			const burnedIdx = instance.burn(this.boosters[boosterIndex]);
			burned.push(this.boosters[boosterIndex][burnedIdx]);
			this.boosters[boosterIndex].splice(burnedIdx, 1);
		}
		this.draftLog.users[instance.id].picks.push({
			pick: picked,
			burn: burned,
			booster: startingBooster,
		});
		return picked;
	};

	this.nextBooster = function() {
		this.stopCountdown();

		const totalVirtualPlayers = this.getVirtualPlayersCount();

		// Boosters are empty
		if (this.boosters[0].length == 0) {
			this.round = 0;
			// Remove empty boosters
			this.boosters.splice(0, totalVirtualPlayers);
			++this.boosterNumber;
		}

		// End draft if there is no more booster to distribute
		if (this.boosters.length == 0) {
			this.endDraft();
			return;
		}

		this.pickedCardsThisRound = 0; // Only counting cards picked by human players (including disconnected ones)

		let index = 0;
		const evenRound = (this.boosters.length / totalVirtualPlayers) % 2 == 0;
		const boosterOffset = evenRound ? -this.round : this.round;

		let virtualPlayers = this.getSortedVirtualPlayers();
		for (let userID in virtualPlayers) {
			const boosterIndex = negMod(boosterOffset + index, totalVirtualPlayers);
			if (virtualPlayers[userID].isBot) {
				this.doBotPick(virtualPlayers[userID].instance, boosterIndex);
			} else {
				if (virtualPlayers[userID].disconnected) {
					// This user has been replaced by a bot, pick immediately
					if (!this.disconnectedUsers[userID].bot) {
						console.error("Trying to use bot that doesn't exist... That should not be possible!");
						console.error(this.disconnectedUsers[userID]);
						this.disconnectedUsers[userID].bot = new Bot("Bot", userID);
					}
					const pickedCard = this.doBotPick(this.disconnectedUsers[userID].bot, boosterIndex);
					this.disconnectedUsers[userID].pickedThisRound = true;
					this.disconnectedUsers[userID].pickedCards.push(pickedCard);
					this.disconnectedUsers[userID].boosterIndex = boosterIndex;
					++this.pickedCardsThisRound;
				} else {
					Connections[userID].pickedThisRound = false;
					Connections[userID].boosterIndex = boosterIndex;
					Connections[userID].socket.emit("nextBooster", {
						booster: this.boosters[boosterIndex],
						boosterNumber: this.boosterNumber,
						pickNumber: this.round + 1,
					});
				}
			}
			++index;
		}

		if (!this.ownerIsPlayer && this.owner in Connections) {
			Connections[this.owner].socket.emit("nextBooster", {
				boosterNumber: this.boosterNumber,
				pickNumber: this.round + 1,
			});
		}

		this.startCountdown(); // Starts countdown now that everyone has their booster
		++this.round;

		// Everyone is disconnected...
		if (this.pickedCardsThisRound === this.getHumanPlayerCount()) this.nextBooster();
	};

	this.resumeDraft = function() {
		console.warn(`Restarting draft for session ${this.id}.`);
		this.forUsers(user =>
			Connections[user].socket.emit("sessionOptions", {
				virtualPlayersData: this.getSortedVirtualPlayers(),
			})
		);
		if (!this.winstonDraftState) {
			this.resumeCountdown();
		}
		this.emitMessage("Player reconnected", `Resuming draft...`);
	};

	this.endDraft = function() {
		this.drafting = false;
		this.stopCountdown();

		let virtualPlayers = this.getSortedVirtualPlayers();
		for (let userID in virtualPlayers) {
			if (virtualPlayers[userID].isBot) {
				this.draftLog.users[userID].cards = virtualPlayers[userID].instance.cards;
			} else {
				if (virtualPlayers[userID].disconnected) {
					// This user has been replaced by a bot
					this.draftLog.users[userID].cards = this.disconnectedUsers[userID].pickedCards;
				} else {
					this.draftLog.users[userID].cards = Connections[userID].pickedCards;
				}
			}
		}

		switch (this.draftLogRecipients) {
			case "none":
				break;
			case "owner":
				Connections[this.owner].socket.emit("draftLog", this.draftLog);
				break;
			default:
			case "delayed":
				Connections[this.owner].socket.emit("draftLog", {
					delayed: true,
					draftLog: this.draftLog,
				});
				break;
			case "everyone":
				this.forUsers(u => Connections[u].socket.emit("draftLog", this.draftLog));
				break;
		}

		Persistence.logSession("Draft", this);
		this.boosters = [];

		this.forUsers(u => Connections[u].socket.emit("endDraft"));

		console.log(`Session ${this.id} draft ended.`);
	};

	///////////////////// Traditional Draft End  //////////////////////

	this.distributeSealed = function(boostersPerPlayer) {
		this.emitMessage("Distributing sealed boosters...", "", false, 0);

		if (!this.generateBoosters(this.users.size * boostersPerPlayer)) return;

		let idx = 0;
		for (let user of this.users) {
			Connections[user].socket.emit(
				"setCardSelection",
				this.boosters.slice(idx * boostersPerPlayer, (idx + 1) * boostersPerPlayer)
			);
			++idx;
		}

		// If owner is not playing, let them know everything went ok.
		if (!this.ownerIsPlayer && this.owner in Connections) {
			Connections[this.owner].socket.emit("message", {
				title: "Sealed pools successfly distributed!",
				showConfirmButton: false,
			});
		}

		this.boosters = [];
	};

	this.distributeJumpstart = function() {
		this.emitMessage("Distributing jumpstart boosters...", "", false, 0);

		for (let user of this.users) {
			let boosters = [utils.getRandom(JumpstartBoosters), utils.getRandom(JumpstartBoosters)];
			Connections[user].socket.emit(
				"setCardSelection",
				boosters
					.map(b => b.cards)
					.reduce((arr, val) => {
						arr.push(val);
						return arr;
					}, [])
			);
			Connections[user].socket.emit("message", {
				icon: "success",
				imageUrl: "/img/2JumpstartBoosters.png",
				title: "Here are your Jumpstart boosters!",
				text: `You got '${boosters[0].name}' and '${boosters[1].name}'.`,
				showConfirmButton: false,
				timer: 2000,
			});
		}

		// If owner is not playing, let them know everything went ok.
		if (!this.ownerIsPlayer && this.owner in Connections) {
			Connections[this.owner].socket.emit("message", {
				title: "Jumpstart boosters successfly distributed!",
				showConfirmButton: false,
			});
		}

		Persistence.logSession("Sealed", this);

		this.boosters = [];
	};

	this.reconnectUser = function(userID) {
		if (this.winstonDraftState) {
			Connections[userID].pickedCards = this.disconnectedUsers[userID].pickedCards;
			this.addUser(userID);
			Connections[userID].socket.emit("rejoinWinstonDraft", {
				pickedCards: this.disconnectedUsers[userID].pickedCards,
				state: this.winstonDraftState.syncData(),
			});
			delete this.disconnectedUsers[userID];
		} else {
			Connections[userID].pickedThisRound = this.disconnectedUsers[userID].pickedThisRound;
			Connections[userID].pickedCards = this.disconnectedUsers[userID].pickedCards;
			Connections[userID].boosterIndex = this.disconnectedUsers[userID].boosterIndex;

			this.addUser(userID);
			Connections[userID].socket.emit("rejoinDraft", {
				pickedThisRound: this.disconnectedUsers[userID].pickedThisRound,
				pickedCards: this.disconnectedUsers[userID].pickedCards,
				booster: this.boosters[Connections[userID].boosterIndex],
				boosterNumber: this.boosterNumber,
				pickNumber: this.round,
			});
			delete this.disconnectedUsers[userID];
		}

		// Resume draft if everyone is here or broacast the new state.
		if (Object.keys(this.disconnectedUsers).length == 0) this.resumeDraft();
		else this.broadcastDisconnectedUsers();
	};

	// Non-playing owner (organizer) is trying to reconnect, we just need to send them the current state
	this.reconnectOwner = function(userID) {
		if (userID !== this.owner || this.ownerIsPlayer) return;
		Connections[userID].sessionID = this.id;
		this.syncSessionOptions(userID);
		this.notifyUserChange();
		Connections[userID].socket.emit("sessionOptions", {
			virtualPlayersData: this.getSortedVirtualPlayers(),
		});
		if (this.drafting) {
			Connections[userID].socket.emit("startDraft");
			Connections[userID].socket.emit("nextBooster", {
				boosterNumber: this.boosterNumber,
				pickNumber: this.round,
			});
			// Update draft log for live display if owner in not playing
			if (["owner", "everyone"].includes(this.draftLogRecipients))
				Connections[userID].socket.emit("draftLog", this.draftLog);
		}
	};

	this.replaceDisconnectedPlayers = function() {
		if (!this.drafting || this.winstonDraftState) return;

		console.warn("Replacing disconnected players with bots!");

		for (let uid in this.disconnectedUsers) {
			this.disconnectedUsers[uid].bot = new Bot(`${this.disconnectedUsers[uid].userName} (Bot)`, uid);
			for (let c of this.disconnectedUsers[uid].pickedCards) {
				this.disconnectedUsers[uid].bot.pick([c]);
			}

			// Immediately pick cards
			if (!this.disconnectedUsers[uid].pickedThisRound) {
				const pickedCard = this.doBotPick(
					this.disconnectedUsers[uid].bot,
					this.disconnectedUsers[uid].boosterIndex
				);
				this.disconnectedUsers[uid].pickedCards.push(pickedCard);
				this.disconnectedUsers[uid].pickedThisRound = true;
				++this.pickedCardsThisRound;
			}
		}

		this.forUsers(u =>
			Connections[u].socket.emit("sessionOptions", {
				virtualPlayersData: this.getSortedVirtualPlayers(),
			})
		);
		this.notifyUserChange();
		this.resumeCountdown();
		this.emitMessage("Resuming draft", `Disconnected player(s) has been replaced by bot(s).`);

		if (this.pickedCardsThisRound == this.getHumanPlayerCount()) this.nextBooster();
	};

	// Countdown Methods

	this.startCountdown = function() {
		let dec = Math.floor(this.maxTimer / 15);
		this.countdown = this.maxTimer - this.round * dec;
		this.resumeCountdown();
	};
	this.resumeCountdown = function() {
		this.stopCountdown(); // Cleanup if one is still running
		if (this.maxTimer <= 0) {
			// maxTimer <= 0 means no timer
			this.forUsers(u => Connections[u].socket.emit("disableTimer"));
		} else {
			// Immediately propagate current state
			this.forUsers(u =>
				Connections[u].socket.emit("timer", {
					countdown: this.countdown,
				})
			);
			// Connections[user].socket.emit('timer', { countdown: 0 }); // Easy Debug
			this.countdownInterval = setInterval(
				(sess => {
					return () => {
						sess.countdown--;
						this.forUsers(u =>
							Connections[u].socket.emit("timer", {
								countdown: sess.countdown,
							})
						);
					};
				})(this),
				1000
			);
		}
	};
	this.stopCountdown = function() {
		if (this.countdownInterval != null) {
			clearInterval(this.countdownInterval);
			this.countdownInterval = null;
		}
	};

	// Includes disconnected players!
	this.getHumanPlayerCount = function() {
		return this.users.size + Object.keys(this.disconnectedUsers).length;
	};

	// Includes disconnected players!
	// Distribute order has to be deterministic (especially for the reconnect feature), sorting by ID is an easy solution...
	this.getSortedHumanPlayers = function() {
		let players = Array.from(this.users).concat(Object.keys(this.disconnectedUsers));
		return this.userOrder.filter(e => players.includes(e));
	};

	this.getVirtualPlayersCount = function() {
		return this.users.size + Object.keys(this.disconnectedUsers).length + this.bots;
	};

	this.getSortedVirtualPlayers = function() {
		let tmp = {};
		let humanPlayers = this.getSortedHumanPlayers();
		if (this.botsInstances) {
			for (let idx = 0; idx < Math.max(humanPlayers.length, this.botsInstances.length); ++idx) {
				if (idx < humanPlayers.length) {
					let userID = humanPlayers[idx];
					tmp[userID] = {
						isBot: false,
						disconnected: userID in this.disconnectedUsers,
					};
				}
				if (idx < this.botsInstances.length) {
					let bot = this.botsInstances[idx];
					tmp[bot.id] = { isBot: true, instance: bot };
				}
			}
		} else {
			for (let userID of humanPlayers) {
				tmp[userID] = {
					isBot: false,
					disconnected: userID in this.disconnectedUsers,
				};
			}
			return tmp;
		}

		return tmp;
	};

	this.emitMessage = function(title, text, showConfirmButton = true, timer = 1500) {
		this.forUsers(u =>
			Connections[u].socket.emit("message", {
				title: title,
				text: text,
				showConfirmButton: showConfirmButton,
				timer: timer,
			})
		);
	};

	this.generateBracket = function(players) {
		this.bracket = new Bracket(players);
		this.forUsers(u => Connections[u].socket.emit("sessionOptions", { bracket: this.bracket }));
	};

	this.updateBracket = function(results) {
		if (!this.bracket) return false;
		this.bracket.results = results;
		this.forUsers(u => Connections[u].socket.emit("sessionOptions", { bracket: this.bracket }));
	};

	// Execute fn for each user. Owner included even if they're not playing.
	this.forUsers = function(fn) {
		if (!this.ownerIsPlayer && this.owner in Connections) fn(this.owner);
		for (let user of this.users) fn(user);
	};
}

module.exports.Session = Session;
module.exports.WinstonDraftState = WinstonDraftState;
module.exports.Sessions = {};<|MERGE_RESOLUTION|>--- conflicted
+++ resolved
@@ -10,11 +10,8 @@
 const Cards = require("./Cards");
 const Bot = require("./Bot");
 const LandSlot = require("./LandSlot");
-<<<<<<< HEAD
 const JumpstartBoosters = Object.freeze(require("../data/JumpstartBoosters.json"));
-=======
 const Persistence = require("./Persistence");
->>>>>>> 23319114
 
 // From https://stackoverflow.com/a/12646864
 // Modified to optionaly work only on the [start, end[ slice of array.
