"use strict";

if (process.env.NODE_ENV !== "production") {
	require("dotenv").config();
}

const port = process.env.PORT || 3000;
const compression = require("compression");
const express = require("express");
const app = express();
const http = require("http").Server(app);
const io = require("socket.io")(http);
const cookieParser = require("cookie-parser");
const uuidv1 = require("uuid/v1");

const constants = require("./public/js/constants");
const ConnectionModule = require("./Connection");
const Connections = ConnectionModule.Connections;
const Session = require("./Session");
const Bot = require("./Bot");

app.use(compression());
app.use(cookieParser());

function shortguid() {
	function s4() {
		return Math.floor((1 + Math.random()) * 0x10000)
			.toString(16)
			.substring(1);
	}
	return s4() + s4() + s4();
}

let Sessions = {};
let InactiveSessions = {};
let InactiveConnections = {};

function getPublicSessions() {
	let publicSessions = [];
	for (let s in Sessions) {
		if (Sessions[s].isPublic) {
			publicSessions.push(s);
		}
	}
	return publicSessions;
}

<<<<<<< HEAD
////////////////////////////////////////////////////////////////////////
// Persistence setup

AWS.config.update({
	region: process.env.AWS_REGION,
	endpoint: process.env.AWS_ENDPOINT,
});

const docClient = new AWS.DynamoDB.DocumentClient();

(async function requestSavedConnections() {
	var connectionsRequestParams = {
		TableName: "mtga-draft-connections",
	};

	try {
		const data = await docClient.scan(connectionsRequestParams).promise();

		for (let c of data.Items) {
			InactiveConnections[c.userID] = new ConnectionModule.Connection(
				null,
				c.data.userID,
				c.data.userName
			);
			for (let prop of Object.getOwnPropertyNames(c.data)) {
				InactiveConnections[c.userID][prop] = c.data[prop];
			}
		}
		console.log(`Restored ${data.Count} saved connections.`);
	} catch (err) {
		console.log("error: ", err);
	}
})();

(async function requestSavedSessions() {
	var connections = {
		TableName: "mtga-draft-sessions",
	};

	try {
		const data = await docClient.scan(connections).promise();

		for (let s of data.Items) {
			InactiveSessions[s.id] = new Session(s.id, null);
			for (let prop of Object.getOwnPropertyNames(s.data).filter(
				(p) => !["botsInstances"].includes(p)
			)) {
				InactiveSessions[s.id][prop] = s.data[prop];
			}

			if (s.data.botsInstances) {
				InactiveSessions[s.id].botsInstances = [];
				for (let bot of s.data.botsInstances) {
					const newBot = new Bot(bot.name, bot.id);
					for (let prop of Object.getOwnPropertyNames(bot)) {
						newBot[prop] = bot[prop];
					}
					InactiveSessions[s.id].botsInstances.push(newBot);
				}
			}
		}
		console.log(`Restored ${data.Count} saved sessions.`);
	} catch (err) {
		console.log("error: ", err);
	}
})();

async function dumpToDynamoDB(exitOnCompletion = false) {
	for (const userID in Connections) {
		const c = Connections[userID];
		const params = {
			TableName: "mtga-draft-connections",
			Item: {
				userID: userID,
				timestamp: Date.now(),
				data: {},
			},
		};

		for (let prop of Object.getOwnPropertyNames(c).filter(
			(p) => p !== "socket"
		)) {
			if (!(c[prop] instanceof Function))
				params.Item.data[prop] = c[prop];
		}

		try {
			const putResult = await docClient.put(params).promise();
		} catch (err) {
			console.log("error: ", err);
		}
	}

	for (const sessionID in Sessions) {
		const s = Sessions[sessionID];
		const params = {
			TableName: "mtga-draft-sessions",
			Item: {
				id: sessionID,
				timestamp: Date.now(),
				data: {},
			},
		};

		for (let prop of Object.getOwnPropertyNames(s).filter(
			(p) => !["users", "countdownInterval", "botsInstances"].includes(p)
		)) {
			if (!(s[prop] instanceof Function))
				params.Item.data[prop] = s[prop];
		}

		if (s.drafting) {
			// Flag every user as disconnected so they can reconnect later
			for (let userID of s.users) {
				params.Item.data.disconnectedUsers[
					userID
				] = s.getDisconnectedUserData(userID);
			}

			if (s.botsInstances) {
				params.Item.data.botsInstances = [];
				for (let bot of s.botsInstances) {
					let podbot = {};
					for (let prop of Object.getOwnPropertyNames(bot)) {
						if (!(bot[prop] instanceof Function))
							podbot[prop] = bot[prop];
					}
					params.Item.data.botsInstances.push(podbot);
				}
			}
		}

		try {
			const putResult = await docClient.put(params).promise();
		} catch (err) {
			console.log("error: ", err);
		}
	}

	if (exitOnCompletion) process.exit(0);
}

// Can make asynchronous calls, is not called on process.exit() or uncaught exceptions.
// See https://nodejs.org/api/process.html#process_event_beforeexit
process.on("beforeExit", (code) => {
	console.log("beforeExit callback.");
});

// Only synchronous calls, called on process.exit()
// See https://nodejs.org/api/process.html#process_event_exit
process.on("exit", (code) => {
	console.log(`exit callback: Process exited with code: ${code}`);
});

/* SIGTERM will be called on new deploy, changes to config vars/add-ons, manual restarts and automatic cycling of dynos (~ every 24h)
 * Process have 30sec. before getting SIGKILL'd.
 * See https://devcenter.heroku.com/articles/dynos#shutdown
 */
process.on("SIGTERM", () => {
	console.log("Received SIGTERM.");
	dumpToDynamoDB(true);
	// Gives dumpToDynamoDB 10sec. to finish saving everything.
	setTimeout((_) => {
		process.exit(0);
	}, 10000);
});

process.on("SIGINT", () => {
	console.log("Received SIGINT.");
	dumpToDynamoDB(true);
	// Gives dumpToDynamoDB 10sec. to finish saving everything.
	setTimeout((_) => {
		process.exit(0);
	}, 10000);
});

process.on("uncaughtException", (err) => {
	console.error("Uncaught Exception thrown: ");
	console.error(err);
	dumpToDynamoDB(true);
	// Gives dumpToDynamoDB 10sec. to finish saving everything.
	setTimeout((_) => {
		process.exit(1);
	}, 10000);
});

/////////////////////////////////////////////////////////////////
=======
>>>>>>> cc78ebf5
// Setup all websocket responses on client connection

io.on("connection", function (socket) {
	const query = socket.handshake.query;
	console.log(
		`${query.userName} [${query.userID}] connected. (${Object.keys(Connections).length + 1} players online)`
	);

	if (query.userID in Connections) {
		console.log(`${query.userName} [${query.userID}] already connected.`);
		query.userID = uuidv1();
		console.warn(`${query.userName} is now ${query.userID}.`);
		socket.emit("alreadyConnected", query.userID);
	}

	socket.userID = query.userID;
<<<<<<< HEAD
	if (query.userID in InactiveConnections) {
		// Restore previously saved connection
		// TODO: Front and Back end may be out of sync after this!
		InactiveConnections[query.userID].socket = socket;
		Connections[query.userID] = InactiveConnections[query.userID];
		delete InactiveConnections[query.userID];
	} else {
		Connections[query.userID] = new ConnectionModule.Connection(
			socket,
			query.userID,
			query.userName
		);
	}
=======
	Connections[query.userID] = new ConnectionModule.Connection(socket, query.userID, query.userName);
>>>>>>> cc78ebf5

	// Messages

	socket.on("disconnect", function () {
		const userID = this.userID;
		if (userID in Connections) {
			console.log(
				`${Connections[userID].userName} [${userID}] disconnected. (${
					Object.keys(Connections).length - 1
				} players online)`
			);
			removeUserFromSession(userID);
			process.nextTick(() => {
				delete Connections[userID];
			});
		}
	});

	// Personnal options

	socket.on("setUserName", function (userName) {
		let userID = this.userID;
		let sessionID = Connections[userID].sessionID;

		Connections[userID].userName = userName;
		for (let user of Sessions[sessionID].users) {
			Connections[user].socket.emit("updateUser", {
				userID: userID,
				updatedProperties: {
					userName: userName,
				},
			});
		}
	});

	socket.on("setSession", function (sessionID) {
		let userID = this.userID;

		if (sessionID == Connections[userID].sessionID) return;

		joinSession(sessionID, userID);
	});

	socket.on("setCollection", function (collection) {
		let userID = this.userID;
		if (!Connections[userID]) return;
		let sessionID = Connections[userID].sessionID;

		if (typeof collection !== "object" || collection === null) return;

		Connections[userID].collection = collection;
		if (Sessions[sessionID])
			for (let user of Sessions[sessionID].users) {
				Connections[user].socket.emit("updateUser", {
					userID: userID,
					updatedProperties: {
						collection: collection,
					},
				});
			}
	});

	socket.on("useCollection", function (useCollection) {
		let userID = this.userID;
		if (!Connections[userID]) return;
		let sessionID = Connections[userID].sessionID;

		if (typeof useCollection !== "boolean") return;

		if (useCollection == Connections[userID].useCollection) return;

		Connections[userID].useCollection = useCollection;
		if (Sessions[sessionID])
			for (let user of Sessions[sessionID].users) {
				Connections[user].socket.emit("updateUser", {
					userID: userID,
					updatedProperties: {
						useCollection: useCollection,
					},
				});
			}
	});

	socket.on("chatMessage", function (message) {
		let sessionID = Connections[this.userID].sessionID;

		// Limits chat message length
		message.text = message.text.substring(0, Math.min(255, message.text.length));

		for (let user of Sessions[sessionID].users) {
			Connections[user].socket.emit("chatMessage", message);
		}
	});

	socket.on("readyCheck", function (ack) {
		const userID = this.userID;
		const sessionID = Connections[userID].sessionID;

<<<<<<< HEAD
		if (
			Sessions[sessionID].owner != this.userID ||
			Sessions[sessionID].drafting
		) {
			ack({ code: 1 });
			return;
		}

		ack({ code: 0 });
		for (let user of Sessions[sessionID].users)
			if (user != userID) Connections[user].socket.emit("readyCheck");
=======
		if (Sessions[sessionID].owner != this.userID || Sessions[sessionID].drafting) return;

		for (let user of Sessions[sessionID].users) if (user != userID) Connections[user].socket.emit("readyCheck");
>>>>>>> cc78ebf5
	});

	socket.on("setReady", function (readyState) {
		const userID = this.userID;
		const sessionID = Connections[userID].sessionID;
		for (let user of Sessions[sessionID].users) Connections[user].socket.emit("setReady", userID, readyState);
	});

	socket.on("startDraft", function () {
		let userID = this.userID;
		let sessionID = Connections[userID].sessionID;
		if (Sessions[sessionID].owner != this.userID || Sessions[sessionID].drafting) return;

		if (Sessions[sessionID].users.size + Sessions[sessionID].bots >= 2) {
			Sessions[sessionID].startDraft();
		} else {
			Connections[userID].socket.emit("message", {
				title: `Not enough players`,
				text: `Can't start draft: Not enough players (min. 2 including bots).`,
			});
		}
	});

	socket.on("stopDraft", function () {
		let userID = this.userID;
		let sessionID = Connections[userID].sessionID;
		if (Sessions[sessionID].owner != this.userID) return;
		if (!Sessions[sessionID].drafting) return;
		Sessions[sessionID].endDraft();
	});

	// Removes picked card from corresponding booster and notify other players.
	// Moves to next round when each player have picked a card.
	socket.on("pickCard", function (cardID, ack) {
		let userID = this.userID;
		let sessionID = Connections[userID].sessionID;

		if (!(sessionID in Sessions) || !(userID in Connections)) {
			ack({ code: 1, error: "Invalid request" });
			return;
		}

		ack({ code: 0 });
		Sessions[sessionID].pickCard(userID, cardID);
	});

	// Session options

	socket.on("setSessionOwner", function (newOwnerID) {
		let sessionID = Connections[this.userID].sessionID;
		if (Sessions[sessionID].owner != this.userID) return;

		if (newOwnerID === Sessions[sessionID].owner || !Sessions[sessionID].users.has(newOwnerID)) return;

		Sessions[sessionID].owner = newOwnerID;
		for (let user of Sessions[sessionID].users)
			Connections[user].socket.emit("sessionOwner", Sessions[sessionID].owner);
	});

	socket.on("removePlayer", function (userID) {
		let sessionID = Connections[this.userID].sessionID;
		if (Sessions[sessionID].owner != this.userID) return;

		if (userID === Sessions[sessionID].owner || !Sessions[sessionID].users.has(userID)) return;

		removeUserFromSession(userID);
		Sessions[sessionID].replaceDisconnectedPlayers();
		Sessions[sessionID].notifyUserChange();

		let newSession = shortguid();
		joinSession(newSession, userID);
		Connections[userID].socket.emit("setSession", newSession);
		Connections[userID].socket.emit("message", {
			title: "Removed from session",
			text: `You've been removed from session '${sessionID}' by its owner.`,
		});
	});

	socket.on("movePlayer", function (userID, dir) {
		let sessionID = Connections[this.userID].sessionID;
		if (Sessions[sessionID].owner != this.userID) return;
		Sessions[sessionID].movePlayer(userID, dir);
	});

	socket.on("boostersPerPlayer", function (boostersPerPlayer) {
		let sessionID = Connections[this.userID].sessionID;
		if (Sessions[sessionID].owner != this.userID) return;

		if (!Number.isInteger(boostersPerPlayer)) boostersPerPlayer = parseInt(boostersPerPlayer);
		if (!Number.isInteger(boostersPerPlayer)) return;

		if (boostersPerPlayer == Sessions[sessionID].boostersPerPlayer) return;

		Sessions[sessionID].boostersPerPlayer = boostersPerPlayer;
		for (let user of Sessions[sessionID].users) {
			if (user != this.userID) Connections[user].socket.emit("boostersPerPlayer", boostersPerPlayer);
		}
	});

	socket.on("bots", function (bots) {
		let sessionID = Connections[this.userID].sessionID;
		if (Sessions[sessionID].owner != this.userID) return;

		if (!Number.isInteger(bots)) bots = parseInt(bots);
		if (!Number.isInteger(bots)) return;

		if (bots == Sessions[sessionID].bots) return;

		Sessions[sessionID].bots = bots;
		for (let user of Sessions[sessionID].users) {
			if (user != this.userID) Connections[user].socket.emit("bots", bots);
		}
	});

	socket.on("setRestriction", function (setRestriction) {
		let sessionID = Connections[this.userID].sessionID;
		if (Sessions[sessionID].owner != this.userID) return;

		if (!Array.isArray(setRestriction)) return;

		if (setRestriction.length > 0) {
			for (let s of setRestriction) {
				if (constants.MTGSets.indexOf(s) === -1) return;
			}
		}

		if (setRestriction === Sessions[sessionID].setRestriction) return;

		Sessions[sessionID].setRestriction = setRestriction;
		for (let user of Sessions[sessionID].users) {
			if (user != this.userID) Connections[user].socket.emit("setRestriction", setRestriction);
		}
	});

	socket.on("customCardList", function (customCardList, ack) {
		let sessionID = Connections[this.userID].sessionID;
		if (Sessions[sessionID].owner != this.userID) return;

		if (
			!Array.isArray(customCardList) &&
<<<<<<< HEAD
			(!customCardList.customSheets ||
				!customCardList.cardsPerBooster ||
				!customCardList.cards)
		) {
			ack({ code: 1, error: "Invalid data" });
=======
			(!customCardList.customSheets || !customCardList.cardsPerBooster || !customCardList.cards)
		)
>>>>>>> cc78ebf5
			return;
		}

		ack({ code: 0 });

		Sessions[sessionID].customCardList = customCardList;
		for (let user of Sessions[sessionID].users) {
			if (user != this.userID)
				Connections[user].socket.emit("sessionOptions", {
					customCardList: customCardList,
				});
		}
	});

	socket.on("ignoreCollections", function (ignoreCollections) {
		let sessionID = Connections[this.userID].sessionID;
		if (Sessions[sessionID].owner != this.userID) return;

		Sessions[sessionID].ignoreCollections = ignoreCollections;
		for (let user of Sessions[sessionID].users) {
			if (user != this.userID)
				Connections[user].socket.emit("ignoreCollections", Sessions[sessionID].ignoreCollections);
		}
	});

	socket.on("setPickTimer", function (timerValue) {
		let sessionID = Connections[this.userID].sessionID;
		if (Sessions[sessionID].owner != this.userID) return;

		if (!Number.isInteger(timerValue)) timerValue = parseInt(timerValue);
		if (!Number.isInteger(timerValue) || timerValue < 0) return;

		Sessions[sessionID].maxTimer = timerValue;
		for (let user of Sessions[sessionID].users) {
			if (user != this.userID) Connections[user].socket.emit("setPickTimer", timerValue);
		}
	});

	socket.on("setMaxPlayers", function (maxPlayers) {
		let sessionID = Connections[this.userID].sessionID;
		if (Sessions[sessionID].owner != this.userID) return;

		if (!Number.isInteger(maxPlayers)) maxPlayers = parseInt(maxPlayers);
		if (!Number.isInteger(maxPlayers) || maxPlayers < 0) return;

		Sessions[sessionID].maxPlayers = maxPlayers;
		for (let user of Sessions[sessionID].users) {
			if (user != this.userID) Connections[user].socket.emit("setMaxPlayers", maxPlayers);
		}
	});

	socket.on("setMaxRarity", function (maxRarity) {
		let sessionID = Connections[this.userID].sessionID;
		if (Sessions[sessionID].owner != this.userID) return;
		if (typeof maxRarity !== "string") return;
		maxRarity = maxRarity.toLowerCase();
		if (!["mythic", "rare", "uncommon", "common"].includes(maxRarity)) return;
		Sessions[sessionID].maxRarity = maxRarity;
		for (let user of Sessions[sessionID].users) {
			if (user != this.userID) Connections[user].socket.emit("setMaxRarity", maxRarity);
		}
	});

	socket.on("setDraftLogRecipients", function (draftLogRecipients) {
		let sessionID = Connections[this.userID].sessionID;
		if (Sessions[sessionID].owner != this.userID) return;
		if (typeof draftLogRecipients !== "string") return;
		draftLogRecipients = draftLogRecipients.toLowerCase();
		if (!["everyone", "owner", "delayed", "none"].includes(draftLogRecipients)) return;
		Sessions[sessionID].draftLogRecipients = draftLogRecipients;
		for (let user of Sessions[sessionID].users) {
			if (user != this.userID)
				Connections[user].socket.emit("sessionOptions", {
					draftLogRecipients: draftLogRecipients,
				});
		}
	});

	socket.on("shareDraftLog", function (draftLog) {
		let sessionID = Connections[this.userID].sessionID;
		if (Sessions[sessionID].owner != this.userID) return;
		for (let user of Sessions[sessionID].users) {
			if (user != this.userID) Connections[user].socket.emit("draftLog", draftLog);
		}
	});

	socket.on("setMaxDuplicates", function (maxDuplicates) {
		let sessionID = Connections[this.userID].sessionID;
		if (Sessions[sessionID].owner != this.userID) return;
		Sessions[sessionID].maxDuplicates = maxDuplicates;
		for (let user of Sessions[sessionID].users) {
			if (user != this.userID)
				Connections[user].socket.emit("sessionOptions", {
					maxDuplicates: maxDuplicates,
				});
		}
	});

	socket.on("setColorBalance", function (colorBalance) {
		let sessionID = Connections[this.userID].sessionID;
		if (Sessions[sessionID].owner != this.userID) return;

		if (colorBalance == Sessions[sessionID].colorBalance) return;

		Sessions[sessionID].colorBalance = colorBalance;
		for (let user of Sessions[sessionID].users) {
			if (user != this.userID && user in Connections)
				Connections[user].socket.emit("sessionOptions", {
					colorBalance: Sessions[sessionID].colorBalance,
				});
		}
	});

	socket.on("setFoil", function (foil) {
		let sessionID = Connections[this.userID].sessionID;
		if (Sessions[sessionID].owner != this.userID) return;

		if (foil == Sessions[sessionID].foil) return;

		Sessions[sessionID].foil = foil;
		for (let user of Sessions[sessionID].users) {
			if (user != this.userID && user in Connections)
				Connections[user].socket.emit("sessionOptions", {
					foil: Sessions[sessionID].foil,
				});
		}
	});

	socket.on("setUseCustomCardList", function (useCustomCardList) {
		let sessionID = Connections[this.userID].sessionID;
		if (Sessions[sessionID].owner != this.userID) return;

		if (useCustomCardList == Sessions[sessionID].useCustomCardList) return;

		Sessions[sessionID].useCustomCardList = useCustomCardList;
		for (let user of Sessions[sessionID].users) {
			if (user != this.userID && user in Connections)
				Connections[user].socket.emit("sessionOptions", {
					useCustomCardList: Sessions[sessionID].useCustomCardList,
				});
		}
	});

	socket.on("setPublic", function (isPublic) {
		let sessionID = Connections[this.userID].sessionID;
		if (Sessions[sessionID].owner != this.userID) return;

		if (isPublic == Sessions[sessionID].isPublic) return;

		Sessions[sessionID].isPublic = isPublic;
		for (let user of Sessions[sessionID].users) {
			if (user != this.userID) Connections[user].socket.emit("isPublic", Sessions[sessionID].isPublic);
		}
		// Update all clients
		io.emit("publicSessions", getPublicSessions());
	});

	socket.on("replaceDisconnectedPlayers", function () {
		let sessionID = Connections[this.userID].sessionID;
		if (Sessions[sessionID].owner != this.userID) return;
		Sessions[sessionID].replaceDisconnectedPlayers();
	});

	socket.on("distributeSealed", function (boostersPerPlayer) {
		let userID = this.userID;
		let sessionID = Connections[userID].sessionID;
		if (Sessions[sessionID].owner != this.userID) return;

		if (isNaN(boostersPerPlayer)) return;

		Sessions[sessionID].emitMessage("Distributing sealed boosters...", "", false, 0);

		for (let user of Sessions[sessionID].users) {
			if (!Sessions[sessionID].generateBoosters(boostersPerPlayer)) {
				return;
			}
			Connections[user].socket.emit("setCardSelection", Sessions[sessionID].boosters);
		}
		Sessions[sessionID].boosters = [];
	});

	joinSession(query.sessionID, query.userID);
	socket.emit("publicSessions", getPublicSessions());
});

///////////////////////////////////////////////////////////////////////////////

function getUserID(req, res) {
	if (!req.cookies.userID) {
		let ID = uuidv1();
		res.cookie("userID", ID);
		return ID;
	} else {
		return req.cookies.userID;
	}
}

function joinSession(sessionID, userID) {
	if (sessionID in InactiveSessions) {
		InactiveSessions[sessionID].owner = userID; // Always having a valid owner is more important than preserving the old one - probably.
		Sessions[sessionID] = InactiveSessions[sessionID];
		delete InactiveSessions[sessionID];
	}

	// Session exists and is drafting
	if (sessionID in Sessions && Sessions[sessionID].drafting) {
<<<<<<< HEAD
		let sess = Sessions[sessionID];
		console.log(
			`${userID} wants to join drafting session '${sessionID}'... userID in sess.disconnectedUsers: ${
				userID in sess.disconnectedUsers
			}`
		);

=======
		console.log(`${userID} wants to join drafting session '${sessionID}'...`);
		let sess = Sessions[sessionID];
		console.debug(sess.disconnectedUsers);
>>>>>>> cc78ebf5
		if (userID in sess.disconnectedUsers) {
			sess.reconnectUser(userID);
		} else {
			Connections[userID].socket.emit("message", {
				title: "Cannot join session",
				text: `This session (${sessionID}) is currently drafting. Please wait for them to finish.`,
			});
			// Fallback to previous session if possible, or generate a new one
			if (Connections[userID].sessionID === null) sessionID = shortguid();
			else sessionID = Connections[userID].sessionID;
			Connections[userID].socket.emit("setSession", sessionID);
			//joinSession(sessionID, userID);
		}
		// Session exists and is full
	} else if (sessionID in Sessions && Sessions[sessionID].getHumanPlayerCount() >= Sessions[sessionID].maxPlayers) {
		Connections[userID].socket.emit("message", {
			title: "Cannot join session",
			text: `This session (${sessionID}) is full (${Sessions[sessionID].users.size}/${Sessions[sessionID].maxPlayers} players).`,
		});
		if (Connections[userID].sessionID === null) sessionID = shortguid();
		else sessionID = Connections[userID].sessionID;
		Connections[userID].socket.emit("setSession", sessionID);
		//joinSession(sessionID, userID);
	} else {
		addUserToSession(userID, sessionID);
	}
}

function addUserToSession(userID, sessionID) {
	if (Connections[userID].sessionID !== null) removeUserFromSession(userID);
	if (!(sessionID in Sessions)) Sessions[sessionID] = new Session(sessionID, userID);

	Sessions[sessionID].addUser(userID);
}

// Remove user from previous session and cleanup if empty
function removeUserFromSession(userID) {
	const sessionID = Connections[userID].sessionID;
	if (sessionID in Sessions && Sessions[sessionID].users.has(userID)) {
		let sess = Sessions[sessionID];
		sess.remUser(userID);

		Connections[userID].sessionID = null;
		if (sess.users.size == 0) {
			const wasPublic = sess.isPublic;
			process.nextTick(() => {
				delete Sessions[sessionID];
				if (wasPublic) io.emit("publicSessions", getPublicSessions());
			});
		} else {
			// User was the owner of the session, transfer ownership.
			if (sess.owner == userID) {
				sess.owner = sess.users.values().next().value;
			}
			sess.notifyUserChange();
		}
	}
}

///////////////////////////////////////////////////////////////////////////////
// Express server setup

// Serve files in the public directory
app.use(express.static(__dirname + "/public/"));

///////////////////////////////////////////////////////////////////////////////
// Endpoints
// (TODO: Should be cleaned up)

app.get("/getCollection", (req, res) => {
	if (!req.cookies.sessionID) {
		res.sendStatus(400);
	} else if (req.params.sessionID in Sessions) {
		res.send(Sessions[req.cookies.sessionID].collection());
	} else {
		res.sendStatus(404);
	}
});

app.get("/getCollection/:id", (req, res) => {
	if (!req.params.id) {
		res.sendStatus(400);
	} else if (req.params.sessionID in Sessions) {
		res.send(Sessions[req.params.id].collection());
	} else {
		res.sendStatus(404);
	}
});

app.get("/getUsers/:sessionID", (req, res) => {
	if (!req.params.sessionID) {
		res.sendStatus(400);
	} else if (req.params.sessionID in Sessions) {
		res.send(JSON.stringify([...Sessions[req.params.sessionID].users]));
	} else {
		res.sendStatus(404);
	}
});

// Debug endpoints

const secretKey = process.env.SECRET_KEY || "1234";

var express_json_cache = []; // Clear this before calling
app.set("json replacer", function (key, value) {
	// Deal with sets
	if (typeof value === "object" && value instanceof Set) {
		return [...value];
	}
	// Deal with circular references
	if (typeof value === "object" && value !== null) {
		if (express_json_cache.indexOf(value) !== -1) {
			// Circular reference found, discard key
			return;
		}
		// Store value in our collection
		express_json_cache.push(value);
	}
	return value;
});

function returnJSON(res, data) {
	express_json_cache = [];
	res.json(data);
	express_json_cache = null; // Enable garbage collection
}

app.get("/getSessions/:key", (req, res) => {
	if (req.params.key === secretKey) {
		returnJSON(res, Sessions);
	} else {
		res.sendStatus(401).end();
	}
});

app.get("/getConnections/:key", (req, res) => {
	if (req.params.key === secretKey) {
		returnJSON(res, Connections);
	} else {
		res.sendStatus(401).end();
	}
});

app.get("/getStatus/:key", (req, res) => {
	if (req.params.key === secretKey) {
		let draftingSessions = 0;
		for (let sID in Sessions) if (Sessions[sID].drafting) ++draftingSessions;
		let uptime = process.uptime();
		returnJSON(res, {
			uptime: uptime,
			sessionCount: Object.keys(Sessions).length,
			playerCount: Object.keys(Connections).length,
			draftingSessions: draftingSessions,
			canRestart: draftingSessions === 0,
		});
	} else {
		res.sendStatus(401).end();
	}
});

http.listen(port, (err) => {
	if (err) throw err;
	console.log("listening on port " + port);
});<|MERGE_RESOLUTION|>--- conflicted
+++ resolved
@@ -13,11 +13,13 @@
 const cookieParser = require("cookie-parser");
 const uuidv1 = require("uuid/v1");
 
+const AWS = require("aws-sdk");
+
 const constants = require("./public/js/constants");
 const ConnectionModule = require("./Connection");
 const Connections = ConnectionModule.Connections;
 const Session = require("./Session");
-const Bot = require("./Bot");
+const Bot = require("./src/Bot");
 
 app.use(compression());
 app.use(cookieParser());
@@ -45,7 +47,6 @@
 	return publicSessions;
 }
 
-<<<<<<< HEAD
 ////////////////////////////////////////////////////////////////////////
 // Persistence setup
 
@@ -65,11 +66,7 @@
 		const data = await docClient.scan(connectionsRequestParams).promise();
 
 		for (let c of data.Items) {
-			InactiveConnections[c.userID] = new ConnectionModule.Connection(
-				null,
-				c.data.userID,
-				c.data.userName
-			);
+			InactiveConnections[c.userID] = new ConnectionModule.Connection(null, c.data.userID, c.data.userName);
 			for (let prop of Object.getOwnPropertyNames(c.data)) {
 				InactiveConnections[c.userID][prop] = c.data[prop];
 			}
@@ -90,9 +87,7 @@
 
 		for (let s of data.Items) {
 			InactiveSessions[s.id] = new Session(s.id, null);
-			for (let prop of Object.getOwnPropertyNames(s.data).filter(
-				(p) => !["botsInstances"].includes(p)
-			)) {
+			for (let prop of Object.getOwnPropertyNames(s.data).filter((p) => !["botsInstances"].includes(p))) {
 				InactiveSessions[s.id][prop] = s.data[prop];
 			}
 
@@ -125,11 +120,8 @@
 			},
 		};
 
-		for (let prop of Object.getOwnPropertyNames(c).filter(
-			(p) => p !== "socket"
-		)) {
-			if (!(c[prop] instanceof Function))
-				params.Item.data[prop] = c[prop];
+		for (let prop of Object.getOwnPropertyNames(c).filter((p) => p !== "socket")) {
+			if (!(c[prop] instanceof Function)) params.Item.data[prop] = c[prop];
 		}
 
 		try {
@@ -153,16 +145,13 @@
 		for (let prop of Object.getOwnPropertyNames(s).filter(
 			(p) => !["users", "countdownInterval", "botsInstances"].includes(p)
 		)) {
-			if (!(s[prop] instanceof Function))
-				params.Item.data[prop] = s[prop];
+			if (!(s[prop] instanceof Function)) params.Item.data[prop] = s[prop];
 		}
 
 		if (s.drafting) {
 			// Flag every user as disconnected so they can reconnect later
 			for (let userID of s.users) {
-				params.Item.data.disconnectedUsers[
-					userID
-				] = s.getDisconnectedUserData(userID);
+				params.Item.data.disconnectedUsers[userID] = s.getDisconnectedUserData(userID);
 			}
 
 			if (s.botsInstances) {
@@ -170,8 +159,7 @@
 				for (let bot of s.botsInstances) {
 					let podbot = {};
 					for (let prop of Object.getOwnPropertyNames(bot)) {
-						if (!(bot[prop] instanceof Function))
-							podbot[prop] = bot[prop];
+						if (!(bot[prop] instanceof Function)) podbot[prop] = bot[prop];
 					}
 					params.Item.data.botsInstances.push(podbot);
 				}
@@ -233,8 +221,6 @@
 });
 
 /////////////////////////////////////////////////////////////////
-=======
->>>>>>> cc78ebf5
 // Setup all websocket responses on client connection
 
 io.on("connection", function (socket) {
@@ -251,7 +237,6 @@
 	}
 
 	socket.userID = query.userID;
-<<<<<<< HEAD
 	if (query.userID in InactiveConnections) {
 		// Restore previously saved connection
 		// TODO: Front and Back end may be out of sync after this!
@@ -259,15 +244,8 @@
 		Connections[query.userID] = InactiveConnections[query.userID];
 		delete InactiveConnections[query.userID];
 	} else {
-		Connections[query.userID] = new ConnectionModule.Connection(
-			socket,
-			query.userID,
-			query.userName
-		);
-	}
-=======
-	Connections[query.userID] = new ConnectionModule.Connection(socket, query.userID, query.userName);
->>>>>>> cc78ebf5
+		Connections[query.userID] = new ConnectionModule.Connection(socket, query.userID, query.userName);
+	}
 
 	// Messages
 
@@ -366,23 +344,13 @@
 		const userID = this.userID;
 		const sessionID = Connections[userID].sessionID;
 
-<<<<<<< HEAD
-		if (
-			Sessions[sessionID].owner != this.userID ||
-			Sessions[sessionID].drafting
-		) {
+		if (Sessions[sessionID].owner != this.userID || Sessions[sessionID].drafting) {
 			ack({ code: 1 });
 			return;
 		}
 
 		ack({ code: 0 });
-		for (let user of Sessions[sessionID].users)
-			if (user != userID) Connections[user].socket.emit("readyCheck");
-=======
-		if (Sessions[sessionID].owner != this.userID || Sessions[sessionID].drafting) return;
-
 		for (let user of Sessions[sessionID].users) if (user != userID) Connections[user].socket.emit("readyCheck");
->>>>>>> cc78ebf5
 	});
 
 	socket.on("setReady", function (readyState) {
@@ -523,16 +491,9 @@
 
 		if (
 			!Array.isArray(customCardList) &&
-<<<<<<< HEAD
-			(!customCardList.customSheets ||
-				!customCardList.cardsPerBooster ||
-				!customCardList.cards)
+			(!customCardList.customSheets || !customCardList.cardsPerBooster || !customCardList.cards)
 		) {
 			ack({ code: 1, error: "Invalid data" });
-=======
-			(!customCardList.customSheets || !customCardList.cardsPerBooster || !customCardList.cards)
-		)
->>>>>>> cc78ebf5
 			return;
 		}
 
@@ -739,7 +700,6 @@
 
 	// Session exists and is drafting
 	if (sessionID in Sessions && Sessions[sessionID].drafting) {
-<<<<<<< HEAD
 		let sess = Sessions[sessionID];
 		console.log(
 			`${userID} wants to join drafting session '${sessionID}'... userID in sess.disconnectedUsers: ${
@@ -747,11 +707,6 @@
 			}`
 		);
 
-=======
-		console.log(`${userID} wants to join drafting session '${sessionID}'...`);
-		let sess = Sessions[sessionID];
-		console.debug(sess.disconnectedUsers);
->>>>>>> cc78ebf5
 		if (userID in sess.disconnectedUsers) {
 			sess.reconnectUser(userID);
 		} else {
