--- conflicted
+++ resolved
@@ -53,13 +53,6 @@
 	this.disconnectedUsers = {};
 
 	this.addUser = function (userID) {
-<<<<<<< HEAD
-=======
-		if (Connections[userID].sessionID === this.id) {
-			console.error(`Session::addUser Connections[${userID}].sessionID === ${this.id}`);
-			return;
-		}
->>>>>>> cc78ebf5
 		if (this.users.has(userID)) {
 			console.error(`Session::addUser: this.users.has(${user})`);
 			return;
@@ -85,31 +78,15 @@
 		const disconnectedUserNames = Object.keys(this.disconnectedUsers).map(
 			(u) => this.disconnectedUsers[u].userName
 		);
-		for (let u of this.users)
-			Connections[u].socket.emit(
-				"userDisconnected",
-				disconnectedUserNames
-			);
+		for (let u of this.users) Connections[u].socket.emit("userDisconnected", disconnectedUserNames);
 	};
 
 	this.remUser = function (userID) {
 		this.users.delete(userID);
 		if (this.drafting) {
 			this.stopCountdown();
-<<<<<<< HEAD
-			this.disconnectedUsers[userID] = this.getDisconnectedUserData(
-				userID
-			);
+			this.disconnectedUsers[userID] = this.getDisconnectedUserData(userID);
 			this.broadcastDisconnectedUsers();
-=======
-			this.disconnectedUsers[userID] = {
-				userName: Connections[userID].userName,
-				pickedThisRound: Connections[userID].pickedThisRound,
-				pickedCards: Connections[userID].pickedCards,
-				boosterIndex: Connections[userID].boosterIndex,
-			};
-			for (let u of this.users) Connections[u].socket.emit("userDisconnected", Connections[userID].userName);
->>>>>>> cc78ebf5
 		} else {
 			this.userOrder.splice(this.userOrder.indexOf(userID), 1);
 		}
