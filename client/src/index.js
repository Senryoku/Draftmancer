--- conflicted
+++ resolved
@@ -72,15 +72,14 @@
 
 const arenaComparitors = [orderCardCMC, orderCardCreature, orderCardColor, orderCardAlphabetical, orderCardId];
 function orderCardArena(lhs, rhs) {
-  for (let comparitor of arenaComparitors) {
-  	let result = comparitor(lhs, rhs)
-  	if (result != 0) {
-  		return result;
-  	}
-  }
-  return 0;
+	for (let comparitor of arenaComparitors) {
+		let result = comparitor(lhs, rhs);
+		if (result != 0) {
+			return result;
+		}
+	}
+	return 0;
 }
-
 
 const SwalCustomClasses = {
 	popup: "custom-swal-popup",
@@ -1409,30 +1408,12 @@
 		addToDeck: function(card) {
 			// Handle column sync.
 			this.deck.push(card);
-<<<<<<< HEAD
 			this.$refs.deckDisplay.addCard(card);
-=======
-			let columnIndex = Math.min(card.cmc, this.deckColumn.length - 1);
-			let columnWithDuplicate = this.deckColumn.findIndex(column => column.findIndex(c => c.name === card.name) > -1)
-			if (columnWithDuplicate > -1) {
-				columnIndex = columnWithDuplicate;
-			}
-			this.insertCard(this.deckColumn[columnIndex], card);
->>>>>>> 32013603
 		},
 		addToSideboard: function(card) {
 			// Handle column sync.
 			this.sideboard.push(card);
-<<<<<<< HEAD
 			this.$refs.sideboardDisplay.addCard(card);
-=======
-			let columnIndex = Math.min(card.cmc, this.sideboardColumn.length - 1);
-			let columnWithDuplicate = this.sideboardColumn.findIndex(column => column.findIndex(c => c.name === card.name) > -1)
-			if (columnWithDuplicate > -1) {
-				columnIndex = columnWithDuplicate;
-			}
-			this.insertCard(this.sideboardColumn[columnIndex], card);
->>>>>>> 32013603
 		},
 		deckToSideboard: function(e, c) {
 			// From deck to sideboard
@@ -1498,8 +1479,7 @@
 		},
 		orderByColorInPlace: function(cards) {
 			return cards.sort(function(lhs, rhs) {
-				if (orderColor(lhs.color_identity, rhs.color_identity) == 0)
-					return orderCardArena(lhs, rhs);
+				if (orderColor(lhs.color_identity, rhs.color_identity) == 0) return orderCardArena(lhs, rhs);
 				return orderColor(lhs.color_identity, rhs.color_identity);
 			});
 		},
@@ -1513,30 +1493,19 @@
 				return order[lhs.rarity] - order[rhs.rarity];
 			});
 		},
-		orderByArenaInPlace: function (cards) {
+		orderByArenaInPlace: function(cards) {
 			return cards.sort(orderCardArena);
 		},
-		orderByArena: function (cards) {
+		orderByArena: function(cards) {
 			return this.orderByArenaInPlace([...cards]);
 		},
-		isOrderedByArena: function (cards) {
+		isOrderedByArena: function(cards) {
 			for (let i = 0; i < cards.length - 1; i++) {
-				if (orderCardArena(cards[i], cards[i+1]) > 0) {
+				if (orderCardArena(cards[i], cards[i + 1]) > 0) {
 					return false;
 				}
 			}
 			return true;
-		},
-		insertCard: function (column, card) {
-			let duplicateIndex = column.findIndex(c => c.name === card.name);
-			if (duplicateIndex != -1) {
-				column.splice(duplicateIndex, 0, card);
-			} else if (this.isOrderedByArena(column)) {
-				column.push(card);
-				this.orderByArenaInPlace(column);
-			} else {
-			  column.push(card);
-			}
 		},
 		updateAutoLands: function() {
 			if (this.autoLand) {
@@ -1736,41 +1705,6 @@
 			return addedLands;
 		},
 
-<<<<<<< HEAD
-=======
-		deckColumnCMC: function() {
-			return this.columnCMC(this.deck);
-		},
-		deckColumnColor: function() {
-			return this.columnColor(this.deck);
-		},
-		deckCMC: function() {
-			return this.orderByArena(this.deck);
-		},
-		deckColor: function() {
-			return this.orderByColor(this.deck);
-		},
-		deckRarity: function() {
-			return this.orderByRarity(this.deck);
-		},
-
-		sideboardColumnCMC: function() {
-			return this.columnCMC(this.sideboard);
-		},
-		sideboardColumnColor: function() {
-			return this.columnColor(this.sideboard);
-		},
-		sideboardCMC: function() {
-			return this.orderByArena(this.sideboard);
-		},
-		sideboardColor: function() {
-			return this.orderByColor(this.sideboard);
-		},
-		sideboardRarity: function() {
-			return this.orderByRarity(this.sideboard);
-		},
-
->>>>>>> 32013603
 		userByID: function() {
 			let r = {};
 			for (let u of this.sessionUsers) r[u.userID] = u;
@@ -1844,24 +1778,6 @@
 		},
 		deck: function() {
 			this.updateAutoLands();
-<<<<<<< HEAD
-=======
-
-			// When replacing deck (not mutating it)
-			if (oldDeck != newDeck) {
-				this.deckColumn = [[], [], [], [], [], [], []];
-				for (let c of newDeck) this.deckColumn[Math.min(c.cmc, this.deckColumn.length - 1)].push(c);
-				for (let col = 0; col < this.deckColumn.length; ++col) this.orderByArenaInPlace(this.deckColumn[col]);
-			}
-		},
-		sideboard: function(newSide, oldSide) {
-			// When replacing deck (not mutating it)
-			if (newSide != oldSide) {
-				this.sideboardColumn = [[], [], [], [], [], [], []];
-				for (let c of newSide) this.sideboardColumn[Math.min(c.cmc, this.sideboardColumn.length - 1)].push(c);
-				for (let col = 0; col < this.sideboardColumn.length; ++col) this.orderByArenaInPlace(this.sideboardColumn[col]);
-			}
->>>>>>> 32013603
 		},
 		autoLand: function() {
 			this.updateAutoLands();
