--- conflicted
+++ resolved
@@ -613,19 +613,11 @@
 				);
 			});
 
-<<<<<<< HEAD
 			this.socket.on("setCardSelection", data => {
 				this.clearSideboard();
 				this.clearDeck();
-				for (let cid of data.flat()) {
+				for (let cid of data.reduce((acc, val) => acc.concat(val), [])) {
 					this.addToDeck(this.genCard(cid));
-=======
-			this.socket.on("setCardSelection", function(data) {
-				app.clearSideboard();
-				app.clearDeck();
-				for (let cid of data.reduce((acc, val) => acc.concat(val), [])) {
-					app.addToDeck(app.genCard(cid));
->>>>>>> ee9f55f8
 				}
 				this.draftingState = DraftState.Brewing;
 				// Hide waiting popup for sealed
@@ -1378,13 +1370,8 @@
 		},
 		clearSideboard() {
 			this.sideboard = [];
-<<<<<<< HEAD
 			this.$nextTick(() => {
-				this.$refs.deckDisplay.sync();
-=======
-			app.$nextTick(() => {
 				this.$refs.sideboardDisplay.sync();
->>>>>>> ee9f55f8
 			});
 		},
 		updateAutoLands: function() {
