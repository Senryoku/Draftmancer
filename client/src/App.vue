<template>
	<div v-if="!ready">
		<div class="loading"></div>
		<span>Loading cards data...</span>
	</div>
	<div id="main-container" v-else>
		<!-- Personal Options -->
		<div id="view-controls" class="main-controls">
			<span>
				<label for="user-name">User Name</label>
				<input type="text" id="user-name" name="user-name" v-model="userName" maxlength="50" />
				<div class="inline" v-tooltip="'Controls the display language of cards.'">
					<label for="language">Language</label>
					<select @change="fetchTranslation($event.target.value)" name="language" id="select-language">
						<option
							v-for="lang in languages"
							v-bind:value="lang.code"
							:selected="lang.code === language"
							:key="lang.code"
						>{{ lang.name }}</option>
					</select>
					<i
						class="fas fa-spinner fa-spin"
						style="position: absolute; margin-top: 0.6em; margin-left: 0.5em;"
						v-tooltip="'Loading language data...'"
						v-if="loadingLanguages.length > 0"
					></i>
				</div>
			</span>
			<span>
				<label for="file-input">MTGA Collection</label>
				<input type="file" id="file-input" @change="parseMTGALog" style="display: none;" accept=".log" />
				<button
					onclick="document.querySelector('#file-input').click()"
					v-tooltip="'Import your collection by uploading your Player.log file.'"
				>
					Upload
					<i v-if="hasCollection" class="fas fa-check green" v-tooltip="'Collection uploaded.'"></i>
				</button>
				<button
					v-if="hasCollection"
					v-tooltip="'Display some statistics about your collection.'"
					@click="displayedModal = 'collection'"
				>Stats</button>
				<div
					v-show="hasCollection"
					class="inline"
					v-tooltip="'Uncheck this to draft using every cards. Ignored when using a Custom Card List.'"
				>
					<input type="checkbox" v-model="useCollection" id="useCollection" />
					<label for="useCollection">Restrict to Collection</label>
				</div>
			</span>
			<span>
				<i
					class="fas clickable"
					:class="{ 'fa-volume-mute': !enableSound, 'fa-volume-up': enableSound }"
					@click="enableSound = !enableSound"
					v-tooltip="'Toggle sound.'"
				></i>
				<div class="inline" v-tooltip="'Allows you to pick cards by double clicking.'">
					<input type="checkbox" v-model="pickOnDblclick" id="pickOnDblclick" />
					<label for="pickOnDblclick">Pick on Double Click</label>
				</div>
				<span
					:class="{ disabled: notificationPermission == 'denied' }"
					v-tooltip="'Enable to get desktop notifications when your draft starts.'"
				>
					<input
						type="checkbox"
						v-model="enableNotifications"
						@change="checkNotificationPermission"
						id="notification-input"
					/>
					<label for="notification-input">Notifications</label>
				</span>
			</span>

			<span class="generic-container">
				<div v-show="publicSessions.length == 0" class="disable-warning">(No public sessions)</div>
				<span
					v-bind:class="{ disabled: drafting || publicSessions.length == 0 }"
					id="public-session-controls"
				>
					<label for="public-sessions">Public sessions</label>
					<select id="public-sessions" v-model="selectedPublicSession">
						<option v-for="s in publicSessions" :value="s" :key="s">{{ s }}</option>
					</select>
					<input type="button" value="Join" @click="joinPublicSession" />
				</span>
			</span>
		</div>

		<!-- Session Options -->
		<div class="generic-container">
			<div id="limited-controls" class="main-controls" v-bind:class="{ disabled: drafting }">
				<span id="session-controls">
					<div class="inline" v-tooltip="'Share it with your friends!'">
						<label for="session-id">Session ID</label>
						<input :type="hideSessionID ? 'password' : 'text'" id="session-id" v-model="sessionID" />
					</div>
					<i
						class="far fa-fw clickable"
						:class="hideSessionID ? 'fa-eye' : 'fa-eye-slash'"
						@click="hideSessionID = !hideSessionID"
						v-tooltip="'Show/Hide your session ID.'"
					></i>
					<i
						class="fas fa-fw fa-share-square clickable"
						v-tooltip="'Share your Session ID'"
						@click="sessionURLToClipboard"
					></i>
					<i
						class="fas fa-project-diagram clickable"
						v-if="sessionOwner === userID && !bracket"
						@click="generateBracket"
						v-tooltip="'Generate Bracket.'"
					></i>
					<i
						class="fas fa-project-diagram clickable"
						v-if="bracket"
						@click="displayedModal = 'bracket'"
						v-tooltip="'Display Bracket.'"
					></i>
					<i
						class="fas fa-user-check clickable"
						v-if="sessionOwner === userID"
						@click="readyCheck"
						v-tooltip="'Ready Check: Ask everyone in your session if they\'re ready to play.'"
					></i>
				</span>
				<span class="generic-container">
					<strong>Card Pool:</strong>
					<span v-if="useCustomCardList">
						{{ customCardList.name ? customCardList.name : "Custom Card List" }}
						<template
							v-if="customCardList.length > 0"
						>
							({{ customCardList.length }} cards
							<a
								@click="displayedModal = 'cardList'"
								v-tooltip="'Review the card list'"
							>
								<i class="fas fa-file-alt"></i>
							</a>
							)
						</template>
						<template v-else>(No list loaded)</template>
					</span>
					<span v-else :class="{ disabled: sessionOwner != userID }">
						<div class="inline">
							<label
								for="set-restriction"
								v-tooltip="
									'Restricts to the selected sets. No selection means all cards present in Arena.'
								"
							>Set(s)</label>
							<multiselect
								v-if="setsInfos"
								v-model="setRestriction"
								placeholder="All"
								:options="sets.slice().reverse()"
								:searchable="false"
								:allow-empty="true"
								:close-on-select="false"
								:multiple="true"
								select-label
								selected-label=""
								deselect-label=""
							>
								<template slot="selection" slot-scope="{ values }">
									<span class="multiselect__single" v-if="values.length == 1">
										<img class="set-icon" :src="setsInfos[values[0]].icon" />
										{{ setsInfos[values[0]].fullName }}
									</span>
									<span class="multiselect__single multiselect__single_nooverflow" v-if="values.length > 1">
										({{ values.length }})
										<img
											v-for="v in values"
											class="set-icon"
											:src="setsInfos[v].icon"
											:key="v"
										/>
									</span>
								</template>
								<template slot="option" slot-scope="{ option }">
									<span class="multiselect__option">
										<img class="set-icon padded-icon" :src="setsInfos[option].icon" />
										{{ setsInfos[option].fullName }}
									</span>
								</template>
							</multiselect>
							<div
								class="inline"
								v-tooltip="
									'Draft with all cards within set restriction disregarding players collections.'
								"
							>
								<input type="checkbox" v-model="ignoreCollections" id="ignore-collections" />
								<label for="ignore-collections">Ignore Collections</label>
							</div>
						</div>
					</span>
				</span>
				<span class="generic-container" :class="{ disabled: sessionOwner != userID }">
					<strong>Draft:</strong>
					<div class="inline" v-tooltip="'Add some dumb bots to your draft.'">
						<label for="bots">Bots</label>
						<input
							type="number"
							id="bots"
							class="small-number-input"
							min="0"
							max="7"
							step="1"
							v-model.number="bots"
						/>
					</div>
					<div class="inline" v-tooltip="'Pick Timer (sec.). Zero means no timer.'">
						<label for="timer">
							<i class="fas fa-clock"></i>
						</label>
						<input
							type="number"
							id="timer"
							class="small-number-input"
							min="0"
							max="180"
							step="15"
							v-model.number="maxTimer"
						/>
					</div>
					<button @click="startDraft" v-tooltip="'Starts a Draft Session.'">Draft</button>
				</span>
				<span class="generic-container" :class="{ disabled: sessionOwner != userID }">
					<button
						@click="startWinstonDraft()"
						v-tooltip="'Starts a Winston Draft. This is a draft variant for only two players.'"
					>Winston</button>
				</span>
				<span class="generic-container" :class="{ disabled: sessionOwner != userID }">
					<button
						@click="sealedDialog"
						v-tooltip="'Distributes boosters to everyone for a sealed session.'"
					>Sealed</button>
				</span>
				<span class="generic-container" :class="{ disabled: sessionOwner != userID }">
					<button
						@click="deckWarning(distributeJumpstart)"
						v-tooltip="'Distributes two Jumpstart boosters to everyone.'"
					>Jumpstart</button>
				</span>
				<span
					v-tooltip="'More session options'"
					@click="displayedModal = 'sessionOptions'"
					class="setting-button clickable"
				>
					Settings
					<i class="fas fa-cog"></i>
				</span>
			</div>
			<div v-show="drafting" id="draft-in-progress">
				Draft in progress!
				<button
					v-if="sessionOwner == userID"
					class="stop"
					@click="stopDraft"
				>Stop Draft</button>
			</div>
		</div>

		<!-- Session Players -->
		<div class="main-controls session-players">
			<div
				v-if="!ownerIsPlayer"
				class="generic-container"
				v-tooltip="'Non-playing session owner.'"
				style="margin-right: 0.5em;"
			>
				{{ sessionOwnerUsername ? sessionOwnerUsername : "(Disconnected)" }}
				<i
					class="fas fa-crown subtle-gold"
					v-tooltip="
						sessionOwnerUsername
							? `${sessionOwnerUsername} is the session's owner.`
							: 'Session owner is disconnected.'
					"
				></i>
				<div class="chat-bubble" :id="'chat-bubble-' + sessionOwner"></div>
			</div>
			<div>
				<span
					v-tooltip="'Maximum players can be adjusted in session options.'"
				>Players ({{ sessionUsers.length }}/{{ maxPlayers }})</span>
				<i
					v-if="userID == sessionOwner && !drafting"
					class="fas fa-random clickable"
					@click="randomizeSeating"
					v-tooltip="'Randomize Seating Order'"
				></i>
			</div>
			<template v-if="!drafting">
				<draggable
					tag="ul"
					class="player-list"
					v-model="userOrder"
					@change="changePlayerOrder"
					:disabled="userID != sessionOwner || drafting"
				>
					<li
						v-for="(id, idx) in userOrder"
						:key="id"
						:class="{ draggable: userID === sessionOwner && !drafting, bot: userByID[id].isBot }"
						:data-userid="id"
					>
						<span class="player-name">{{ userByID[id].userName }}</span>
						<template v-if="userID == sessionOwner">
							<i
								class="fas fa-chevron-left clickable move-player move-player-left"
								v-tooltip="`Move ${userByID[id].userName} to the left`"
								@click="movePlayer(idx, -1)"
							></i>
							<i
								class="fas fa-chevron-right clickable move-player move-player-right"
								v-tooltip="`Move ${userByID[id].userName} to the right`"
								@click="movePlayer(idx, 1)"
							></i>
						</template>
						<div class="status-icons">
							<i
								v-if="id === sessionOwner"
								class="fas fa-crown subtle-gold"
								v-tooltip="`${userByID[id].userName} is the session's owner.`"
							></i>
							<template v-if="userID === sessionOwner && id != sessionOwner">
								<i
									class="fas fa-user-plus clickable subtle-gold"
									v-tooltip="`Give session ownership to ${userByID[id].userName}`"
									@click="setSessionOwner(id)"
								></i>
								<i
									class="fas fa-user-slash clickable red"
									v-tooltip="`Remove ${userByID[id].userName} from the session`"
									@click="removePlayer(id)"
								></i>
							</template>
							<template v-if="!useCustomCardList && !ignoreCollections">
								<template v-if="!userByID[id].collection">
									<i
										class="fas fa-book red"
										v-tooltip="userByID[id].userName + ' have not uploaded their collection yet.'"
									></i>
								</template>
								<template v-else-if="userByID[id].collection && !userByID[id].useCollection">
									<i
										class="fas fa-book yellow"
										v-tooltip="
											userByID[id].userName +
												' have uploaded their collection, but are not using it.'
										"
									></i>
								</template>
								<template v-else>
									<i
										class="fas fa-book green"
										v-tooltip="userByID[id].userName + ' have uploaded their collection.'"
									></i>
								</template>
							</template>
							<template v-if="pendingReadyCheck">
								<template v-if="userByID[id].readyState == ReadyState.Ready">
									<i class="fas fa-check green" v-tooltip="`${userByID[id].userName} is ready!`"></i>
								</template>
								<template v-else-if="userByID[id].readyState == ReadyState.NotReady">
									<i class="fas fa-times red" v-tooltip="`${userByID[id].userName} is NOT ready!`"></i>
								</template>
								<template v-else-if="userByID[id].readyState == ReadyState.Unknown">
									<i
										class="fas fa-spinner fa-spin"
										v-tooltip="`Waiting on ${userByID[id].userName} to respond...`"
									></i>
								</template>
							</template>
						</div>
						<div class="chat-bubble" :id="'chat-bubble-' + id"></div>
					</li>
				</draggable>
			</template>
			<template v-else>
				<ul class="player-list">
					<li
						v-for="user in virtualPlayers"
						:class="{ bot: user.isBot }"
						:data-userid="user.userID"
						:key="user.userID"
					>
						<i
							class="fas fa-angle-double-left passing-order-left"
							v-show="boosterNumber % 2 == 1"
							v-tooltip="'Passing order'"
						></i>
						<i
							class="fas fa-angle-double-right passing-order-right"
							v-show="boosterNumber % 2 == 0"
							v-tooltip="'Passing order'"
						></i>
						<span class="player-name">{{ user.userName }}</span>
						<template v-if="!user.isBot && !user.disconnected">
							<div class="status-icons">
								<i
									v-if="user.userID === sessionOwner"
									class="fas fa-crown subtle-gold"
									v-tooltip="`${user.userName} is the session's owner.`"
								></i>
								<template v-if="userID === sessionOwner && user.userID != sessionOwner">
									<i
										class="fas fa-user-plus clickable subtle-gold"
										v-if="ownerIsPlayer"
										v-tooltip="`Give session ownership to ${user.userName}`"
										@click="setSessionOwner(user.userID)"
									></i>
									<i
										class="fas fa-user-slash clickable red"
										v-tooltip="`Remove ${user.userName} from the session`"
										@click="removePlayer(user.userID)"
									></i>
								</template>
								<template v-if="winstonDraftState">
									<i
										v-show="user.userID === winstonDraftState.currentPlayer"
										class="fas fa-spinner fa-spin"
										v-tooltip="user.userName + ' is thinking...'"
									></i>
								</template>
								<template v-else>
									<template v-if="user.pickedThisRound">
										<i class="fas fa-check green" v-tooltip="user.userName + ' has picked a card.'"></i>
									</template>
									<template v-else>
										<i class="fas fa-spinner fa-spin" v-tooltip="user.userName + ' is thinking...'"></i>
									</template>
								</template>
							</div>
							<div class="chat-bubble" :id="'chat-bubble-' + user.userID"></div>
						</template>
					</li>
				</ul>
			</template>
			<div>
				<button
					@click="shareSavedDraftLog"
					v-show="savedDraftLog"
					v-tooltip="'Reveal and share previous draft log with players in your session.'"
				>Share saved Draft Log</button>
				<button
					@click="displayedModal = 'draftLog'"
					v-show="draftLog"
					v-tooltip="'Displays logs of your previous draft'"
				>Draft Log</button>
			</div>
			<div class="chat">
				<form @submit.prevent="sendChatMessage">
					<input
						type="text"
						v-model="currentChatMessage"
						placeholder="Chat with players in your session."
						maxlength="255"
					/>
				</form>
				<i
					class="far fa-comments clickable"
					@click="displayChatHistory = !displayChatHistory"
					v-tooltip="'Display chat history.'"
				></i>
				<div
					class="chat-history"
					v-show="displayChatHistory"
					@focusout="displayChatHistory = false"
					tabindex="0"
				>
					<template v-if="messagesHistory && messagesHistory.length > 0">
						<ol>
							<li
								v-for="msg in messagesHistory.slice().reverse()"
								:title="new Date(msg.timestamp)"
								:key="msg.timestamp"
							>
								<span class="chat-author">
									{{
									msg.author in userByID ? userByID[msg.author].userName : "(Left)"
									}}
								</span>
								<span class="chat-message">{{ msg.text }}</span>
							</li>
						</ol>
					</template>
					<template v-else>No messages in chat history.</template>
				</div>
			</div>
		</div>

		<!-- Draft Controls -->
		<template v-if="drafting">
			<transition :name="'slide-fade-' + (boosterNumber % 2 ? 'left' : 'right')" mode="out-in">
				<div v-if="draftingState == DraftState.Watching" key="draft-watching" class="draft-watching">
					<div class="draft-watching-state">
						<h1>Players are drafting...</h1>
						<div v-show="pickTimer >= 0">
							<i class="fas fa-clock"></i>
							{{ pickTimer }}
						</div>
						<div>Booster #{{ boosterNumber }}, Pick #{{ pickNumber }}</div>
					</div>
					<div v-if="draftLog && draftLog.sessionID === sessionID" class="draft-watching-live-log">
						<draft-log-live
							:draftlog="draftLog"
							:show="['owner', 'everyone'].includes(draftLogRecipients)"
							:language="language"
						></draft-log-live>
					</div>
				</div>
				<div v-if="draftingState == DraftState.Waiting" key="draft-waiting" class="pick-waiting">
					<span class="spinner"></span>
					<span v-show="pickTimer >= 0">
						(
						<i class="fas fa-clock"></i>
						{{ pickTimer }})
					</span>
					Waiting for other players to pick...
				</div>
				<div
					v-if="draftingState == DraftState.Picking"
					key="draft-picking"
					id="booster-container"
					class="container"
				>
					<div id="booster-controls" class="controls">
						<h2>Your Booster</h2>
						<span>Booster #{{ boosterNumber }}, Pick {{ pickNumber }}</span>
						<span v-show="pickTimer >= 0" :class="{ redbg: pickTimer <= 10 }" id="chrono">
							<i class="fas fa-clock"></i>
							{{ pickTimer }}
						</span>
						<input
							type="button"
							@click="pickCard"
							value="Confirm Pick"
							v-if="
								selectedCard != undefined &&
									(burningCards.length === burnedCardsPerRound ||
										booster.length === 1 + burningCards.length)
							"
						/>
						<span v-else>
							Pick a card
							<span v-if="cardsToBurnThisRound > 0">
								and remove {{ cardsToBurnThisRound }} cards from the pool ({{ burningCards.length }}/{{
								cardsToBurnThisRound
								}})
							</span>
						</span>
					</div>
					<div class="booster card-container">
						<booster-card
							v-for="card in booster"
							:key="`card-booster-${card.uniqueID}`"
							:card="card"
							:language="language"
							:canbeburned="burnedCardsPerRound > 0"
							:burned="burningCards.includes(card)"
							:class="{ selected: selectedCard === card }"
							@click.native="selectCard($event, card)"
							@dblclick.native="doubleClickCard($event, card)"
							@burn="burnCard($event, card)"
							@restore="restoreCard($event, card)"
							draggable
							@dragstart.native="dragBoosterCard($event, card)"
						></booster-card>
					</div>
				</div>
			</transition>
			<!-- Winston Draft -->
			<div
				v-if="draftingState === DraftState.WinstonPicking || draftingState === DraftState.WinstonWaiting"
				id="booster-container"
				class="container"
			>
				<div class="winston-status">
					<h2>Winston Draft</h2>
					<span>
						<template v-if="userID === winstonDraftState.currentPlayer">Your turn to pick a pile of cards!</template>
						<template v-else>Waiting on {{ userByID[winstonDraftState.currentPlayer].userName }}...</template>
						There are {{ winstonDraftState.remainingCards }} cards left in the main stack.
					</span>
				</div>
				<div class="winston-piles">
					<div
						v-for="(pile, index) in winstonDraftState.piles"
						:key="`winston-pile-${index}`"
						class="winston-pile"
						:class="{ 'winston-current-pile': index === winstonDraftState.currentPile }"
					>
						<template
							v-if="userID === winstonDraftState.currentPlayer && index === winstonDraftState.currentPile"
						>
							<div class="card-column winstom-card-column">
								<card v-for="card in pile" :key="card.uniqueID" :card="card" :language="language"></card>
							</div>
							<div class="winston-current-pile-options">
								<button class="confirm" @click="winstonDraftTakePile">Take Pile</button>
								<button class="cancel" @click="winstonDraftSkipPile" v-if="winstonCanSkipPile">
									Skip Pile
									<span v-show="index === 2">and Draw</span>
								</button>
							</div>
						</template>
						<template v-else>
							<div class="card-column winstom-card-column">
								<div v-for="card in pile" :key="card.uniqueID" class="card">
									<card-placeholder></card-placeholder>
								</div>
							</div>
							<div
								class="winston-pile-status"
								v-show="index === winstonDraftState.currentPile"
							>{{ userByID[winstonDraftState.currentPlayer].userName }} is looking at this pile...</div>
						</template>
					</div>
				</div>
			</div>
		</template>

		<!-- Brewing controls (Deck & Sideboard) -->
		<div
			class="container"
			v-show="
				(deck !== undefined && deck.length > 0) ||
					(drafting && draftingState !== DraftState.Watching) ||
					draftingState == DraftState.Brewing
			"
		>
			<div class="controls">
				<h2>Deck ({{ deck.length }})</h2>
				<button v-if="deck.length > 0" type="button" @click="exportDeck">
					<i class="fas fa-clipboard-list"></i> Export Deck to MTGA
				</button>
				<button
					v-if="deck.length > 0"
					type="button"
					@click="exportDeck(false)"
					v-tooltip="'Export without set information'"
				>
					<i class="fas fa-clipboard"></i> Export (Simple)
				</button>
				<i
					class="fas fa-chart-pie fa-lg clickable"
					@click="displayedModal = 'deckStats'"
					v-tooltip="'Deck Statistics'"
				></i>
				<span v-show="draftingState == DraftState.Brewing">
					<input type="checkbox" id="autoLand" v-model="autoLand" />
					<label
						for="autoLand"
						v-tooltip="'If set, will complete your deck to 40 cards with basic lands.'"
					>Auto. Land</label>
					<template v-for="c in ['W', 'U', 'B', 'R', 'G']">
						<label class="land-input" :key="c">
							<img :src="`img/mana/${c}.svg`" class="mana-icon" />
							<input
								class="small-number-input"
								type="number"
								:id="`${c}-mana`"
								v-model.number="lands[c]"
								min="0"
							/>
						</label>
					</template>
					Adding {{ totalLands }} basic lands for a total of {{ deck.length + totalLands }} cards
				</span>
			</div>
			<card-pool
				:cards="deck"
				:language="language"
				:click="deckToSideboard"
				ref="deckDisplay"
				group="deck"
				@dragover.native="allowBoosterCardDrop($event)"
				@drop.native="dropBoosterCard($event)"
			>
				<template v-slot:empty>
					<h3>Your deck is currently empty!</h3>
					<p>Click on your cards to add them to your deck.</p>
				</template>
			</card-pool>
		</div>
		<div
			v-show="
				(sideboard != undefined && sideboard.length > 0) ||
					(drafting && draftingState !== DraftState.Watching) ||
					draftingState == DraftState.Brewing
			"
			class="container"
		>
			<div class="controls">
				<h2>Sideboard ({{ sideboard.length }})</h2>
			</div>
			<card-pool
				:cards="sideboard"
				:language="language"
				:click="sideboardToDeck"
				ref="sideboardDisplay"
				group="deck"
				@dragover.native="allowBoosterCardDrop($event)"
				@drop.native="dropBoosterCard($event, { toSideboard: true })"
			>
				<template v-slot:empty>
					<h3>Your sideboard is currently empty!</h3>
					<p>Click on cards in your deck to sideboard them.</p>
				</template>
			</card-pool>
		</div>

		<div class="welcome" v-if="draftingState === undefined">
			<h1>Welcome to MTGADraft!</h1>
			<p class="important">
				Draft with other players and export your resulting deck to Magic: The Gathering Arena to play with them,
				in pod!
			</p>
			<div class="welcome-cols">
				<div class="welcome-col">
					<div class="container" v-if="userID !== sessionOwner && sessionOwner in userByID">
						<div class="controls">
							<h2>Wait for {{ userByID[sessionOwner].userName }}</h2>
						</div>
						<div class="welcome-section">
							{{ userByID[sessionOwner].userName }} is the session owner
							<i
								class="fas fa-crown subtle-gold"
							></i>
							. Wait for them to select the options and launch a game!
							<br />You can still customize your personal options on top of the page.
						</div>
					</div>
					<div class="container" v-else>
						<div class="controls">
							<h2>Basic setup</h2>
						</div>
						<div class="welcome-section">
							One player takes the role of owner of the session (designated with
							<i
								class="fas fa-crown subtle-gold"
							></i>
							).
							<ol>
								<li>Session owner chooses an arbitrary Session ID.</li>
								<li>
									Other players join the session by entering its ID or by following the
									<a
										@click="sessionURLToClipboard"
									>
										Session Link
										<i class="fas fa-share-square"></i>
									</a>
									.
								</li>
								<li>
									Owner sets the desired options. (Take a look at
									<a
										@click="displayedModal = 'sessionOptions'"
									>all of them</a>
									.)
								</li>
								<li>
									Once everyone is ready (use the ready check
									<i class="fas fa-user-check"></i>
									to make sure!), session owner launches the desired game mode.
								</li>
							</ol>
						</div>
					</div>
					<div class="container">
						<div class="controls">
							<h2>Collection Import</h2>
						</div>
						<div class="welcome-section">
							Each player can import their MTGA collection to restrict the card pool to cards already
							owned by everyone. (Session owner can bypass this feature by enabling "Ignore Collections"):
							<ol>
								<li>
									Enable Detailed logs in game, the toggle can be found in Options > View Account >
									Detailed Logs (Plugin Support), importing your collection won't work without this
									activated.
								</li>
								<li>
									<a onclick="document.querySelector('#file-input').click()">Upload your MTGA logs</a>
									located at
									<tt
										class="clickable"
										@click="logPathToClipboard"
										v-tooltip="'Copy path to clipboard'"
									>C:\Users\%username%\AppData\LocalLow\Wizards Of The Coast\MTGA\Player.log</tt>
									(note that
									<a
										href="https://support.microsoft.com/en-us/help/14201/windows-show-hidden-files"
										target="_blank"
									>
										AppData is hidden by default
										<i class="fas fa-external-link-alt"></i>
									</a>
									).
								</li>
							</ol>
						</div>
					</div>
				</div>
				<div class="welcome-col">
					<div class="container">
						<div class="controls">
							<h2>News</h2>
						</div>
						<div class="welcome-section">
							<em>16/07/2020</em>
							<p>Jumpstart is now available!</p>
						</div>
					</div>
					<div class="container">
						<div class="controls">
							<h2>Help</h2>
						</div>
						<div class="welcome-section">
							Visit the
							<a @click="displayedModal = 'help'">FAQ / Help</a>
							section.
							<br />For any question/bug report/feature you can e-mail at
							<a
								href="mailto:mtgadraft@gmail.com"
							>mtgadraft@gmail.com</a>
							or join the
							<a href="https://discord.gg/KYKzx9m">MTGADraft Discord</a>.
						</div>
					</div>
					<div class="container">
						<div class="controls">
							<h2>Survey</h2>
						</div>
						<div class="welcome-section">
							Answer a
<<<<<<< HEAD
							<a
								href="https://forms.gle/dQ9yTuggbk2wGcfKA"
								target="_blank"
							>short 3-questions survey</a>
=======
							<a href="https://forms.gle/dQ9yTuggbk2wGcfKA" target="_blank">short 3-question survey</a>
>>>>>>> 8c9ef88b
							to help us improve the draft app.
						</div>
					</div>
				</div>
			</div>
		</div>

		<modal v-if="displayedModal === 'help'" @close="displayedModal = ''">
			<h2 slot="header">Help</h2>
			<div slot="body">
				<h2>FAQ</h2>
				<div>
					<strong>Can we play cube?</strong>
					<p>
						Yes! You can import custom list of cards in text format in the options.
						<a
							href="cubeformat.html"
							target="_blank"
						>More informations here</a>
						.
					</p>
					<strong>Will MTGADraft support cards from outside Arena?</strong>
					<p>
						Probably not. MTGADraft was designed from the start with Arena in mind and supporting decades of
						card brings a lot of complexity.
					</p>
				</div>
				<h2>Options Description</h2>
				<div class="help-options">
					<div style="width: 50%;">
						<strong>Session options</strong>
						(Only accessible to the session owner, shared by everyone in your session)
						<ul>
							<li>
								<span class="option-name">Ignore Collections</span>
								: Draft with all cards of the selected set(s), ignoring player collections and
								preferences.
							</li>
							<li>
								<span class="option-name">Set(s)</span>
								: Select one or multiple sets to draft using only with cards from these sets.
							</li>
							<li>
								<span class="option-name">Bots</span>
								: Adds virtual players to your draft. They are
								<strong>pretty dumb</strong>
								, but they are doing their best :(
							</li>
							<li>
								<span class="option-name">Pick Timer</span>
								: Maximum time in seconds allowed to pick a card in each booster. 0 means the timer is
								disabled.
							</li>
						</ul>Click on
						<span @click="displayedModal = 'sessionOptions'" class="clickable">
							More
							<i class="fa-bars fa"></i>
						</span>
						for some additional options:
						<ul>
							<li>
								<span class="option-name">Public</span>
								: Flags your session as public. It will appear in the "Public Sessions" menu so anyone
								can directly join.
							</li>
							<li>
								<span class="option-name">Color Balance</span>
								: If set, the system will attempt to smooth out the color distribution in each pack, as
								opposed to being completely random. (Also affects sealed and cube)
							</li>
							<li>
								<span class="option-name">Custom card list</span>
								: Submit a custom card list (one English card name by line) to draft your own cube.
								(Collections are ignored in this mode)
								<a
									href="cubeformat.html"
									target="_blank"
								>More information here</a>
							</li>
							<li>
								<span class="option-name">Foil</span>
								: If enabled, each pack will have a chance to contain a 'foil' card of any rarity in
								place of one common.
							</li>
						</ul>
					</div>
					<div style="width: 50%;">
						<strong>Personal options</strong>
						<ul>
							<li>
								<span class="option-name">Language</span>
								: Adjusts the display language of cards. (Only affects cards)
							</li>
							<li>
								<span class="option-name">Restrict to Collection</span>
								: If unchecked, your collection will not limit the cards available in the selected sets.
								If every players unchecks this, you will draft using every cards. (Ignored if "Ignore
								Collections" is enabled in the session, or when using a Custom Card List)
							</li>
							<li>
								<span class="option-name">Pick on Double Click</span>
								: Allows you to double click on booster cards during draft to pick without having to
								confirm.
							</li>
							<li>
								<span class="option-name">Notifications</span>
								: If enabled, you will be notified when a draft is launched.
							</li>
							<li>
								<span class="option-name">Session ID</span>
								: A unique identifier for your session, you can use any name, just make sure to use the
								same as your friends to play with them!
							</li>
						</ul>
					</div>
				</div>
			</div>
		</modal>
		<modal v-if="displayedModal === 'draftLog' && draftLog" @close="displayedModal = ''">
			<h2 slot="header">Draft Log</h2>
			<draft-log slot="body" :draftlog="draftLog" :language="language"></draft-log>
		</modal>
		<modal v-if="displayedModal === 'collection'" @close="displayedModal = ''">
			<h2 slot="header">Collection Statistics</h2>
			<collection slot="body" :collection="collection" :language="language"></collection>
		</modal>
		<modal v-if="displayedModal === 'sessionOptions'" @close="displayedModal = ''">
			<h2 slot="header">Additional Session Options</h2>
			<div slot="body" class="session-options-container" :class="{ disabled: userID != sessionOwner }">
				<div class="option-column">
					<div
						class="line"
						v-tooltip.left="{
							classes: 'option-tooltip',
							content: '<p>Share this session ID with everyone.</p>',
						}"
					>
						<label for="is-public">Public</label>
						<div class="right">
							<input type="checkbox" v-model="isPublic" id="is-public" />
						</div>
					</div>
					<div
						class="line"
						v-tooltip.left="{
							classes: 'option-tooltip',
							content: '<p>Is the session owner participating in?</p>',
						}"
					>
						<label for="is-owner-player">Session owner is playing</label>
						<div class="right">
							<input type="checkbox" v-model="ownerIsPlayer" id="is-owner-player" />
						</div>
					</div>
					<div class="line">
						<label for="max-players">Maximum Players</label>
						<div class="right">
							<input
								class="small-number-input"
								type="number"
								id="max-players"
								min="1"
								max="16"
								step="1"
								v-model.number="maxPlayers"
							/>
						</div>
					</div>
					<div
						class="line"
						v-tooltip.left="{
							classes: 'option-tooltip',
							content:
								'<p>If set, the system will attempt to smooth out the color distribution in each pack, as opposed to being completely random.</p>',
						}"
					>
						<label for="color-balance">Color Balance</label>
						<div class="right">
							<input type="checkbox" v-model="colorBalance" id="color-balance" />
						</div>
					</div>
					<div
						class="line"
						v-bind:class="{ disabled: useCustomCardList }"
						v-tooltip.left="{
							classes: 'option-tooltip',
							content:
								'<p>If enabled (default) Rares can be promoted to a Mythic at a 1/8 rate.</p><p>Disabled for Custom Card Lists.</p>',
						}"
					>
						<label for="mythic-promotion">Rare promotion to Mythic</label>
						<div class="right">
							<input type="checkbox" v-model="mythicPromotion" id="mythic-promotion" />
						</div>
					</div>
					<div
						class="option-section"
						v-bind:class="{ disabled: useCustomCardList }"
						v-tooltip.left="{
							classes: 'option-tooltip',
							content:
								'<p>Lets you customize the exact content of your boosters.</p><p>Notes:<ul><li>Zero is a valid value (useful for Pauper or Artisan for example).</li><li>A land slot will be automatically added for some sets.</li><li>Unused when drawing from a custom card list: See the advanced card list syntax to mimic it.</li></ul></p>',
						}"
					>
						<div class="option-column-title">Booster Content</div>
						<div class="line" v-for="r in ['common', 'uncommon', 'rare']" :key="r">
							<label :for="'booster-content-' + r" class="capitalized">{{ r }}s</label>
							<div class="right">
								<input
									class="small-number-input"
									type="number"
									:id="'booster-content-' + r"
									min="0"
									max="16"
									step="1"
									v-model.number="boosterContent[r]"
								/>
							</div>
						</div>
					</div>
					<div
						class="option-section"
						v-bind:class="{ disabled: useCustomCardList }"
						v-tooltip.left="{
							classes: 'option-tooltip',
							content:
								'<p>Sets a duplicate limit for each rarity across the entire draft. Only used if no player collection is used to limit the card pool. Default values attempt to mimic a real booster box.</p>',
						}"
					>
						<div class="option-column-title">Max. duplicate copies</div>
						<div class="line" v-for="r in ['common', 'uncommon', 'rare', 'mythic']" :key="r">
							<label :for="'max-duplicates-' + r" class="capitalized">{{ r }}s</label>
							<div class="right">
								<input
									class="small-number-input"
									type="number"
									:id="'max-duplicates-' + r"
									min="1"
									max="16"
									step="1"
									v-model.number="maxDuplicates[r]"
								/>
							</div>
						</div>
					</div>
					<div
						class="line"
						v-bind:class="{ disabled: useCustomCardList }"
						v-tooltip.left="{
							classes: 'option-tooltip',
							content:
								'<p>If enabled, each pack will have a chance to contain a \'foil\' card of any rarity in place of one common.</p>',
						}"
					>
						<label for="option-foil">Foil</label>
						<div class="right">
							<input type="checkbox" v-model="foil" id="option-foil" />
						</div>
					</div>
					<div class="option-section">
						<div class="option-column-title">Custom Card List</div>
						<div
							class="line"
							v-tooltip.left="{
								classes: 'option-tooltip',
								content: '<p>Use a custom card list (aka Cube).</p>',
							}"
						>
							<label for="use-custom-card-list">Use a Custom Card List</label>
							<div class="right">
								<input type="checkbox" v-model="useCustomCardList" id="use-custom-card-list" />
							</div>
						</div>
						<div v-bind:class="{ disabled: !useCustomCardList }">
							<div
								class="line"
								v-tooltip.left="{
									classes: 'option-tooltip',
									content:
										'<p>Upload any card list from your computer.</p><p>You can use services like Cube Cobra to find cubes or craft your own list and export it to .txt.</p>',
								}"
							>
								<label for="card-list-input">Custom Card List</label>
								<div class="right">
									<input
										type="file"
										id="card-list-input"
										@change="uploadFile($event, parseCustomCardList)"
										style="display: none;"
										accept=".txt"
									/>
									<button onclick="document.querySelector('#card-list-input').click()">Upload</button>
									<a href="cubeformat.html" target="_blank">
										<i class="fas fa-external-link-alt"></i>
										Format
									</a>
								</div>
							</div>
							<!-- Loading cubes this way is wasteful, but easier to manage. -->
							<div
								class="full-line"
								v-tooltip.left="{ classes: 'option-tooltip', content: '<p>Load a pre-built cube.</p>' }"
							>
								<select name="featured-cubes" v-model="selectedCube">
									<option v-for="cube in cubeLists" :key="cube.filename" :value="cube">
										{{
										cube.name
										}}
									</option>
								</select>
								<button
									@click="
										fetchFile(selectedCube.filename, parseCustomCardList, {
											name: selectedCube.name,
										})
									"
									style="min-width: auto"
								>Load Cube</button>
							</div>
							<div v-if="customCardList.length > 0" style="text-align: center;">
								<i class="fas fa-check green" v-tooltip="'Card list successfuly loaded!'"></i>
								<span
									v-if="customCardList.name"
								>Loaded '{{ customCardList.name }}' ({{ customCardList.length }} cards).</span>
								<span v-else>Loaded list with {{ customCardList.length }} cards.</span>
								<button @click="displayedModal = 'cardList'">
									<i class="fas fa-file-alt"></i>
									Review.
								</button>
							</div>
							<div class="option-info">
								You can find more cubes or craft your own on
								<a
									href="https://www.cubetutor.com/"
									target="_blank"
								>Cube Tutor</a>
								or
								<a href="https://cubecobra.com/" target="_blank">Cube Cobra</a>
								<br />Customize your list even further by using
								<a
									href="cubeformat.html"
									target="_blank"
								>card slots</a>
							</div>
						</div>
					</div>
				</div>
				<div class="option-column">
					<h4>Draft Specific Options</h4>
					<div
						class="line"
						v-tooltip.right="{
							classes: 'option-tooltip',
							content: '<p>Draft: Boosters per Player; default is 3.</p>',
						}"
					>
						<label for="boosters-per-player">Boosters per Player</label>
						<div class="right">
							<input
								type="number"
								id="boosters-per-player"
								class="small-number-input"
								min="1"
								max="25"
								step="1"
								v-model.number="boostersPerPlayer"
							/>
						</div>
					</div>
					<div class="option-section" v-bind:class="{ disabled: useCustomCardList }">
						<div class="option-column-title">Individual Booster Set</div>
						<div
							class="line"
							v-tooltip.right="{
								classes: 'option-tooltip',
								content:
									'<p>Controls how the boosters will be distributed. This setting will have no effect if no individual booster rules are specified below.</p><ul><li>Regular: Every player will receive boosters from the same sets and will open them in the specified order.</li><li>Shuffle Player Boosters: Each players will receive boosters from the same sets but will open them in a random order.</li><li>Shuffle Booster Pool: Boosters will be shuffled all together and randomly handed to each player.</li></ul>',
							}"
						>
							<label for="distribution-mode">Distribution Mode</label>
							<select
								class="right"
								v-model="distributionMode"
								name="distributionMode"
								id="distribution-mode"
							>
								<option value="regular">Regular</option>
								<option value="shufflePlayerBoosters">Shuffle Player Boosters</option>
								<option value="shuffleBoosterPool">Shuffle Booster Pool</option>
							</select>
						</div>
						<div
							v-tooltip.right="{
								classes: 'option-tooltip',
								content:
									'<p>Specify the set of indiviual boosters handed to each player. Useful for classic Chaos Draft or Ixalan/Rivals of Ixalan draft for example.</p><p>Note: Collections are ignored for each booster with any other value than (Default).</p>',
							}"
						>
							<div v-for="(value, index) in customBoosters" class="line" :key="index">
								<label for="customized-booster">Booster #{{ index + 1 }}</label>
								<select class="right" v-model="customBoosters[index]">
									<option value>(Default)</option>
									<option value="random">Random Set from Card Pool</option>
									<option v-for="code in sets" :value="code" :key="code">
										{{
										setsInfos[code].fullName
										}}
									</option>
								</select>
							</div>
						</div>
					</div>
					<div
						class="line"
						v-tooltip.right="{
							classes: 'option-tooltip',
							content:
								'<p>In addition to picking a card each round, you will also remove this number of cards from the draft.</p><p>This is typically used in conjunction with a higher count of boosters per player for drafting with 2 to 4 players. Burn or Glimpse Draft is generally 9 boosters per players and 2 burned cards per round.</p><p>Default is 0.</p>',
						}"
					>
						<label for="burned-cards-per-round">Burned cards per round</label>
						<div class="right">
							<input
								type="number"
								id="burned-cards-per-round"
								class="small-number-input"
								min="0"
								max="24"
								step="1"
								v-model.number="burnedCardsPerRound"
							/>
						</div>
					</div>
					<div
						class="line"
						v-tooltip.right="{
							classes: 'option-tooltip',
							content:
								'<p>Controls who is going to receive the draft logs.</p><p>\'Owner only, delayed\': Owner will choose when to reveal the draft log. Useful for tournaments.</p>',
						}"
					>
						<label for="draft-log-recipients">Send draft logs to</label>
						<div class="right">
							<select v-model="draftLogRecipients" id="draft-log-recipients">
								<option value="everyone">Everyone</option>
								<option value="owner">Owner only</option>
								<option value="delayed">Owner only, delayed</option>
								<option value="none">No-one</option>
							</select>
						</div>
					</div>
				</div>
			</div>
		</modal>
		<modal v-if="displayedModal === 'bracket'" @close="displayedModal = ''">
			<h2 slot="header">Bracket</h2>
			<bracket
				slot="body"
				:bracket="bracket"
				:editable="userID === sessionOwner || !bracketLocked"
				:locked="bracketLocked"
				:fullcontrol="userID === sessionOwner"
				:sessionID="sessionID"
				@updated="updateBracket"
				@generate="generateBracket"
				@generate-swiss="generateSwissBracket"
				@lock="lockBracket"
			></bracket>
		</modal>
		<modal v-if="displayedModal === 'deckStats'" @close="displayedModal = ''">
			<h2 slot="header">Deck Statistics</h2>
			<card-stats slot="body" :cards="deck" :addedbasics="totalLands"></card-stats>
		</modal>
		<modal v-if="displayedModal === 'cardList'" @close="displayedModal = ''">
			<h2 slot="header">Custom Card List Review</h2>
			<card-list slot="body" :cardlist="customCardList" :language="language" :collection="collection"></card-list>
		</modal>
		<modal v-if="displayedModal === 'About'" @close="displayedModal = ''">
			<h2 slot="header">About</h2>
			<div slot="body">
				<p>
					Developped by
					<a href="http://senryoku.github.io/" target="_blank">Senryoku</a>
					(contact in French or English:
					<a href="mailto:mtgadraft@gmail.com">mtgadraft@gmail.com</a>
					) using
					<a href="https://scryfall.com/">Scryfall</a>
					card data and images and loads of open source software.
				</p>
				<p>
					MTGADraft Discord:
					<a href="https://discord.gg/KYKzx9m">https://discord.gg/KYKzx9m</a>
				</p>
				<h3>Patch Notes</h3>
				<patch-notes></patch-notes>
			</div>
		</modal>
		<modal v-if="displayedModal === 'donation'" @close="displayedModal = ''">
			<h2 slot="header">Support me</h2>
			<div slot="body">
				<div style="max-width: 50vw;">
					<p>Hello there!</p>
					<p>
						If you're here I guess you've been enjoing the site! I plan on continuously maintaining it by
						adding support for new cards appearing on MTGA and improving it, both with your and my ideas. If
						that sounds like a good use of my time and you want to help me stay motivated and high on
						cafeine, you can donate here
						<em>via</em>
						PayPal:
					</p>
					<form action="https://www.paypal.com/cgi-bin/webscr" method="post" target="_blank">
						<input type="hidden" name="cmd" value="_s-xclick" />
						<input type="hidden" name="hosted_button_id" value="6L2CUS6DH82DL" />
						<input type="hidden" name="lc" value="en_US" />
						<input
							type="image"
							src="https://www.paypalobjects.com/en_US/i/btn/btn_donate_LG.gif"
							name="submit"
							title="PayPal - The safer, easier way to pay online!"
							alt="Donate with PayPal button"
						/>
					</form>
					<p>Thank you very much!</p>
					<p>Sen</p>
				</div>
			</div>
		</modal>
		<footer>
			<span>
				<input type="file" id="log-input" @change="openLog" style="display: none;" accept=".txt" />
				<a
					onclick="document.querySelector('#log-input').click()"
					v-tooltip="'Open a saved draft log.'"
				>Open Draft Log</a>
			</span>
			<span>-</span>
			<span @click="displayedModal = 'About'" class="clickable">
				<a>About</a>
			</span>
			<span>
				Made by
				<a href="http://senryoku.github.io/" target="_blank">Senryoku</a>
			</span>
			<span>
				<a @click="displayedModal = 'donation'">
					Buy me a Coffee
					<i class="fa fa-mug-hot" aria-hidden="true"></i>
				</a>
			</span>
			<span>
				<a href="mailto:mtgadraft@gmail.com">Contact</a>
			</span>
			<span>
				Get
				<a href="https://magic.wizards.com/fr/mtgarena" target="_blank">Magic: The Gathering Arena</a>
			</span>
		</footer>
		<div
			class="disconnected-icon"
			v-if="socket && socket.disconnected"
			v-tooltip="
				'You are disconnected from the server, some functionnalities won\'t be available until the connection is re-established.'
			"
		>
			<i class="fas fa-exclamation-triangle"></i>
			Disconnected
		</div>
	</div>
</template>

<script src="./App.js"></script>

<style src="./css/style.css"></style>
<style src="./css/tooltip.css"></style>
<style src="./css/vue-multiselect.min.css"></style>
<style src="./css/app.css"></style>
<style src="./css/chat.css"></style><|MERGE_RESOLUTION|>--- conflicted
+++ resolved
@@ -845,14 +845,7 @@
 						</div>
 						<div class="welcome-section">
 							Answer a
-<<<<<<< HEAD
-							<a
-								href="https://forms.gle/dQ9yTuggbk2wGcfKA"
-								target="_blank"
-							>short 3-questions survey</a>
-=======
 							<a href="https://forms.gle/dQ9yTuggbk2wGcfKA" target="_blank">short 3-question survey</a>
->>>>>>> 8c9ef88b
 							to help us improve the draft app.
 						</div>
 					</div>
