--- conflicted
+++ resolved
@@ -732,15 +732,9 @@
 					<h2>Grid Draft</h2>
 					<div class="controls">
 						<span>
-<<<<<<< HEAD
-							Pack #{{ Math.min(Math.floor(gridDraftState.round / 2) + 1, gridDraftState.boosterCount) }}
-							/
-							{{ gridDraftState.boosterCount }}
-=======
 							Pack #{{
 								Math.min(Math.floor(gridDraftState.round / 2) + 1, gridDraftState.boosterCount)
 							}}/{{ gridDraftState.boosterCount }}
->>>>>>> 122e36a0
 						</span>
 						<span>
 							<template v-if="userID === gridDraftState.currentPlayer">
@@ -776,11 +770,7 @@
 					<h2>Rochester Draft</h2>
 					<div class="controls">
 						<span>
-<<<<<<< HEAD
-							Pack #{{ rochesterDraftState.boosterNumber + 1 }}/{{ rochesterDraftState.boosterCount }} -
-=======
 							Pack #{{ rochesterDraftState.boosterNumber + 1 }}/{{ rochesterDraftState.boosterCount }},
->>>>>>> 122e36a0
 							Pick #{{ rochesterDraftState.pickNumber + 1 }}
 						</span>
 						<template v-if="userID === rochesterDraftState.currentPlayer">
