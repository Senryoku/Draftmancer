--- conflicted
+++ resolved
@@ -503,7 +503,7 @@
 											class="fas fa-book yellow"
 											v-tooltip="
 												userByID[id].userName +
-												' has uploaded their collection, but is not using it.'
+													' has uploaded their collection, but is not using it.'
 											"
 										></i>
 									</template>
@@ -603,8 +603,9 @@
 										v-else
 										v-show="
 											(winstonDraftState && user.userID === winstonDraftState.currentPlayer) ||
-											(gridDraftState && user.userID === gridDraftState.currentPlayer) ||
-											(rochesterDraftState && user.userID === rochesterDraftState.currentPlayer)
+												(gridDraftState && user.userID === gridDraftState.currentPlayer) ||
+												(rochesterDraftState &&
+													user.userID === rochesterDraftState.currentPlayer)
 										"
 										class="fas fa-spinner fa-spin"
 										v-tooltip="user.userName + ' is thinking...'"
@@ -719,7 +720,7 @@
 									value="Confirm Pick"
 									v-if="
 										selectedCards.length === cardsToPick &&
-										burningCards.length === cardsToBurnThisRound
+											burningCards.length === cardsToBurnThisRound
 									"
 								/>
 								<span v-else>
@@ -758,7 +759,7 @@
 							></i>
 							<span
 								><div><div class="spinner"></div></div>
-								{{ virtualPlayers.filter((p) => p.isBot || p.pickedThisRound).length }} /
+								{{ virtualPlayers.filter(p => p.isBot || p.pickedThisRound).length }} /
 								{{ virtualPlayers.length }}</span
 							>
 							<i
@@ -796,15 +797,9 @@
 							"
 							:botpicked="
 								draftingState !== DraftState.Waiting &&
-<<<<<<< HEAD
-								botScores &&
-								displayBotScores &&
-								idx === botScores.chosenOption
-=======
 									botScores &&
 									displayBotScores &&
 									idx === botScores.chosenOption
->>>>>>> 57d111ed
 							"
 						></booster-card>
 					</transition-group>
@@ -1040,8 +1035,8 @@
 			class="container deck-container"
 			v-show="
 				(deck !== undefined && deck.length > 0) ||
-				(drafting && draftingState !== DraftState.Watching) ||
-				draftingState == DraftState.Brewing
+					(drafting && draftingState !== DraftState.Watching) ||
+					draftingState == DraftState.Brewing
 			"
 		>
 			<div class="deck">
@@ -1190,9 +1185,9 @@
 			<div
 				v-if="
 					collapseSideboard &&
-					((sideboard != undefined && sideboard.length > 0) ||
-						(drafting && draftingState !== DraftState.Watching) ||
-						draftingState == DraftState.Brewing)
+						((sideboard != undefined && sideboard.length > 0) ||
+							(drafting && draftingState !== DraftState.Watching) ||
+							draftingState == DraftState.Brewing)
 				"
 				class="collapsed-sideboard"
 			>
@@ -1235,9 +1230,9 @@
 		<div
 			v-show="
 				!collapseSideboard &&
-				((sideboard != undefined && sideboard.length > 0) ||
-					(drafting && draftingState !== DraftState.Watching) ||
-					draftingState == DraftState.Brewing)
+					((sideboard != undefined && sideboard.length > 0) ||
+						(drafting && draftingState !== DraftState.Watching) ||
+						draftingState == DraftState.Brewing)
 			"
 			class="container"
 		>
@@ -1279,19 +1274,18 @@
 					</div>
 					<div class="welcome-section">
 						<div class="news">
-<<<<<<< HEAD
+							<<<<<<< HEAD
 							<em>September 27, 2021</em>
-=======
+							=======
 							<em>August 20, 2021</em>
->>>>>>> 57d111ed
+							>>>>>>> 57d111edd906737712e7894891b8e74423958e06
 							<p>
 								New experimental bots, courtesy of
 								<a href="https://github.com/ruler501" target="_blank" rel="noopener nofollow"
 									>ruler501</a
 								>!
 							</p>
-<<<<<<< HEAD
-=======
+							<<<<<<< HEAD =======
 							<p>
 								These should make more informed decisions than our previous really simple bots, but may
 								not be available depending on the card pool used for the draft as they require set
@@ -1307,7 +1301,7 @@
 						</div>
 						<div class="news">
 							<em>August 05, 2021</em>
->>>>>>> 57d111ed
+							>>>>>>> 57d111edd906737712e7894891b8e74423958e06
 							<p>
 								These should make more informed decisions than our previous really simple bots, but may
 								not be available depending on the card pool used for the draft as they require set
@@ -1347,11 +1341,9 @@
 								>
 									this issue on Wizards' bug tracker <i class="fas fa-external-link-alt"></i
 								></a>
-<<<<<<< HEAD
-								to draw to their attention to the problem.
-=======
-								a few bucks for the time spent developing and maintaining it. Thank you! :) - Sen
->>>>>>> 57d111ed
+								<<<<<<< HEAD to draw to their attention to the problem. ======= a few bucks for the time
+								spent developing and maintaining it. Thank you! :) - Sen >>>>>>>
+								57d111edd906737712e7894891b8e74423958e06
 							</p>
 						</div>
 					</div>
@@ -1408,7 +1400,7 @@
 									<td :title="s.id" class="id">{{ s.id }}</td>
 									<td
 										v-tooltip="
-											s.cube ? 'Cube' : s.sets.map((code) => setsInfos[code].fullName).join(', ')
+											s.cube ? 'Cube' : s.sets.map(code => setsInfos[code].fullName).join(', ')
 										"
 									>
 										<template v-if="s.cube">
@@ -2002,7 +1994,7 @@
 								step="1"
 								:delay="0.1"
 								v-model.number="boostersPerPlayer"
-								:validate="(v) => Math.max(1, Math.min(v, 25))"
+								:validate="v => Math.max(1, Math.min(v, 25))"
 							/>
 						</div>
 					</div>
@@ -2049,7 +2041,7 @@
 									</option>
 									<option style="color: #888" disabled>————————————————</option>
 									<option
-										v-for="code in primarySets.filter((s) => !sets.includes(s))"
+										v-for="code in primarySets.filter(s => !sets.includes(s))"
 										:value="code"
 										:key="code"
 									>
