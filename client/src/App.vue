<template>
	<div v-if="!ready">
		<div class="loading"></div>
		<span>Loading cards data...</span>
	</div>
	<div id="main-container" v-else>
		<!-- Personal Options -->
		<div id="view-controls" class="main-controls">
			<span>
				<label for="user-name">User Name</label>
				<input type="text" id="user-name" name="user-name" v-model="userName" maxlength="50" />
				<div class="inline" v-tooltip="'Controls the display language of cards.'">
					<label for="language">Card Language</label>
					<select @change="fetchTranslation($event.target.value)" name="language" id="select-language">
						<option
							v-for="lang in languages"
							v-bind:value="lang.code"
							:selected="lang.code === language"
							:key="lang.code"
						>{{ lang.name }}</option>
					</select>
					<i
						class="fas fa-spinner fa-spin"
						style="position: absolute; margin-top: 0.6em; margin-left: 0.5em;"
						v-tooltip="'Loading language data...'"
						v-if="loadingLanguages.length > 0"
					></i>
				</div>
			</span>
			<span>
				<label for="file-input">MTGA Collection</label>
				<input type="file" id="file-input" @change="parseMTGALog" style="display: none;" accept=".log" />
				<button
					onclick="document.querySelector('#file-input').click()"
					v-tooltip="'Import your collection by uploading your Player.log file.'"
				>
					Upload
					<i v-if="hasCollection" class="fas fa-check green" v-tooltip="'Collection uploaded.'"></i>
				</button>
				<button
					v-if="hasCollection"
					v-tooltip="'Display some statistics about your collection.'"
					@click="displayedModal = 'collection'"
				>Stats</button>
				<div
					v-show="hasCollection"
					class="inline"
					v-tooltip="'Uncheck this to draft using every cards. Ignored when using a Custom Card List.'"
				>
					<input type="checkbox" v-model="useCollection" id="useCollection" />
					<label for="useCollection">Restrict to Collection</label>
				</div>
			</span>
			<div>
				<button
					@click="displayedModal = 'draftLogs'"
					v-tooltip="'Displays logs of your previous drafts'"
				>Draft Logs</button>
			</div>
			<span>
				<i
					class="fas clickable"
					:class="{ 'fa-volume-mute': !enableSound, 'fa-volume-up': enableSound }"
					@click="enableSound = !enableSound"
					v-tooltip="'Toggle sound.'"
				></i>
				<div class="inline" v-tooltip="'Allows you to pick cards by double clicking.'">
					<input type="checkbox" v-model="pickOnDblclick" id="pickOnDblclick" />
					<label for="pickOnDblclick">Pick on Double Click</label>
				</div>
				<span
					:class="{ disabled: notificationPermission == 'denied' }"
					v-tooltip="'Enable to get desktop notifications when your draft starts.'"
				>
					<input
						type="checkbox"
						v-model="enableNotifications"
						@change="checkNotificationPermission"
						id="notification-input"
					/>
					<label for="notification-input">Notifications</label>
				</span>
			</span>
<<<<<<< HEAD
=======

			<span class="generic-container">
				<div v-show="publicSessions.length == 0" class="disable-warning">(No public sessions)</div>
				<span
					v-bind:class="{ disabled: drafting || publicSessions.length == 0 }"
					id="public-session-controls"
				>
					<label for="public-sessions">Public sessions</label>
					<select id="public-sessions" v-model="selectedPublicSession" style="max-width: 10em">
						<option v-for="s in publicSessions" :value="s" :key="s">{{ s }}</option>
					</select>
					<input type="button" value="Join" @click="joinPublicSession" />
				</span>
			</span>
>>>>>>> 93d24123
		</div>

		<!-- Session Options -->
		<div class="generic-container">
			<div id="limited-controls" class="main-controls" v-bind:class="{ disabled: drafting }">
				<span id="session-controls">
					<div class="inline" v-tooltip="'Unique ID of your game session.'">
						<label for="session-id">Session ID</label>
						<input
							:type="hideSessionID ? 'password' : 'text'"
							id="session-id"
							v-model="sessionID"
							maxlength="50"
						/>
					</div>
					<i
						class="far fa-fw clickable"
						:class="hideSessionID ? 'fa-eye' : 'fa-eye-slash'"
						@click="hideSessionID = !hideSessionID"
						v-tooltip="'Show/Hide your session ID.'"
					></i>
					<i
						class="fas fa-fw fa-share-square clickable"
						v-tooltip="'Copy session link for sharing.'"
						@click="sessionURLToClipboard"
					></i>
					<i
						class="fas fa-project-diagram clickable"
						v-if="sessionOwner === userID && !bracket"
						@click="generateBracket"
						v-tooltip="'Generate Bracket.'"
					></i>
					<i
						class="fas fa-project-diagram clickable"
						v-if="bracket"
						@click="displayedModal = 'bracket'"
						v-tooltip="'Display Bracket.'"
					></i>
					<i
						class="fas fa-user-check clickable"
						v-if="sessionOwner === userID"
						@click="readyCheck"
						v-tooltip="'Ready Check: Ask everyone in your session if they\'re ready to play.'"
					></i>
				</span>
				<span class="generic-container card-pool-controls">
					<input
						type="file"
						id="card-list-input-main"
						@change="uploadFile($event, parseCustomCardList)"
						style="display: none;"
						accept=".txt"
					/>

					<strong>Card Pool:</strong>
					<span v-if="useCustomCardList">
						{{ customCardList.name ? customCardList.name : "Custom Card List" }}
						(
						<template
							v-if="customCardList.length > 0"
						>
							{{ customCardList.length }} cards
							<a
								@click="displayedModal = 'cardList'"
								v-tooltip="'Review the card list'"
							>
								<i class="fas fa-file-alt"></i>
							</a>
						</template>
						<template v-else>No list loaded</template>
						<i
							class="fas fa-file-upload clickable"
							onclick="document.querySelector('#card-list-input-main').click()"
							v-tooltip="'Upload a Custom Card List'"
							v-if="sessionOwner === userID"
						></i>
						<i
							class="fas fa-times clickable brightred"
							@click="useCustomCardList = false"
							v-tooltip="'Return to official sets.'"
							v-if="sessionOwner === userID"
						></i>
						)
					</span>
					<span v-else :class="{ disabled: sessionOwner != userID }">
						<div class="inline">
							<label
								for="set-restriction"
								v-tooltip="
									'Restricts to the selected sets. No selection means all cards present in Arena.'
								"
							>Set(s)</label>
							<multiselect
								v-if="setsInfos"
								v-model="setRestriction"
								placeholder="All"
								:options="sets.slice().reverse()"
								:searchable="false"
								:allow-empty="true"
								:close-on-select="false"
								:multiple="true"
								select-label
								selected-label=""
								deselect-label=""
							>
								<template slot="selection" slot-scope="{ values }">
									<span class="multiselect__single" v-if="values.length == 1">
										<img class="set-icon" :src="setsInfos[values[0]].icon" />
										{{ setsInfos[values[0]].fullName }}
									</span>
									<span class="multiselect__single multiselect__single_nooverflow" v-if="values.length > 1">
										({{ values.length }})
										<img
											v-for="v in values"
											class="set-icon"
											:src="setsInfos[v].icon"
											:key="v"
										/>
									</span>
								</template>
								<template slot="option" slot-scope="{ option }">
									<span class="multiselect__option">
										<img class="set-icon padded-icon" :src="setsInfos[option].icon" />
										{{ setsInfos[option].fullName }}
									</span>
								</template>
								<div
									class="clickable"
									style="text-align:center; padding: 0.5em; font-size:0.75em;"
									slot="beforeList"
									onclick="document.querySelector('#card-list-input-main').click()"
								>Upload a Custom Card List...</div>
							</multiselect>
							<div
								class="inline"
								v-tooltip="
									'Draft with all cards within set restriction disregarding players collections.'
								"
							>
								<input type="checkbox" v-model="ignoreCollections" id="ignore-collections" />
								<label for="ignore-collections">Ignore Collections</label>
							</div>
						</div>
					</span>
				</span>
				<span class="generic-container" :class="{ disabled: sessionOwner != userID }">
					<strong>Draft:</strong>
					<div
						class="inline"
						:class="{ disabled: teamDraft }"
						v-tooltip="'Add some dumb bots to your draft.'"
					>
						<label for="bots">Bots</label>
						<input
							type="number"
							id="bots"
							class="small-number-input"
							min="0"
							max="7"
							step="1"
							v-model.number="bots"
						/>
					</div>
					<div class="inline" v-tooltip="'Pick Timer (sec.). Zero means no timer.'">
						<label for="timer">
							<i class="fas fa-clock"></i>
						</label>
						<input
							type="number"
							id="timer"
							class="small-number-input"
							min="0"
							max="180"
							step="15"
							v-model.number="maxTimer"
						/>
					</div>
					<button @click="startDraft" v-tooltip="'Starts a Draft Session.'">Draft</button>
				</span>
				<span>
					<div class="game-modes-button" :class="{ disabled: sessionOwner != userID }">
						<span class="game-modes-button-text">
							Other Game Modes
							<i class="fas fa-caret-down"></i>
						</span>
						<div class="game-modes-dropdown">
							<div class="game-modes-container">
								<span class="game-modes-cat">Draft</span>
								<button
									@click="startWinstonDraft()"
									v-tooltip.left="
										'Starts a Winston Draft. This is a draft variant for only two players.'
									"
								>Winston (2p.)</button>
								<button
									@click="startGridDraft()"
									v-tooltip.left="
										'Starts a Grid Draft. This is a draft variant for only two players.'
									"
								>Grid (2p.)</button>
								<button
									@click="startGlimpseDraft()"
									v-tooltip.left="
										'Starts a Glimpse Draft. Players also remove cards from the draft each pick.'
									"
								>Glimpse/Burn</button>
								<button
									@click="startRochesterDraft()"
									v-tooltip.left="
										'Starts a Rochester Draft. Every players picks from a single booster.'
									"
								>Rochester</button>
								<span class="game-modes-cat">Sealed</span>
								<button
									@click="sealedDialog"
									v-tooltip.left="'Distributes boosters to everyone for a sealed session.'"
								>Sealed</button>
								<button
									@click="deckWarning(distributeJumpstart)"
									v-tooltip.left="'Distributes two Jumpstart boosters to everyone.'"
								>Jumpstart</button>
							</div>
						</div>
					</div>
				</span>
				<span
					v-tooltip="'More session options'"
					@click="displayedModal = 'sessionOptions'"
					class="setting-button clickable"
				>
					Settings
					<i class="fas fa-cog"></i>
				</span>
			</div>
			<div v-show="drafting" id="draft-in-progress">
				Draft in progress!
				<button v-if="sessionOwner == userID" class="stop" @click="stopDraft">
					<i class="fas fa-stop"></i> Stop Draft
				</button>
				<button v-if="sessionOwner == userID && maxTimer > 0" class="stop" @click="pauseDraft">
					<i class="fas fa-pause"></i> Pause Draft
				</button>
			</div>
		</div>

		<!-- Session Players -->
		<div class="main-controls session-players">
			<div
				v-if="!ownerIsPlayer"
				class="generic-container"
				v-tooltip="'Non-playing session owner.'"
				style="flex: 0 3 auto; text-align: center;"
			>
				<i
					class="fas fa-crown subtle-gold"
					v-tooltip="
						sessionOwnerUsername
							? `${sessionOwnerUsername} is the session owner.`
							: 'Session owner is disconnected.'
					"
				></i>
				<br />
				{{ sessionOwnerUsername ? sessionOwnerUsername : "(Disconnected)" }}
				<div class="chat-bubble" :id="'chat-bubble-' + sessionOwner"></div>
			</div>
			<div
				v-tooltip="'Maximum players can be adjusted in session settings.'"
				style="flex: 0 3 auto; text-align: center; font-size: 0.8em; margin-right: 0.5em"
			>
				Players
				<br />
				({{ sessionUsers.length }}/{{ maxPlayers }})
			</div>
			<i
				v-if="userID == sessionOwner && !drafting"
				class="fas fa-random clickable"
				@click="randomizeSeating"
				v-tooltip="'Randomize Seating Order.'"
			></i>
			<template v-if="!drafting">
				<draggable
					tag="ul"
					class="player-list"
					v-model="userOrder"
					@change="changePlayerOrder"
					:disabled="userID != sessionOwner || drafting"
				>
					<li
						v-for="(id, idx) in userOrder"
						:key="id"
						:class="{
							teama: teamDraft && idx % 2 === 0,
							teamb: teamDraft && idx % 2 === 1,
							draggable: userID === sessionOwner && !drafting,
							bot: userByID[id].isBot,
						}"
						:data-userid="id"
					>
						<div class="player-name">{{ userByID[id].userName }}</div>
						<template v-if="userID == sessionOwner">
							<i
								class="fas fa-chevron-left clickable move-player move-player-left"
								v-tooltip="`Move ${userByID[id].userName} to the left`"
								@click="movePlayer(idx, -1)"
							></i>
							<i
								class="fas fa-chevron-right clickable move-player move-player-right"
								v-tooltip="`Move ${userByID[id].userName} to the right`"
								@click="movePlayer(idx, 1)"
							></i>
						</template>
						<div class="status-icons">
							<i
								v-if="id === sessionOwner"
								class="fas fa-crown subtle-gold"
								v-tooltip="`${userByID[id].userName} is the session's owner.`"
							></i>
							<template v-if="userID === sessionOwner && id != sessionOwner">
								<i
									class="fas fa-user-plus clickable subtle-gold"
									v-tooltip="`Give session ownership to ${userByID[id].userName}`"
									@click="setSessionOwner(id)"
								></i>
								<i
									class="fas fa-user-slash clickable red"
									v-tooltip="`Remove ${userByID[id].userName} from the session`"
									@click="removePlayer(id)"
								></i>
							</template>
							<template v-if="!useCustomCardList && !ignoreCollections">
								<template v-if="!userByID[id].collection">
									<i
										class="fas fa-book red"
										v-tooltip="userByID[id].userName + ' has not uploaded their collection yet.'"
									></i>
								</template>
								<template v-else-if="userByID[id].collection && !userByID[id].useCollection">
									<i
										class="fas fa-book yellow"
										v-tooltip="
											userByID[id].userName +
												' has uploaded their collection, but is not using it.'
										"
									></i>
								</template>
								<template v-else>
									<i
										class="fas fa-book green"
										v-tooltip="userByID[id].userName + ' has uploaded their collection.'"
									></i>
								</template>
							</template>
							<template v-if="pendingReadyCheck">
								<template v-if="userByID[id].readyState == ReadyState.Ready">
									<i class="fas fa-check green" v-tooltip="`${userByID[id].userName} is ready!`"></i>
								</template>
								<template v-else-if="userByID[id].readyState == ReadyState.NotReady">
									<i class="fas fa-times red" v-tooltip="`${userByID[id].userName} is NOT ready!`"></i>
								</template>
								<template v-else-if="userByID[id].readyState == ReadyState.Unknown">
									<i
										class="fas fa-spinner fa-spin"
										v-tooltip="`Waiting for ${userByID[id].userName} to respond...`"
									></i>
								</template>
							</template>
						</div>
						<div class="chat-bubble" :id="'chat-bubble-' + id"></div>
					</li>
				</draggable>
			</template>
			<template v-else>
				<ul class="player-list">
					<li
						v-for="(user, idx) in virtualPlayers"
						:class="{
							teama: teamDraft && idx % 2 === 0,
							teamb: teamDraft && idx % 2 === 1,
							bot: user.isBot,
							currentPlayer:
								(winstonDraftState && winstonDraftState.currentPlayer === user.userID) ||
								(gridDraftState && gridDraftState.currentPlayer === user.userID) ||
								(rochesterDraftState && rochesterDraftState.currentPlayer === user.userID),
						}"
						:data-userid="user.userID"
						:key="user.userID"
					>
						<template v-if="!rochesterDraftState">
							<i
								class="fas fa-angle-double-left passing-order-left"
								v-show="boosterNumber % 2 == 1"
								v-tooltip="'Passing order'"
							></i>
							<i
								class="fas fa-angle-double-right passing-order-right"
								v-show="boosterNumber % 2 == 0"
								v-tooltip="'Passing order'"
							></i>
						</template>
						<div class="player-name">{{ user.userName }}</div>
						<template v-if="!user.isBot && !user.disconnected">
							<div class="status-icons">
								<i
									v-if="user.userID === sessionOwner"
									class="fas fa-crown subtle-gold"
									v-tooltip="`${user.userName} is the session's owner.`"
								></i>
								<template v-if="userID === sessionOwner && user.userID != sessionOwner">
									<i
										class="fas fa-user-plus clickable subtle-gold"
										v-if="ownerIsPlayer"
										v-tooltip="`Give session ownership to ${user.userName}`"
										@click="setSessionOwner(user.userID)"
									></i>
									<i
										class="fas fa-user-slash clickable red"
										v-tooltip="`Remove ${user.userName} from the session`"
										@click="removePlayer(user.userID)"
									></i>
								</template>
								<template v-if="winstonDraftState || gridDraftState || rochesterDraftState">
									<i
										v-show="
											(winstonDraftState && user.userID === winstonDraftState.currentPlayer) ||
												(gridDraftState && user.userID === gridDraftState.currentPlayer) ||
												(rochesterDraftState &&
													user.userID === rochesterDraftState.currentPlayer)
										"
										class="fas fa-spinner fa-spin"
										v-tooltip="user.userName + ' is thinking...'"
									></i>
								</template>
								<template v-else>
									<template v-if="user.pickedThisRound">
										<i class="fas fa-check green" v-tooltip="user.userName + ' has picked a card.'"></i>
									</template>
									<template v-else>
										<i class="fas fa-spinner fa-spin" v-tooltip="user.userName + ' is thinking...'"></i>
									</template>
								</template>
							</div>
							<div class="chat-bubble" :id="'chat-bubble-' + user.userID"></div>
						</template>
					</li>
				</ul>
			</template>
			<div class="chat">
				<form @submit.prevent="sendChatMessage">
					<input
						type="text"
						v-model="currentChatMessage"
						placeholder="Chat with players in your session."
						maxlength="255"
					/>
				</form>
				<i
					class="far fa-comments clickable"
					@click="displayChatHistory = !displayChatHistory"
					v-tooltip="'Display chat history.'"
				></i>
				<div
					class="chat-history"
					v-show="displayChatHistory"
					@focusout="displayChatHistory = false"
					tabindex="0"
				>
					<template v-if="messagesHistory && messagesHistory.length > 0">
						<ol>
							<li
								v-for="msg in messagesHistory.slice().reverse()"
								:title="new Date(msg.timestamp)"
								:key="msg.timestamp"
							>
								<span class="chat-author">
									{{
<<<<<<< HEAD
										msg.author in userByID
											? userByID[msg.author].userName
											: msg.author === sessionOwner && sessionOwnerUsername
											? sessionOwnerUsername
											: "(Left)"
=======
									msg.author in userByID
									? userByID[msg.author].userName
									: msg.author === sessionOwner && sessionOwnerUsername
									? sessionOwnerUsername
									: "(Left)"
>>>>>>> 93d24123
									}}
								</span>
								<span class="chat-message">{{ msg.text }}</span>
							</li>
						</ol>
					</template>
					<template v-else>No messages in chat history.</template>
				</div>
			</div>
		</div>

		<!-- Draft Controls -->
		<template v-if="drafting">
			<transition :name="'slide-fade-' + (boosterNumber % 2 ? 'left' : 'right')" mode="out-in">
				<div v-if="draftingState == DraftState.Watching" key="draft-watching" class="draft-watching">
					<div class="draft-watching-state">
						<h1>Players are drafting...</h1>
						<div v-show="pickTimer >= 0">
							<i class="fas fa-clock"></i>
							{{ pickTimer }}
						</div>
						<div>Booster #{{ boosterNumber }}, Pick #{{ pickNumber }}</div>
					</div>
					<div
						v-if="draftLogLive && draftLogLive.sessionID === sessionID"
						class="draft-watching-live-log"
					>
						<draft-log-live
							:draftlog="draftLogLive"
							:show="['owner', 'everyone'].includes(draftLogRecipients)"
							:language="language"
						></draft-log-live>
					</div>
				</div>
				<div v-if="draftingState == DraftState.Waiting" key="draft-waiting" class="pick-waiting">
					<span class="spinner"></span>
					<span v-show="pickTimer >= 0">
						(
						<i class="fas fa-clock"></i>
						{{ pickTimer }})
					</span>
					Waiting for other players to pick...
				</div>
				<div
					v-if="draftingState == DraftState.Picking"
					key="draft-picking"
					id="booster-container"
					class="container"
				>
					<div id="booster-controls" class="section-title">
						<h2>Your Booster</h2>
						<div class="controls">
							<span>Booster #{{ boosterNumber }}, Pick {{ pickNumber }}</span>
							<span v-show="pickTimer >= 0" :class="{ redbg: pickTimer <= 10 }" id="chrono">
								<i class="fas fa-clock"></i>
								{{ pickTimer }}
							</span>
							<input
								type="button"
								@click="pickCard"
								value="Confirm Pick"
								v-if="
									selectedCard != undefined &&
										(burningCards.length === burnedCardsPerRound ||
											booster.length === 1 + burningCards.length)
								"
							/>
							<span v-else>
								Pick a card
								<span v-if="cardsToBurnThisRound > 0">
									and remove {{ cardsToBurnThisRound }} cards from the pool ({{
									burningCards.length
									}}/{{ cardsToBurnThisRound }})
								</span>
							</span>
						</div>
					</div>
					<div class="booster card-container">
						<booster-card
							v-for="card in booster"
							:key="`card-booster-${card.uniqueID}`"
							:card="card"
							:language="language"
							:canbeburned="burnedCardsPerRound > 0"
							:burned="burningCards.includes(card)"
							:class="{ selected: selectedCard === card }"
							@click.native="selectCard($event, card)"
							@dblclick.native="doubleClickCard($event, card)"
							@burn="burnCard($event, card)"
							@restore="restoreCard($event, card)"
							draggable
							@dragstart.native="dragBoosterCard($event, card)"
						></booster-card>
					</div>
				</div>
			</transition>
			<!-- Winston Draft -->
			<div
				v-if="draftingState === DraftState.WinstonPicking || draftingState === DraftState.WinstonWaiting"
				class="container"
			>
				<div class="section-title">
					<h2>Winston Draft</h2>
					<div class="controls">
						<span>
							<template
								v-if="userID === winstonDraftState.currentPlayer"
							>Your turn to pick a pile of cards!</template>
							<template v-else>
								Waiting for
								{{
								winstonDraftState.currentPlayer in userByID
								? userByID[winstonDraftState.currentPlayer].userName
								: "(Disconnected)"
								}}...
							</template>
							There are {{ winstonDraftState.remainingCards }} cards left in the main stack.
						</span>
					</div>
				</div>
				<div class="winston-piles">
					<div
						v-for="(pile, index) in winstonDraftState.piles"
						:key="`winston-pile-${index}`"
						class="winston-pile"
						:class="{ 'winston-current-pile': index === winstonDraftState.currentPile }"
					>
						<template
							v-if="userID === winstonDraftState.currentPlayer && index === winstonDraftState.currentPile"
						>
							<div class="card-column winstom-card-column">
								<card v-for="card in pile" :key="card.uniqueID" :card="card" :language="language"></card>
							</div>
							<div class="winston-current-pile-options">
								<button class="confirm" @click="winstonDraftTakePile">Take Pile</button>
								<button class="stop" @click="winstonDraftSkipPile" v-if="winstonCanSkipPile">
									Skip Pile
									<span v-show="index === 2">and Draw</span>
								</button>
							</div>
						</template>
						<template v-else>
							<div class="card-column winstom-card-column">
								<div v-for="card in pile" :key="card.uniqueID" class="card">
									<card-placeholder></card-placeholder>
								</div>
							</div>
							<div
								class="winston-pile-status"
								v-show="index === winstonDraftState.currentPile"
							>{{ userByID[winstonDraftState.currentPlayer].userName }} is looking at this pile...</div>
						</template>
					</div>
				</div>
			</div>
			<!-- Grid Draft -->
			<div v-if="draftingState === DraftState.GridPicking || draftingState === DraftState.GridWaiting">
				<div class="section-title">
					<h2>Grid Draft</h2>
					<div class="controls">
						<span>
							Booster #{{
							Math.min(Math.floor(gridDraftState.round / 2) + 1, gridDraftState.boosterCount)
							}}
							/
							{{ gridDraftState.boosterCount }}
						</span>
						<span>
							<template v-if="userID === gridDraftState.currentPlayer">
								<i class="fas fa-exclamation-circle"></i> It's your turn! Pick a column or a row.
							</template>
							<template v-else-if="gridDraftState.currentPlayer === null">
								<template v-if="Math.floor(gridDraftState.round / 2) + 1 > gridDraftState.boosterCount">
									This was the last booster! Let me push these booster wrappers off the
									table...
								</template>
								<template v-else>Advancing to the next booster...</template>
							</template>
							<template v-else>
								<i class="fas fa-spinner fa-spin"></i>
								Waiting for
								{{
								gridDraftState.currentPlayer in userByID
								? userByID[gridDraftState.currentPlayer].userName
								: "(Disconnected)"
								}}...
							</template>
						</span>
					</div>
				</div>
				<grid-draft
					:state="gridDraftState"
					:picking="userID === gridDraftState.currentPlayer"
					@pick="gridDraftPick"
				></grid-draft>
			</div>
			<!-- Rochester Draft -->
			<div
				v-if="draftingState === DraftState.RochesterPicking || draftingState === DraftState.RochesterWaiting"
			>
				<div class="section-title controls">
					<h2>Rochester Draft</h2>
					<div class="controls">
						<span>
							Booster #{{ rochesterDraftState.boosterNumber + 1 }}/{{
							rochesterDraftState.boosterCount
							}}
							- Pick #{{ rochesterDraftState.pickNumber + 1 }}
						</span>
						<span>
							<template v-if="userID === rochesterDraftState.currentPlayer">
								<i class="fas fa-exclamation-circle"></i> It's your turn! Pick a card.
							</template>
							<template v-else>
								<i class="fas fa-spinner fa-spin"></i>
								Waiting for
								{{
								rochesterDraftState.currentPlayer in userByID
								? userByID[rochesterDraftState.currentPlayer].userName
								: "(Disconnected)"
								}}...
							</template>
						</span>
						<input type="button" @click="pickCard" value="Confirm Pick" v-if="selectedCard != undefined" />
					</div>
				</div>
				<transition-group name="fade" tag="div" class="booster card-container">
					<template v-if="userID === rochesterDraftState.currentPlayer">
						<booster-card
							v-for="card in rochesterDraftState.booster"
							:key="`card-booster-${card.uniqueID}`"
							:card="card"
							:language="language"
							:canbeburned="false"
							:class="{ selected: selectedCard === card }"
							@click.native="selectCard($event, card)"
							@dblclick.native="doubleClickCard($event, card)"
							draggable
							@dragstart.native="dragBoosterCard($event, card)"
						></booster-card>
					</template>
					<template v-else>
						<booster-card
							v-for="card in rochesterDraftState.booster"
							:key="`card-booster-${card.uniqueID}`"
							:card="card"
							:language="language"
						></booster-card>
					</template>
				</transition-group>
			</div>
		</template>

		<!-- Brewing controls (Deck & Sideboard) -->
		<div
			class="container deck-container"
			v-show="
				(deck !== undefined && deck.length > 0) ||
					(drafting && draftingState !== DraftState.Watching) ||
					draftingState == DraftState.Brewing
			"
		>
			<div class="deck">
				<div class="section-title">
					<h2>Deck ({{ deck.length }})</h2>
					<div class="controls">
						<button
							v-if="deck.length > 0"
							type="button"
							@click="exportDeck"
							v-tooltip="'Export deck and sideboard'"
						>
							<i class="fas fa-clipboard-list"></i> Export Deck to MTGA
						</button>
						<button
							v-if="deck.length > 0"
							type="button"
							@click="exportDeck(false)"
							v-tooltip="'Export without set information'"
						>
							<i class="fas fa-clipboard"></i> Export (Simple)
						</button>
						<i
							class="fas fa-chart-pie fa-lg clickable"
							@click="displayedModal = 'deckStats'"
							v-tooltip="'Deck Statistics'"
						></i>
						<span v-show="draftingState == DraftState.Brewing">
							<input type="checkbox" id="autoLand" v-model="autoLand" />
							<label
								for="autoLand"
								v-tooltip="'If set, will complete your deck to 40 cards with basic lands.'"
							>Auto. Land</label>
							<template v-for="c in ['W', 'U', 'B', 'R', 'G']">
								<label class="land-input" :key="c">
									<img :src="`img/mana/${c}.svg`" class="mana-icon" />
									<input
										class="small-number-input"
										type="number"
										:id="`${c}-mana`"
										v-model.number="lands[c]"
										min="0"
									/>
								</label>
							</template>
							Adding {{ totalLands }} basic lands for a total of {{ deck.length + totalLands }} cards
						</span>
					</div>
				</div>

				<card-pool
					:cards="deck"
					:language="language"
					:click="deckToSideboard"
					ref="deckDisplay"
					group="deck"
					@dragover.native="allowBoosterCardDrop($event)"
					@drop.native="dropBoosterCard($event)"
				>
					<template v-slot:empty>
						<h3>Your deck is currently empty!</h3>
						<p>Click on your cards to add them to your deck.</p>
					</template>
				</card-pool>
			</div>
			<!-- Collapsed Sideboard -->
			<div
				v-if="
					collapseSideboard &&
						((sideboard != undefined && sideboard.length > 0) ||
							(drafting && draftingState !== DraftState.Watching) ||
							draftingState == DraftState.Brewing)
				"
				class="collapsed-sideboard"
			>
				<div class="section-title">
					<h2>Sideboard ({{ sideboard.length }})</h2>
					<div class="controls">
						<i
							class="fas fa-chevron-down clickable"
							@click="collapseSideboard = false"
							v-tooltip="'Maximize sideboard'"
						></i>
					</div>
				</div>
				<div
					class="card-container card-columns"
					@dragover="allowBoosterCardDrop($event)"
					@drop="dropBoosterCard($event, { toSideboard: true })"
				>
					<draggable
						:key="`${_uid}_col`"
						class="card-column drag-column"
						:list="sideboard"
						group="deck"
						@change="$refs.sideboardDisplay.sync() /* Sync sideboard card-pool */"
						drag-class="drag"
					>
						<card
							v-for="card in sideboard"
							:key="`${_uid}_card_${card.uniqueID}`"
							:card="card"
							:language="language"
							@click="sideboardToDeck($event, card)"
						></card>
					</draggable>
				</div>
			</div>
		</div>
		<div
			v-show="
				!collapseSideboard &&
					((sideboard != undefined && sideboard.length > 0) ||
						(drafting && draftingState !== DraftState.Watching) ||
						draftingState == DraftState.Brewing)
			"
			class="container"
		>
			<div class="section-title">
				<h2>Sideboard ({{ sideboard.length }})</h2>
				<div class="controls">
					<i
						class="fas fa-chevron-up clickable"
						@click="collapseSideboard = true"
						v-tooltip="'Minimize sideboard'"
					></i>
				</div>
			</div>
			<card-pool
				:cards="sideboard"
				:language="language"
				:click="sideboardToDeck"
				ref="sideboardDisplay"
				group="deck"
				@dragover.native="allowBoosterCardDrop($event)"
				@drop.native="dropBoosterCard($event, { toSideboard: true })"
			>
				<template v-slot:empty>
					<h3>Your sideboard is currently empty!</h3>
					<p>Click on cards in your deck to sideboard them.</p>
				</template>
			</card-pool>
		</div>

		<div class="welcome" v-if="draftingState === undefined">
			<h1>Welcome to MTGADraft!</h1>
			<p class="important">
				Draft with other players and export your resulting deck to Magic: The Gathering Arena to play with them,
				in pod!
			</p>
			<div class="welcome-cols">
				<div class="welcome-col">
					<div class="container" v-if="userID !== sessionOwner && sessionOwner in userByID">
						<div class="section-title">
							<h2>Wait for {{ userByID[sessionOwner].userName }}</h2>
						</div>
						<div class="welcome-section">
							{{ userByID[sessionOwner].userName }} is the session owner
							<i
								class="fas fa-crown subtle-gold"
							></i>
							. Wait for them to select the options and launch a game!
							<br />You can still customize your personal options on top of the page.
						</div>
					</div>
					<div class="container" v-else>
						<div class="section-title">
							<h2>Basic setup</h2>
						</div>
						<div class="welcome-section">
							One player takes the role of owner of the session (designated with
							<i
								class="fas fa-crown subtle-gold"
							></i>
							).
							<ol>
								<li>Session owner chooses an arbitrary Session ID.</li>
								<li>
									Other players join the session by entering its ID or by following the
									<a
										@click="sessionURLToClipboard"
									>
										Session Link
										<i class="fas fa-share-square"></i>
									</a>
									.
								</li>
								<li>
									Owner sets the desired options. (Take a look at
									<a
										@click="displayedModal = 'sessionOptions'"
									>all of them</a>
									.)
								</li>
								<li>
									Once everyone is ready (use the ready check
									<i class="fas fa-user-check"></i>
									to make sure!), session owner launches the desired game mode.
								</li>
							</ol>
						</div>
					</div>
					<div class="container">
						<div class="section-title">
							<h2>Collection Import</h2>
						</div>
						<div class="welcome-section">
							Each player can import their MTGA collection to restrict the card pool to cards already
							owned by everyone. (Session owner can bypass this feature by enabling "Ignore Collections"):
							<ol>
								<li>
									Enable Detailed logs in game, the toggle can be found in Options > View Account >
									Detailed Logs (Plugin Support), importing your collection won't work without this
									activated.
								</li>
								<li>
									<a onclick="document.querySelector('#file-input').click()">Upload your MTGA logs</a>
									located at
									<tt
										class="clickable"
										@click="logPathToClipboard"
										v-tooltip="'Copy path to clipboard'"
									>C:\Users\%username%\AppData\LocalLow\Wizards Of The Coast\MTGA\Player.log</tt>
									(Note:
									<a
										href="https://support.microsoft.com/en-us/help/14201/windows-show-hidden-files"
										target="_blank"
									>
										AppData folder is hidden by default
										<i class="fas fa-external-link-alt"></i>
									</a>
									).
								</li>
							</ol>
						</div>
					</div>
					<div class="container">
						<div class="section-title">
							<h2>Help</h2>
						</div>
						<div class="welcome-section">
							Visit the
							<a @click="displayedModal = 'help'">FAQ / Help</a>
							section.
							<br />For any question/bug report/feature request you can email to
							<a href="mailto:mtgadraft@gmail.com">mtgadraft@gmail.com</a>
							or join the
							<a href="https://discord.gg/XscXXNw">MTGADraft Discord</a>.
						</div>
					</div>
				</div>
				<div class="welcome-col">
					<div class="container">
						<div class="section-title">
							<h2>Public Sessions</h2>
						</div>
						<div class="welcome-section">
							<div v-if="userID === sessionOwner" style="display: flex;">
								<button @click="isPublic = !isPublic">
									Set session as {{ isPublic ? "Private" : "Public" }}
								</button>
								<form @submit.prevent="updateDescription" style="flex-grow: 1">
									<input
										type="text"
										placeholder="Enter a description for your session"
										v-model="description"
										maxlength="70"
										@blur="updateDescription"
										style="box-sizing: border-box; width: 100%"
									/>
								</form>
							</div>

							<p v-if="publicSessions.length === 0" style="text-align: center">No public sessions</p>
							<table v-else class="public-sessions">
								<thead>
									<tr>
										<th>ID</th>
										<th>Set</th>
										<th>Players</th>
										<th>Description</th>
										<th>Join</th>
									</tr>
								</thead>
								<tbody>
									<tr v-for="s in publicSessions" :key="s.id">
										<td :title="s.id" class="id">{{ s.id }}</td>
										<td
											v-tooltip="
												s.cube
													? 'Cube'
													: s.sets.map(code => setsInfos[code].fullName).join(', ')
											"
										>
											<template v-if="s.cube">
												<img src="./assets/img/cube.png" class="set-icon" />
											</template>
											<template v-else-if="s.sets.length === 1">
												<img :src="setsInfos[s.sets[0]].icon" class="set-icon" />
											</template>
											<template v-else-if="s.sets.length === 0"> All </template>
											<template v-else> [{{ s.sets.length }}] </template>
										</td>
										<td>{{ s.players }} / {{ s.maxPlayers }}</td>
										<td class="desc">{{ s.description }}</td>
										<td>
											<button v-if="s.id !== sessionID" @click="sessionID = s.id">Join</button>
											<i
												class="fas fa-check green"
												v-tooltip="`You are in this session!`"
												v-else
											></i>
										</td>
									</tr>
								</tbody>
							</table>
						</div>
					</div>
					<div class="container">
						<div class="section-title">
							<h2>News</h2>
						</div>
						<div class="welcome-section">
							<em>14 August 2020</em>
							<p>Zendikar Rising is now available!</p>
							<em>19 August 2020</em>
							<p>
								Grid Draft is now available! It's a draft variant for two players particularly suited
								for cubes. 9-cards boosters are presented one by one in a 3x3 grid and players
								alternatively chooses a row or a column of each booster, picking 2 or 3 cards each
								round. Try it out from the new "Other Game Modes" dropdown.
							</p>
						</div>
					</div>
<<<<<<< HEAD
					<!--
=======
					<div class="container">
						<div class="section-title">
							<h2>Help</h2>
						</div>
						<div class="welcome-section">
							Visit the
							<a @click="displayedModal = 'help'">FAQ / Help</a>
							section.
							<br />For any question/bug report/feature request you can email to
							<a
								href="mailto:mtgadraft@gmail.com"
							>mtgadraft@gmail.com</a>
							or join the
							<a href="https://discord.gg/XscXXNw">MTGADraft Discord</a>.
						</div>
					</div>
>>>>>>> 93d24123
					<div class="container">
						<div class="section-title">
							<h2>Survey #2</h2>
						</div>
						<div class="welcome-section">
							Answer another
							<a href="https://forms.gle/SuXRha39cZaesvXT9" target="_blank">short survey</a> to tell us what features you want most!
						</div>
					</div>
				</div>
			</div>
		</div>

		<modal v-if="displayedModal === 'help'" @close="displayedModal = ''">
			<h2 slot="header">Help</h2>
			<div slot="body">
				<h2>FAQ</h2>
				<div>
					<strong>Can we play cube?</strong>
					<p>
						Yes! You can import custom list of cards in text format in the options.
						<a
							href="cubeformat.html"
							target="_blank"
						>More informations here</a>
						.
					</p>
					<strong>Will MTGADraft support cards from outside Arena?</strong>
					<p>
						Probably not. MTGADraft was designed from the start with Arena in mind and supporting decades of
						cards brings a lot of complexity.
					</p>
				</div>
				<h2>Options Description</h2>
				<div class="help-options">
					<div style="width: 50%;">
						<strong>Session options</strong>
						(Only accessible to the session owner, shared by everyone in your session)
						<ul>
							<li>
								<span class="option-name">Ignore Collections</span>
								: Draft with all cards of the selected set(s), ignoring player collections and
								preferences.
							</li>
							<li>
								<span class="option-name">Set(s)</span>
								: Select one or multiple sets to draft using only with cards from these sets.
							</li>
							<li>
								<span class="option-name">Bots</span>
								: Adds virtual players to your draft. They are
								<strong>pretty dumb</strong>
								, but they are doing their best :(
							</li>
							<li>
								<span class="option-name">Pick Timer</span>
								: Maximum time in seconds allowed to pick a card in each booster. 0 means the timer is
								disabled.
							</li>
						</ul>Click on
						<span @click="displayedModal = 'sessionOptions'" class="clickable">
							More
							<i class="fa-bars fa"></i>
						</span>
						for some additional options:
						<ul>
							<li>
								<span class="option-name">Public</span>
								: Flags your session as public. It will appear in the "Public Sessions" menu so anyone
								can directly join.
							</li>
							<li>
								<span class="option-name">Color Balance</span>
								: If set, the system will attempt to smooth out the color distribution in each pack, as
								opposed to being completely random. (Also affects sealed and cube)
							</li>
							<li>
								<span class="option-name">Custom card list</span>
								: Submit a custom card list (one English card name by line) to draft your own cube.
								(Collections are ignored in this mode)
								<a
									href="cubeformat.html"
									target="_blank"
								>More information here</a>
							</li>
							<li>
								<span class="option-name">Foil</span>
								: If enabled, each pack will have a chance to contain a 'foil' card of any rarity in
								place of one common.
							</li>
						</ul>
					</div>
					<div style="width: 50%;">
						<strong>Personal options</strong>
						<ul>
							<li>
								<span class="option-name">Language</span>
								: Adjusts the display language of cards. (Only affects cards)
							</li>
							<li>
								<span class="option-name">Restrict to Collection</span>
								: If unchecked, your collection will not limit the cards available in the selected sets.
								If every players unchecks this, you will draft using every cards. (Ignored if "Ignore
								Collections" is enabled in the session, or when using a Custom Card List)
							</li>
							<li>
								<span class="option-name">Pick on Double Click</span>
								: Allows you to double click on booster cards during draft to pick without having to
								confirm.
							</li>
							<li>
								<span class="option-name">Notifications</span>
								: If enabled, you will be notified when a draft is launched.
							</li>
							<li>
								<span class="option-name">Session ID</span>
								: A unique identifier for your session, you can use any name, just make sure to use the
								same as your friends to play with them!
							</li>
						</ul>
					</div>
				</div>
			</div>
		</modal>
		<modal v-if="displayedModal === 'draftLogs' && draftLogs" @close="displayedModal = ''">
			<h2 slot="header">Draft Logs</h2>
			<draft-log-history
				slot="body"
				:draftLogs="draftLogs"
				:language="language"
				@shareLog="shareSavedDraftLog"
			></draft-log-history>
		</modal>
		<modal v-if="displayedModal === 'collection'" @close="displayedModal = ''">
			<h2 slot="header">Collection Statistics</h2>
			<collection slot="body" :collection="collection" :language="language"></collection>
		</modal>
		<modal v-if="displayedModal === 'sessionOptions'" @close="displayedModal = ''">
			<h2 slot="header">Additional Session Options</h2>
			<div slot="body" class="session-options-container" :class="{ disabled: userID != sessionOwner }">
				<div class="option-column option-column-left">
					<div
						class="line"
						v-tooltip.left="{
							classes: 'option-tooltip',
							content: '<p>Share this session ID with everyone.</p>',
						}"
					>
						<label for="is-public">Public</label>
						<div class="right">
							<input type="checkbox" v-model="isPublic" id="is-public" />
						</div>
					</div>
					<div
						class="line"
						v-tooltip.left="{
							classes: 'option-tooltip',
							content:
								'<p>Public description for your session. Ex: Peasant Cube, will launch at 8pm. Matches played on Arena.</p>',
						}"
					>
						<label for="session-desc">Description</label>
						<div class="right">
							<form @submit.prevent="updateDescription">
								<input
									type="text"
									id="session-desc"
									placeholder="Session public description"
									v-model="description"
									maxlength="70"
									style="width:90%"
									@blur="updateDescription"
								/>
							</form>
						</div>
					</div>
					<div
						class="line"
						v-tooltip.left="{
							classes: 'option-tooltip',
							content: '<p>Is the session owner participating?</p>',
						}"
					>
						<label for="is-owner-player">Session owner is playing</label>
						<div class="right">
							<input type="checkbox" v-model="ownerIsPlayer" id="is-owner-player" />
						</div>
					</div>
					<div class="line" v-bind:class="{ disabled: teamDraft }">
						<label for="max-players">Maximum Players</label>
						<div class="right">
							<input
								class="small-number-input"
								type="number"
								id="max-players"
								min="1"
								max="16"
								step="1"
								v-model.number="maxPlayers"
							/>
						</div>
					</div>
					<div
						class="line"
						v-tooltip.left="{
							classes: 'option-tooltip',
							content:
								'<p>If set, the system will attempt to smooth out the color distribution in each pack, as opposed to being completely random.</p>',
						}"
					>
						<label for="color-balance">Color Balance</label>
						<div class="right">
							<input type="checkbox" v-model="colorBalance" id="color-balance" />
						</div>
					</div>
					<div
						class="line"
						v-bind:class="{ disabled: useCustomCardList }"
						v-tooltip.left="{
							classes: 'option-tooltip',
							content:
								'<p>If enabled (default) Rares can be promoted to a Mythic at a 1/8 rate.</p><p>Disabled for Custom Card Lists.</p>',
						}"
					>
						<label for="mythic-promotion">Rare promotion to Mythic</label>
						<div class="right">
							<input type="checkbox" v-model="mythicPromotion" id="mythic-promotion" />
						</div>
					</div>
					<div
						class="option-section"
						v-bind:class="{ disabled: useCustomCardList }"
						v-tooltip.left="{
							classes: 'option-tooltip',
							content:
								'<p>Lets you customize the exact content of your boosters.</p><p>Notes:<ul><li>Zero is a valid value (useful for Pauper or Artisan for example).</li><li>A land slot will be automatically added for some sets.</li><li>Unused when drawing from a custom card list: See the advanced card list syntax to mimic it.</li></ul></p>',
						}"
					>
						<div class="option-column-title">Booster Content</div>
						<div class="line" v-for="r in ['common', 'uncommon', 'rare']" :key="r">
							<label :for="'booster-content-' + r" class="capitalized">{{ r }}s</label>
							<div class="right">
								<input
									class="small-number-input"
									type="number"
									:id="'booster-content-' + r"
									min="0"
									max="16"
									step="1"
									v-model.number="boosterContent[r]"
								/>
							</div>
						</div>
					</div>
					<div
						class="option-section"
						v-bind:class="{ disabled: useCustomCardList }"
						v-tooltip.left="{
							classes: 'option-tooltip',
							content:
								'<p>Sets a duplicate limit for each rarity across the entire draft. Only used if no player collection is used to limit the card pool. Default values attempt to mimic a real booster box.</p>',
						}"
					>
						<div class="option-column-title">Max. duplicate copies</div>
						<div class="line" v-for="r in ['common', 'uncommon', 'rare', 'mythic']" :key="r">
							<label :for="'max-duplicates-' + r" class="capitalized">{{ r }}s</label>
							<div class="right">
								<input
									class="small-number-input"
									type="number"
									:id="'max-duplicates-' + r"
									min="1"
									max="16"
									step="1"
									v-model.number="maxDuplicates[r]"
								/>
							</div>
						</div>
					</div>
					<div
						class="line"
						v-bind:class="{ disabled: useCustomCardList }"
						v-tooltip.left="{
							classes: 'option-tooltip',
							content:
								'<p>If enabled, each pack will have a chance to contain a \'foil\' card of any rarity in place of one common.</p>',
						}"
					>
						<label for="option-foil">Foil</label>
						<div class="right">
							<input type="checkbox" v-model="foil" id="option-foil" />
						</div>
					</div>
				</div>
				<div class="option-column option-column-right">
					<h4>Draft Specific Options</h4>
					<div
						class="line"
						v-tooltip.right="{
							classes: 'option-tooltip',
							content:
								'<p>Team Draft, which is a 6-player, 3v3 mode where teams alternate seats.</p><p>This creates a bracket where you face each player on the other team.</p>',
						}"
					>
						<label for="team-draft">Team Draft</label>
						<div class="right">
							<input type="checkbox" id="team-draft" v-model="teamDraft" />
						</div>
					</div>
					<div
						class="line"
						v-tooltip.right="{
							classes: 'option-tooltip',
							content: '<p>Draft: Boosters per Player; default is 3.</p>',
						}"
					>
						<label for="boosters-per-player">Boosters per Player</label>
						<div class="right">
							<input
								type="number"
								id="boosters-per-player"
								class="small-number-input"
								min="1"
								max="25"
								step="1"
								v-model.number="boostersPerPlayer"
							/>
						</div>
					</div>
					<div class="option-section" v-bind:class="{ disabled: useCustomCardList }">
						<div class="option-column-title">Individual Booster Set</div>
						<div
							class="line"
							v-tooltip.right="{
								classes: 'option-tooltip',
								content:
									'<p>Controls how the boosters will be distributed. This setting will have no effect if no individual booster rules are specified below.</p><ul><li>Regular: Every player will receive boosters from the same sets and will open them in the specified order.</li><li>Shuffle Player Boosters: Each player will receive boosters from the same sets but will open them in a random order.</li><li>Shuffle Booster Pool: Boosters will be shuffled all together and randomly handed to each player.</li></ul>',
							}"
						>
							<label for="distribution-mode">Distribution Mode</label>
							<select
								class="right"
								v-model="distributionMode"
								name="distributionMode"
								id="distribution-mode"
							>
								<option value="regular">Regular</option>
								<option value="shufflePlayerBoosters">Shuffle Player Boosters</option>
								<option value="shuffleBoosterPool">Shuffle Booster Pool</option>
							</select>
						</div>
						<div
							v-tooltip.right="{
								classes: 'option-tooltip',
								content:
									'<p>Specify the set of indiviual boosters handed to each player. Useful for classic Chaos Draft or Ixalan/Rivals of Ixalan draft for example.</p><p>Note: Collections are ignored for each booster with any other value than (Default).</p>',
							}"
						>
							<div v-for="(value, index) in customBoosters" class="line" :key="index">
								<label for="customized-booster">Booster #{{ index + 1 }}</label>
								<select class="right" v-model="customBoosters[index]">
									<option value>(Default)</option>
									<option value="random">Random Set from Card Pool</option>
									<option v-for="code in sets" :value="code" :key="code">
										{{
										setsInfos[code].fullName
										}}
									</option>
								</select>
							</div>
						</div>
					</div>
					<div
						class="line"
						v-tooltip.right="{
							classes: 'option-tooltip',
							content:
								'<p>In addition to picking a card each round, you will also remove this number of cards from the draft.</p><p>This is typically used in conjunction with a higher count of boosters per player for drafting with 2 to 4 players. Burn or Glimpse Draft is generally 9 boosters per player and 2 burned cards per round.</p><p>Default is 0.</p>',
						}"
					>
						<label for="burned-cards-per-round">Burned cards per round</label>
						<div class="right">
							<input
								type="number"
								id="burned-cards-per-round"
								class="small-number-input"
								min="0"
								max="24"
								step="1"
								v-model.number="burnedCardsPerRound"
							/>
						</div>
					</div>
					<div
						class="line"
						v-tooltip.right="{
							classes: 'option-tooltip',
							content:
								'<p>Controls who is going to receive the draft logs.</p><p>\'Owner only, delayed\': Owner will choose when to reveal the draft log. Useful for tournaments.</p>',
						}"
					>
						<label for="draft-log-recipients">Send draft logs to</label>
						<div class="right">
							<select v-model="draftLogRecipients" id="draft-log-recipients">
								<option value="everyone">Everyone</option>
								<option value="owner">Owner only</option>
								<option value="delayed">Owner only, delayed</option>
								<option value="none">No-one</option>
							</select>
						</div>
					</div>
				</div>
				<div class="option-section option-custom-card-list">
					<div class="option-column-title">Custom Card List</div>
					<div style="display:flex; justify-content: space-between; align-items: center;">
						<div
							v-tooltip.left="{
								classes: 'option-tooltip',
								content: '<p>Use a custom card list (aka Cube).</p>',
							}"
						>
							<input type="checkbox" v-model="useCustomCardList" id="use-custom-card-list" />
							<label for="use-custom-card-list">Use a Custom Card List</label>
						</div>
						<div v-if="customCardList.length > 0">
							<i
								class="fas fa-check green"
								v-if="useCustomCardList"
								v-tooltip="'Card list successfuly loaded!'"
							></i>
							<i
								class="fas fa-check yellow"
								v-else
								v-tooltip="'Card list successfuly loaded, but not used.'"
							></i>
							<span
								v-if="customCardList.name"
							>Loaded '{{ customCardList.name }}' ({{ customCardList.length }} cards).</span>
							<span v-else>Loaded list with {{ customCardList.length }} cards.</span>
							<button @click="displayedModal = 'cardList'">
								<i class="fas fa-file-alt"></i>
								Review.
							</button>
						</div>
					</div>
					<input
						type="file"
						id="card-list-input"
						@change="uploadFile($event, parseCustomCardList)"
						style="display: none;"
						accept=".txt"
					/>
					<div
						class="file-drop clickable"
						v-tooltip.left="{
							classes: 'option-tooltip',
							content:
								'<p>Upload any card list from your computer.</p><p>You can use services like Cube Cobra to find cubes or craft your own list and export it to .txt.</p>',
						}"
						@drop="dropCustomList"
						onclick="document.querySelector('#card-list-input').click()"
						@dragover="
							$event.preventDefault();
							$event.target.classList.add('dropzone-highlight');
						"
					>Drop a Custom Card List or click to browse.</div>
					<div
						class="option-cube-select"
						v-tooltip.left="{
							classes: 'option-tooltip',
							content: '<p>Load a pre-built cube from a curated list.</p>',
						}"
					>
						<label for="curated-cubes">Load a Pre-Build Cube:</label>
						<select name="featured-cubes" id="curated-cubes" v-model="selectedCube">
							<option v-for="cube in cubeLists" :key="cube.filename" :value="cube">
								{{ cube.name }}
								<span v-if="cube.cubeCobraID" style="font-size:0.75em;">(Cube Cobra)</span>
							</option>
						</select>
						<button @click="selectCube(selectedCube)" style="min-width: auto">
							<img
								v-if="selectedCube.cubeCobraID"
								class="set-icon"
								src="./assets/img/cubecobra-small-logo.png"
							/>
							Load Cube
						</button>
					</div>
					<div class="option-cube-infos" v-if="selectedCube">
						<strong>{{ selectedCube.name }}</strong>
						<div v-if="selectedCube.cubeCobraID">
							<a :href="`https://cubecobra.com/cube/overview/${selectedCube.cubeCobraID}`" target="_blank">
								<img class="set-icon" src="./assets/img/cubecobra-small-logo.png" />
								Cube Cobra page
							</a>
						</div>
						<div v-if="selectedCube.description" v-html="selectedCube.description"></div>
					</div>
					<div class="option-info">
						You can find more cubes or craft your own on
						<a
							href="https://www.cubetutor.com/"
							target="_blank"
						>Cube Tutor</a>
						or
						<a href="https://cubecobra.com/" target="_blank">Cube Cobra</a>
						<br />Customize your list even further by using all features of the
						<a
							href="cubeformat.html"
							target="_blank"
						>
							<i class="fas fa-external-link-alt"></i>
							format
						</a>
					</div>
				</div>
			</div>
		</modal>
		<modal v-if="displayedModal === 'bracket'" @close="displayedModal = ''">
			<h2 slot="header">Bracket</h2>
			<bracket
				slot="body"
				:bracket="bracket"
				:teamDraft="teamDraft"
				:editable="userID === sessionOwner || !bracketLocked"
				:locked="bracketLocked"
				:fullcontrol="userID === sessionOwner"
				:sessionID="sessionID"
				@updated="updateBracket"
				@generate="generateBracket"
				@generate-swiss="generateSwissBracket"
				@lock="lockBracket"
			></bracket>
		</modal>
		<modal v-if="displayedModal === 'deckStats'" @close="displayedModal = ''">
			<h2 slot="header">Deck Statistics</h2>
			<card-stats slot="body" :cards="deck" :addedbasics="totalLands"></card-stats>
		</modal>
		<modal v-if="displayedModal === 'cardList'" @close="displayedModal = ''">
			<h2 slot="header">Custom Card List Review</h2>
			<card-list slot="body" :cardlist="customCardList" :language="language" :collection="collection"></card-list>
		</modal>
		<modal v-if="displayedModal === 'About'" @close="displayedModal = ''">
			<h2 slot="header">About</h2>
			<div slot="body">
				<p>
					Developped by
					<a href="https://senryoku.github.io/" target="_blank">Senryoku</a>
					(contact in French or English:
					<a href="mailto:mtgadraft@gmail.com">mtgadraft@gmail.com</a>
					) using
					<a href="https://scryfall.com/">Scryfall</a>
					card data and images and loads of open source software.
				</p>
				<p>
					MTGADraft Discord:
					<a href="https://discord.gg/XscXXNw">https://discord.gg/XscXXNw</a>
				</p>
				<h3>Patch Notes</h3>
				<patch-notes></patch-notes>
			</div>
		</modal>
		<modal v-if="displayedModal === 'donation'" @close="displayedModal = ''">
			<h2 slot="header">Support me</h2>
			<div slot="body">
				<div style="max-width: 50vw;">
					<p>Hello there!</p>
					<p>
						If you're here I guess you've been enjoing the site! I plan on continuously maintaining it by
						adding support for new cards appearing on MTGA and improving it, both with your and my ideas. If
						that sounds like a good use of my time and you want to help me stay motivated and high on
						cafeine, you can donate here via
						<em>PayPal</em>
						:
					</p>
					<form action="https://www.paypal.com/cgi-bin/webscr" method="post" target="_blank">
						<input type="hidden" name="cmd" value="_s-xclick" />
						<input type="hidden" name="hosted_button_id" value="6L2CUS6DH82DL" />
						<input type="hidden" name="lc" value="en_US" />
						<input
							type="image"
							src="https://www.paypalobjects.com/en_US/i/btn/btn_donate_LG.gif"
							name="submit"
							title="PayPal - The safer, easier way to pay online!"
							alt="Donate with PayPal button"
						/>
					</form>
					<p>Thank you very much!</p>
					<p>Sen</p>
				</div>
			</div>
		</modal>
		<footer>
			<span @click="displayedModal = 'About'" class="clickable">
				<a>About</a>
			</span>
			<span>
				Made by
				<a href="http://senryoku.github.io/" target="_blank">Senryoku</a>
			</span>
			<span>
				<a @click="displayedModal = 'donation'">
					Buy me a Coffee
					<i class="fa fa-mug-hot" aria-hidden="true"></i>
				</a>
			</span>
			<span>
				<a href="mailto:mtgadraft@gmail.com">Contact</a>
			</span>
			<span>
				Get
				<a href="https://magic.wizards.com/fr/mtgarena" target="_blank">Magic: The Gathering Arena</a>
			</span>
		</footer>
		<div
			class="disconnected-icon"
			v-if="socket && socket.disconnected"
			v-tooltip="
				'You are disconnected from the server, some functionnalities won\'t be available until the connection is re-established.'
			"
		>
			<i class="fas fa-exclamation-triangle"></i>
			Disconnected
		</div>
	</div>
</template>

<script src="./App.js"></script>

<style src="./css/style.css"></style>
<style src="./css/tooltip.css"></style>
<style src="./css/vue-multiselect.min.css"></style>
<style src="./css/app.css"></style>
<style src="./css/chat.css"></style><|MERGE_RESOLUTION|>--- conflicted
+++ resolved
@@ -81,9 +81,6 @@
 					<label for="notification-input">Notifications</label>
 				</span>
 			</span>
-<<<<<<< HEAD
-=======
-
 			<span class="generic-container">
 				<div v-show="publicSessions.length == 0" class="disable-warning">(No public sessions)</div>
 				<span
@@ -97,7 +94,6 @@
 					<input type="button" value="Join" @click="joinPublicSession" />
 				</span>
 			</span>
->>>>>>> 93d24123
 		</div>
 
 		<!-- Session Options -->
@@ -573,19 +569,11 @@
 							>
 								<span class="chat-author">
 									{{
-<<<<<<< HEAD
 										msg.author in userByID
 											? userByID[msg.author].userName
 											: msg.author === sessionOwner && sessionOwnerUsername
 											? sessionOwnerUsername
 											: "(Left)"
-=======
-									msg.author in userByID
-									? userByID[msg.author].userName
-									: msg.author === sessionOwner && sessionOwnerUsername
-									? sessionOwnerUsername
-									: "(Left)"
->>>>>>> 93d24123
 									}}
 								</span>
 								<span class="chat-message">{{ msg.text }}</span>
@@ -1180,26 +1168,6 @@
 							</p>
 						</div>
 					</div>
-<<<<<<< HEAD
-					<!--
-=======
-					<div class="container">
-						<div class="section-title">
-							<h2>Help</h2>
-						</div>
-						<div class="welcome-section">
-							Visit the
-							<a @click="displayedModal = 'help'">FAQ / Help</a>
-							section.
-							<br />For any question/bug report/feature request you can email to
-							<a
-								href="mailto:mtgadraft@gmail.com"
-							>mtgadraft@gmail.com</a>
-							or join the
-							<a href="https://discord.gg/XscXXNw">MTGADraft Discord</a>.
-						</div>
-					</div>
->>>>>>> 93d24123
 					<div class="container">
 						<div class="section-title">
 							<h2>Survey #2</h2>
