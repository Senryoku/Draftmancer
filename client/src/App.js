--- conflicted
+++ resolved
@@ -893,19 +893,11 @@
 		// Draft Methods
 		startDraft: function() {
 			if (this.userID != this.sessionOwner) return false;
-<<<<<<< HEAD
-			if (this.sessionUsers.length + this.bots < 2) {
-				Swal.fire({
-					icon: "info",
-					title: "Not enough players",
-					text: "Can't start draft: Not enough players (min. 2 including bots).",
-=======
 			if (!this.teamDraft && this.sessionUsers.length + this.bots < 2) {
 				Swal.fire({
 					icon: "info",
 					title: "Not enough players",
 					text: `Can't start draft: Not enough players (min. 2 including bots).`,
->>>>>>> c39aa677
 					customClass: SwalCustomClasses,
 				});
 				return false;
