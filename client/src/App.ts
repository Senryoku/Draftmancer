import type { ClientToServerEvents, LoaderOptions, ServerToClientEvents } from "@/SocketType";
import type { UserID } from "@/IDTypes";
import type { SetCode, IIndexable, Language } from "@/Types";
import { DistributionMode, DraftLogRecipients, ReadyState, UserData, UsersData } from "../../src/Session/SessionTypes";
import { ArenaID, Card, CardID, DeckList, PlainCollection, UniqueCard, UniqueCardID } from "@/CardTypes";
import type { DraftLog } from "@/DraftLog";
import type { BotScores } from "@/Bot";
import type { WinstonDraftSyncData } from "@/WinstonDraft";
import type { WinchesterDraftSyncData } from "@/WinchesterDraft";
import type { GridDraftSyncData } from "@/GridDraft";
import type { RochesterDraftSyncData } from "@/RochesterDraft";
import type { RotisserieDraftStartOptions, RotisserieDraftSyncData } from "@/RotisserieDraft";
import type { TeamSealedSyncData } from "@/TeamSealed";
import type { Bracket } from "@/Brackets";
import type { SocketAck } from "@/Message";
import type { Options } from "@/utils";
import type { JHHBooster } from "@/JumpstartHistoricHorizons";
import type { CustomCardList } from "@/CustomCardList";
import type SessionsSettingsProps from "@/Session/SessionProps";
import { MinesweeperSyncData } from "@/MinesweeperDraftTypes";
import { HousmanDraftSyncData } from "@/HousmanDraft";
import { minesweeperApplyDiff } from "../../src/MinesweeperDraftTypes";
import Constants, { CubeDescription, EnglishBasicLandNames } from "../../src/Constants";
import { CardColor, OptionalOnPickDraftEffect, UsableDraftEffect } from "../../src/CardTypes";

import io, { Socket } from "socket.io-client";
import { toRaw, defineComponent, defineAsyncComponent, Component } from "vue";
import { Sortable } from "sortablejs-vue3";
import Swal, { SweetAlertIcon, SweetAlertOptions, SweetAlertResult } from "sweetalert2";
import { SortableEvent } from "sortablejs";
import { createCommonApp } from "./appCommon";

import SetsInfos, { SetInfo } from "../../src/SetInfos";
import {
	isEmpty,
	randomStr4,
	guid,
	shortguid,
	getUrlVars,
	copyToClipboard,
	escapeHTML,
	sortableUpdate,
	onEnterBoosterCards,
} from "./helper";
import { eraseCookie, getCookie, setCookie } from "./cookies";
import { ButtonColor, Alert, fireToast } from "./alerts";
import parseCSV from "./parseCSV";

import LoadingComponent from "./components/LoadingComponent.vue";
import News from "./components/News.vue";
import Communities from "./components/Communities.vue";
import BoosterCard from "./components/BoosterCard.vue";
import CardComponent from "./components/Card.vue";
import CardPlaceholder from "./components/CardPlaceholder.vue";
import CardPool from "./components/CardPool.vue";
import CardPopup from "./components/CardPopup.vue";
import DelayedInput from "./components/DelayedInput.vue";
import Dropdown from "./components/Dropdown.vue";
import ExportDropdown from "./components/ExportDropdown.vue";
import Modal from "./components/Modal.vue";
import SetSelect from "./components/SetSelect.vue";
import GlimpseDialog from "./components/GlimpseDraftDialog.vue";
import GridDialog from "./components/GridDraftDialog.vue";
import HousmanDialog from "./components/HousmanDialog.vue";
import MinesweeperDialog from "./components/MinesweeperDraftDialog.vue";
import RotisserieDraftDialog from "./components/RotisserieDraftDialog.vue";
import SealedDialog from "./components/SealedDialog.vue";
import SealedPresentation from "./components/SealedPresentation.vue";
import SolomonDialog from "./components/SolomonDialog.vue";
import WinchesterDialog from "./components/WinchesterDraftDialog.vue";
import WinstonDialog from "./components/WinstonDraftDialog.vue";
import ScaleSlider from "./components/ScaleSlider.vue";

// Preload Carback
import CardBack from /* webpackPrefetch: true */ "./assets/img/cardback.webp";
import { SolomonDraftSyncData } from "@/SolomonDraft";
import { isSomeEnum } from "../../src/TypeChecks";
import { DraftSyncData } from "@/DraftState";
const img = new Image();
img.src = CardBack;

enum GameState {
	None = "None",
	Waiting = "Waiting",
	Picking = "Picking",
	Reviewing = "Reviewing",
	Brewing = "Brewing",
	Watching = "Watching",
	WinstonPicking = "WinstonPicking",
	WinstonWaiting = "WinstonWaiting",
	WinchesterPicking = "WinchesterPicking",
	WinchesterWaiting = "WinchesterWaiting",
	HousmanDraft = "HousmanDraft",
	SolomonDraft = "SolomonDraft",
	GridPicking = "GridPicking",
	GridWaiting = "GridWaiting",
	RochesterPicking = "RochesterPicking",
	RochesterWaiting = "RochesterWaiting",
	RotisserieDraft = "RotisserieDraft",
	MinesweeperPicking = "MinesweeperPicking",
	MinesweeperWaiting = "MinesweeperWaiting",
	TeamSealed = "TeamSealed",
}

enum PassingOrder {
	None,
	Left,
	Right,
	Repeat,
}

export const Sounds: { [name: string]: HTMLAudioElement } = {
	start: new Audio("sound/drop_003.ogg"),
	next: new Audio("sound/next.mp3"),
	countdown: new Audio("sound/click_001.ogg"),
	readyCheck: new Audio("sound/drop_003.ogg"),
};

const localStorageSettingsKey = "draftmancer-settings";
const localStorageSessionSettingsKey = "draftmancer-session-settings";
const sessionStorageWindowSpecificDataKey = "draftmancer-window-specific-data";

const defaultUserName = `Player_${randomStr4()}`;
// Backwards compatility: these used to be stored in cookies.
const cookieUserName = getCookie("userName", defaultUserName);
const cookieUseCollection = getCookie("useCollection", "true") === "true";
const cookieLanguage = getCookie("language", "en") as Language;

// Personal front-end settings
const defaultSettings = {
	userName: cookieUserName,
	useCollection: cookieUseCollection,
	language: cookieLanguage,
	targetDeckSize: 40,
	hideSessionID: false,
	displayCollectionStatus: true,
	displayBotScores: false,
	fixedDeck: false,
	pickOnDblclick: true,
	enableSound: true,
	enableNotifications: false,
	collapseSideboard: window.innerWidth > 1200,
	sideboardBasics: 0,
	preferredBasics: "",
	boosterCardScale: 1,
	autoLand: true,
};
const storedSettings = JSON.parse(localStorage.getItem(localStorageSettingsKey) ?? "{}");
const initialSettings: typeof defaultSettings = Object.assign({ ...defaultSettings }, storedSettings);

type SessionUser = {
	userID: string;
	userName: string;
	collection: boolean;
	useCollection: boolean;
	readyState: ReadyState;
};

const DraftLogLiveComponent = defineAsyncComponent(() => import("./components/DraftLogLive.vue"));
const ChooseColorComponent = defineAsyncComponent(() => import("./components/ChooseColor.vue"));
const ChoosePlayerComponent = defineAsyncComponent(() => import("./components/ChoosePlayer.vue"));

export default defineComponent({
	components: {
		BoosterCard,
		BracketComponent: defineAsyncComponent(() => import("./components/Bracket.vue")),
		Card: CardComponent,
		CardList: defineAsyncComponent(() => import("./components/CardList.vue")),
		CardPlaceholder,
		CardPool,
		CardPopup,
		CardStats: defineAsyncComponent(() => import("./components/CardStats.vue")),
		CollectionComponent: defineAsyncComponent({
			loader: () => import("./components/Collection.vue"),
			loadingComponent: LoadingComponent,
		}),
		CollectionImportHelp: defineAsyncComponent(() => import("./components/CollectionImportHelp.vue")),
		DelayedInput,
		DraftLog: defineAsyncComponent(() => import("./components/DraftLog.vue")),
		DraftLogHistory: defineAsyncComponent(() => import("./components/DraftLogHistory.vue")),
		DraftLogLiveComponent,
		DraftLogPick: defineAsyncComponent(() => import("./components/DraftLogPick.vue")),
		Dropdown,
		ExportDropdown,
		GettingStarted: defineAsyncComponent(() => import("./components/GettingStarted.vue")),
		GridDraft: defineAsyncComponent(() => import("./components/GridDraft.vue")),
		HelpModal: defineAsyncComponent(() => import("./components/HelpModal.vue")),
		HousmanDraft: defineAsyncComponent(() => import("./components/HousmanDraft.vue")),
		LandControl: defineAsyncComponent(() => import("./components/LandControl.vue")),
		MinesweeperDraft: defineAsyncComponent(() => import("./components/MinesweeperDraft.vue")),
		Modal,
		News,
		Communities,
		PatchNotes: defineAsyncComponent(() => import("./components/PatchNotes.vue")),
		PickSummary: defineAsyncComponent(() => import("./components/PickSummary.vue")),
		DraftQueue: defineAsyncComponent(() => import("./components/DraftQueue.vue")),
		RotisserieDraft: defineAsyncComponent(() => import("./components/RotisserieDraft.vue")),
		ScaleSlider,
		SetRestrictionComponent: defineAsyncComponent(() => import("./components/SetRestriction.vue")),
		SetSelect,
		SolomonDraft: defineAsyncComponent(() => import("./components/SolomonDraft.vue")),
		Sortable,
		SponsorModal: defineAsyncComponent(() => import("./components/SponsorModal.vue")),
		TeamSealed: defineAsyncComponent(() => import("./components/TeamSealed.vue")),
		WinchesterDraft: defineAsyncComponent(() => import("./components/WinchesterDraft.vue")),
		WinstonDraft: defineAsyncComponent(() => import("./components/WinstonDraft.vue")),
	},
	data: () => {
		const path = window.location.pathname.substring(1).split("/");
		const validPages = ["", "draftqueue"];
		const page = validPages.includes(path[0]) ? path[0] : "";

		// We'll first generate default User and Session IDs, then try to load previously used
		// ones from cookies (kept across browser launch), and finally from sessionStorage (tab specific).

		// This allows long-term storage of userID and sessionID across browser restarts for a single instance using cookies,
		// while providing short-term reconnection capability for multiple tabs using sessionStorage.

		// Server will handle the reconnect attempt if a draft is still ongoing.

		let userID: UserID = getCookie("userID", guid());
		setCookie("userID", userID);

		const urlParamSession = getUrlVars()["session"];
		let sessionID: string | undefined = urlParamSession
			? decodeURIComponent(urlParamSession)
			: getCookie("sessionID", shortguid());

		let userName = initialSettings.userName;

		// Restore game state from window-specific data (Each tab save its own data to allow multiple tabs to play and reconnect at the same time)
		const windowSpecificDataStr = sessionStorage.getItem(sessionStorageWindowSpecificDataKey);
		if (windowSpecificDataStr) {
			try {
				const windowSpecificData = JSON.parse(windowSpecificDataStr);
				if (
					windowSpecificData.userName &&
					windowSpecificData.userID &&
					windowSpecificData.sessionID &&
					(!urlParamSession || sessionID === windowSpecificData.sessionID) // Prioritize sessionID from URL if present
				) {
					userName = windowSpecificData.userName;
					userID = windowSpecificData.userID;
					sessionID = windowSpecificData.sessionID;
					console.log("Restored state for this tab:", windowSpecificData);
				}
			} catch (e) {
				console.error("Error retrieving window-specific data:", e);
			}
		}

		if (page === "draftqueue") sessionID = undefined;

		const storedSessionSettings = localStorage.getItem(localStorageSessionSettingsKey) ?? "{}";

		const query: Record<string, string> = {
			userID: userID,
			userName: userName,
			sessionSettings: storedSessionSettings,
		};
		if (sessionID) query.sessionID = sessionID; // Note: Setting sessionID to undefined will send it as the "undefined" string, and that's not what we want...

		// Socket Setup
		const socket: Socket<ServerToClientEvents, ClientToServerEvents> = io({
			transports: ["websocket", "polling"], // Immediately try websocket connection instead of polling first.
			query,
		});

		socket.on("connect_error", () => {
			// revert to classic upgrade
			socket.io.opts.transports = ["polling", "websocket"];
		});

		return {
			// Make these enums available in the template
			GameState: GameState,
			ReadyState,
			PassingOrder,

			sortableUpdate,

			page: page,
			// User Data
			userID: userID,
			userName: userName,
			useCollection: true, // Note: True value will be set later so it's automatically sync with the server.
			collection: {} as PlainCollection,
			collectionInfos: {
				wildcards: { common: 0, uncommon: 0, rare: 0, mythic: 0 },
				vaultProgress: 0,
			},
			socket: socket,
			socketConnected: true,

			// Session status
			managed: false, // Is the session managed by the server? (i.e. the session doesn't have an owner)
			sessionID: sessionID,
			sessionOwner: (sessionID ? userID : undefined) as UserID | undefined,
			sessionOwnerUsername: userName as string,
			sessionUsers: [] as SessionUser[],
			disconnectedUsers: {} as { [uid: UserID]: { userName: string } },
			// Session settings
			ownerIsPlayer: true,
			isPublic: false,
			description: "",
			ignoreCollections: true,
			boostersPerPlayer: 3,
			cardsPerBooster: 15,
			teamDraft: false,
			randomizeSeatingOrder: false,
			disableBotSuggestions: false,
			distributionMode: "regular" as DistributionMode,
			customBoosters: ["", "", ""],
			maxPlayers: 8,
			mythicPromotion: true,
			useBoosterContent: false,
			boosterContent: {
				common: 10,
				uncommon: 3,
				rare: 1,
				bonus: 1,
			},
			usePredeterminedBoosters: false,
			colorBalance: true,
			maxDuplicates: null as { common: number; uncommon: number; rare: number; mythic: number } | null,
			foil: false,
			bots: 0,
			setRestriction: [Constants.MTGASets[Constants.MTGASets.length - 1]] as SetCode[],
			drafting: false,
			useCustomCardList: false,
			customCardListWithReplacement: false,
			customCardList: null as CustomCardList | null,
			doubleMastersMode: false,
			pickedCardsPerRound: 1,
			burnedCardsPerRound: 0,
			discardRemainingCardsAt: 0,
			maxTimer: 75,
			tournamentTimer: false,
			reviewTimer: 0,
			hidePicks: false,
			pickTimer: 75,
			personalLogs: true,
			draftLogRecipients: "everyone" as DraftLogRecipients,
			draftLogUnlockTimer: 0,
			bracketLocked: false,
			//
			draftLogs: [] as DraftLog[],
			currentDraftLog: null as DraftLog | null,
			draftLogLive: null as DraftLog | null,
			bracket: null as Bracket | null,
			virtualPlayersData: null as UsersData | null,

			botScores: null as BotScores | null,

			draftState: null as DraftSyncData | null,
			winstonDraftState: null as WinstonDraftSyncData | null,
			gridDraftState: null as GridDraftSyncData | null,
			rochesterDraftState: null as RochesterDraftSyncData | null,
			rotisserieDraftState: null as RotisserieDraftSyncData | null,
			minesweeperDraftState: null as MinesweeperSyncData | null,
			teamSealedState: null as TeamSealedSyncData | null,
			winchesterDraftState: null as WinchesterDraftSyncData | null,
			housmanDraftState: null as HousmanDraftSyncData | null,
			solomonDraftState: null as SolomonDraftSyncData | null,

			draftPaused: false,

			publicSessions: [] as {
				id: string;
				description: string;
				players: number;
				maxPlayers: number;
				cube: boolean;
				sets: string[];
			}[],

			// Front-end options & data
			displayedModal: null as string | null,
			userOrder: [] as UserID[],
			hideSessionID: initialSettings.hideSessionID,
			languages: Constants.Languages,
			language: initialSettings.language,
			displayCollectionStatus: initialSettings.displayCollectionStatus,
			sets: Constants.MTGASets,
			primarySets: Constants.PrimarySets,
			cubeLists: Constants.CubeLists,
			pendingReadyCheck: false,
			setsInfos: SetsInfos,
			gameState: GameState.None,
			displayBotScores: initialSettings.displayBotScores,
			fixedDeck: initialSettings.fixedDeck,

			fixedDeckState: {
				ht: 400,
				mainHeight: "100vh", // Applied in the template as an inlined style
				y: 0,
				dy: 0,
			},
			pickOnDblclick: initialSettings.pickOnDblclick,
			boosterCardScale: initialSettings.boosterCardScale,
			enableSound: initialSettings.enableSound,
			enableNotifications:
				typeof Notification !== "undefined" &&
				Notification &&
				Notification.permission == "granted" &&
				initialSettings.enableNotifications,
			notificationPermission: typeof Notification !== "undefined" && Notification && Notification.permission,
			titleNotification: null as { timeout: ReturnType<typeof setTimeout>; message: string } | null,
			// Draft Booster
			pickInFlight: false,
			selectedCards: [] as UniqueCard[],
			burningCards: [] as UniqueCard[],
			selectedUsableDraftEffect: undefined as
				| undefined
				| { name: string; effect: UsableDraftEffect; cardID: UniqueCardID },
			selectedOptionalDraftPickEffect: undefined as
				| undefined
				| { name: string; effect: OptionalOnPickDraftEffect; cardID: UniqueCardID },
			// Brewing (deck and sideboard should not be modified directly, have to
			// stay in sync with their CardPool display)
			deck: [] as UniqueCard[],
			sideboard: [] as UniqueCard[],
			deckFilter: "",
			collapseSideboard: initialSettings.collapseSideboard,
			autoLand: initialSettings.autoLand,
			lands: { W: 0, U: 0, B: 0, R: 0, G: 0 } as { [c in CardColor]: number },
			targetDeckSize: initialSettings.targetDeckSize,
			sideboardBasics: initialSettings.sideboardBasics,
			preferredBasics: initialSettings.preferredBasics,
			//
			selectedCube: Constants.CubeLists[0],

			// Used to debounce calls to doStoreDraftLogs
			storeDraftLogsTimeout: null as ReturnType<typeof setTimeout> | null,

			// Chat
			currentChatMessage: "",
			displayChatHistory: false,
			messagesHistory: [] as {
				author: string;
				text: string;
				timestamp: number;
			}[],
		};
	},
	methods: {
		initializeSocket() {
			this.socket.on("disconnect", () => {
				console.log("Disconnected from server.");
				this.socketConnected = false;
				// Avoid closing an already opened modal
				if (!Swal.isVisible())
					Alert.fire({
						icon: "error",
						title: "Disconnected!",
						showConfirmButton: false,
					});
			});

			this.socket.io.on("reconnect", (attemptNumber) => {
				console.log(`Reconnected to server (attempt ${attemptNumber}).`);
				this.socketConnected = true;
				// Re-sync collection on reconnect.
				if (this.hasCollection) this.socket.emit("setCollection", this.collection);

				fireToast("success", "Reconnected!");
			});

			this.socket.on("alreadyConnected", async (newID) => {
				this.userID = newID;
				this.socket.io.opts.query!.userID = newID;
				const doNotShowAgainKey = "alreadyConnectedWarning-doNotShowAgain";
				const doNotShowAgain = localStorage.getItem(doNotShowAgainKey) === "true" ?? false;
				if (!doNotShowAgain) {
					const r = await Alert.fire({
						icon: "warning",
						title: "Already connected!",
						html: "<p>Draftmancer appears to already be open in another tab or window. Reconnection isn't fully supported in this scenario.</p><p>If this is intended, do not close tabs after launching a draft: <strong>You won't be able to reconnect!</strong></p><p><em>Refreshing</em> is still safe.</p>",
						showConfirmButton: true,
						confirmButtonText: "Got it!",
						input: "checkbox",
						inputPlaceholder: "Do not show again",
						allowOutsideClick: false,
					});
					if (r.value) localStorage.setItem(doNotShowAgainKey, "true");
				} else
					fireToast(
						"warning",
						"Multiple tabs open",
						"Closing this tab after launching a draft will prevent you from reconnecting."
					);
			});

			this.socket.on("stillAlive", (ack) => {
				if (ack) ack();
			});

			this.socket.on("chatMessage", (message) => {
				this.messagesHistory.push(message);
				// TODO: Cleanup this?
				const bubbleEl = document.querySelector("#chat-bubble-" + message.author);
				if (bubbleEl) {
					const bubble = bubbleEl as HTMLElement & { timeoutHandler: number };
					bubble.innerText = message.text;
					bubble.style.opacity = "1";
					if (bubble.timeoutHandler) clearTimeout(bubble.timeoutHandler);
					bubble.timeoutHandler = window.setTimeout(() => (bubble.style.opacity = "0"), 5000);
				}
			});

			this.socket.on("publicSessions", (sessions) => {
				this.publicSessions = sessions;
			});

			this.socket.on("updatePublicSession", (session) => {
				const idx = this.publicSessions.findIndex((s) => s.id === session.id);
				if (session.isPrivate) {
					if (idx !== -1) this.publicSessions.splice(idx, 1);
				} else {
					if (idx !== -1) this.publicSessions.splice(idx, 1, session);
					else this.publicSessions.push(session);
				}
			});

			this.socket.on("setSession", (sessionID) => {
				this.sessionID = sessionID;
				this.socket.io.opts.query!.sessionID = sessionID;
				if (this.drafting) {
					// Expelled during drafting
					this.drafting = false;
					this.gameState = GameState.Brewing;
				}
			});

			this.socket.on("sessionUsers", (users) => {
				this.sessionUsers = users.map((u) => {
					return { ...u, readyState: ReadyState.DontCare };
				});
				this.userOrder = users.map((u) => u.userID);
			});

			this.socket.on("userDisconnected", (data) => {
				if (!this.drafting) return;
				this.sessionOwner = data.owner;
				this.disconnectedUsers = data.disconnectedUsers;
			});

			this.socket.on("resumeOnReconnection", (msg) => {
				this.disconnectedUsers = {};
				fireToast("success", msg.title, msg.text);
			});

			this.socket.on("updateUser", (data) => {
				const user = this.userByID[data.userID];
				if (!user) {
					if (data.userID === this.sessionOwner && data.updatedProperties.userName)
						this.sessionOwnerUsername = data.updatedProperties.userName;
					return;
				}

				for (const prop in data.updatedProperties) {
					(user as IIndexable)[prop] = data.updatedProperties[prop as keyof typeof data.updatedProperties];
				}
			});

			this.socket.on("sessionOptions", (sessionOptions) => {
				// FIXME: Use accurate key type once we have it.
				for (const prop in sessionOptions)
					(this as IIndexable)[prop as keyof typeof SessionsSettingsProps] = sessionOptions[prop];
			});

			this.socket.on("sessionOwner", (ownerID, ownerUserName) => {
				this.sessionOwner = ownerID;
				if (ownerUserName) this.sessionOwnerUsername = ownerUserName;
			});
			this.socket.on("isPublic", (data) => {
				this.isPublic = data;
			});
			this.socket.on("ignoreCollections", (ignoreCollections) => {
				this.ignoreCollections = ignoreCollections;
			});
			this.socket.on("setMaxPlayers", (maxPlayers) => {
				this.maxPlayers = maxPlayers;
			});
			this.socket.on("setRestriction", (setRestriction) => {
				this.setRestriction = setRestriction;
			});
			this.socket.on("setPickTimer", (timer) => {
				this.maxTimer = timer;
				this.pickTimer = timer;
			});

			this.socket.on("takeoverVote", async (userName, callback) => {
				const r = await Alert.fire({
					title: `${userName} wants to remove the current owner and take the session ownership`,
					text: "Do you want to accept?",
					showConfirmButton: true,
					showDenyButton: true,
					confirmButtonText: "Yes",
					denyButtonText: "No",
					timer: 30 * 1000,
				});
				callback(r.isConfirmed ? true : r.isDenied ? false : null);
			});

			this.socket.on("message", (data) => {
				if (data.icon === undefined) data.icon = "info";
				if (data.title === undefined) data.title = "[Missing Title]";

				const toast = !!data.toast;
				if (toast) {
					fireToast(data.icon as SweetAlertIcon, data.title, data.text);
					return;
				}

				if (data.showConfirmButton === undefined) data.showConfirmButton = true;
				else if (!data.showConfirmButton && data.timer === undefined) data.timer = 1500;

				if (data.allowOutsideClick === undefined) data.allowOutsideClick = true;

				Alert.fire({
					position: "center",
					toast: !!data.toast,
					icon: data.icon as SweetAlertIcon,
					title: data.title,
					text: data.text,
					html: data.html,
					imageUrl: data.imageUrl,
					imageHeight: 300,
					showConfirmButton: data.showConfirmButton,
					timer: data.timer,
					allowOutsideClick: data.allowOutsideClick,
				});
			});

			this.socket.on("readyCheck", () => {
				if (this.drafting) return;

				this.initReadyCheck();

				const ownerUsername = !this.sessionOwner
					? "Session owner"
					: this.sessionOwner in this.userByID
					? this.userByID[this.sessionOwner].userName
					: this.sessionOwnerUsername
					? this.sessionOwnerUsername
					: "Session owner";

				this.pushNotification("Are you ready?", {
					body: `${ownerUsername} has initiated a ready check`,
				});

				Alert.fire({
					position: "center",
					icon: "question",
					title: "Are you ready?",
					text: `${ownerUsername} has initiated a ready check`,
					showCancelButton: true,
					confirmButtonColor: ButtonColor.Safe,
					cancelButtonColor: ButtonColor.Critical,
					confirmButtonText: "I'm ready!",
					cancelButtonText: "Not Ready",
					allowOutsideClick: false,
				}).then((result) => {
					this.socket.emit("setReady", result.value ? ReadyState.Ready : ReadyState.NotReady);
				});
			});

			this.socket.on("setReady", (userID, readyState) => {
				if (!this.pendingReadyCheck) return;
				if (userID in this.userByID) this.userByID[userID].readyState = readyState;
				if (this.sessionUsers.every((u) => u.readyState === ReadyState.Ready)) {
					fireToast("success", "Everybody is ready!");
					this.pushTitleNotification("✔️");
				}
			});

			// Winston Draft
			this.socket.on("startWinstonDraft", (state) => {
				startDraftSetup("Winston draft");
				this.setWinstonDraftState(state);
			});
			this.socket.on("winstonDraftSync", (winstonDraftState) => {
				this.setWinstonDraftState(winstonDraftState);
			});
			this.socket.on("winstonDraftNextRound", (currentPlayer) => {
				if (this.userID === currentPlayer) {
					this.notifyTurn();
					this.gameState = GameState.WinstonPicking;
				} else {
					this.gameState = GameState.WinstonWaiting;
				}
			});
			this.socket.on("winstonDraftEnd", () => {
				this.drafting = false;
				this.winstonDraftState = null;
				this.gameState = GameState.Brewing;
				fireToast("success", "Done drafting!");
			});
			this.socket.on("winstonDraftRandomCard", (c) => {
				this.addToDeck(c);
				// Instantiate a card component to display in Swal (yep, I know.)
				const cardView = createCommonApp(CardComponent, { card: c });
				const el = document.createElement("div");
				cardView.mount(el);
				Alert.fire({
					position: "center",
					title: `You drew ${
						this.language in c.printed_names ? c.printed_names[this.language] : c.name
					} from the card pool!`,
					html: el,
					showConfirmButton: true,
				});
			});

			this.socket.on("rejoinWinstonDraft", (data) => {
				this.drafting = true;

				this.setWinstonDraftState(data.state);
				this.clearState();
				this.$nextTick(() => {
					for (const c of data.pickedCards.main) this.addToDeck(c);
					for (const c of data.pickedCards.side) this.addToSideboard(c);

					if (this.userID === data.state.currentPlayer) this.gameState = GameState.WinstonPicking;
					else this.gameState = GameState.WinstonWaiting;

					Alert.fire({
						position: "center",
						icon: "success",
						title: "Reconnected to the Winston draft!",
						showConfirmButton: false,
						timer: 1500,
					});
				});
			});

			// Winchester Draft

			this.socket.on("startWinchesterDraft", (state) => {
				startDraftSetup("Winchester draft");
				this.winchesterDraftState = state;
				this.gameState =
					state.currentPlayer === this.userID ? GameState.WinchesterPicking : GameState.WinchesterWaiting;
			});
			this.socket.on("winchesterDraftSync", (state) => {
				this.winchesterDraftState = state;
				this.gameState =
					state.currentPlayer === this.userID ? GameState.WinchesterPicking : GameState.WinchesterWaiting;
			});
			this.socket.on("winchesterDraftEnd", () => {
				this.drafting = false;
				this.winchesterDraftState = null;
				this.gameState = GameState.Brewing;
				fireToast("success", "Done drafting!");
			});

			this.socket.on("rejoinWinchesterDraft", (data) => {
				this.clearState();
				this.drafting = true;
				this.winchesterDraftState = data.state;
				this.$nextTick(() => {
					for (const c of data.pickedCards.main) this.addToDeck(c);
					for (const c of data.pickedCards.side) this.addToSideboard(c);

					this.gameState =
						data.state.currentPlayer === this.userID
							? GameState.WinchesterPicking
							: GameState.WinchesterWaiting;

					Alert.fire({
						position: "center",
						icon: "success",
						title: "Reconnected to the Winchester draft!",
						showConfirmButton: false,
						timer: 1500,
					});
				});
			});

			this.socket.on("startHousmanDraft", (state) => {
				startDraftSetup("Housman draft");
				this.housmanDraftState = state;
				this.gameState = GameState.HousmanDraft;
			});
			this.socket.on("rejoinHousmanDraft", (data) => {
				this.clearState();
				this.drafting = true;
				this.gameState = GameState.HousmanDraft;
				this.housmanDraftState = data.state;
				this.$nextTick(() => {
					for (const c of data.pickedCards.main) this.addToDeck(c);
					for (const c of data.pickedCards.side) this.addToSideboard(c);

					Alert.fire({
						position: "center",
						icon: "success",
						title: "Reconnected to the Housman draft!",
						showConfirmButton: false,
						timer: 1500,
					});
				});
			});

			this.socket.on("startSolomonDraft", (state) => {
				startDraftSetup("Solomon draft");
				this.solomonDraftState = state;
				this.gameState = GameState.SolomonDraft;
			});
			this.socket.on("rejoinSolomonDraft", (data) => {
				this.clearState();
				this.drafting = true;
				this.gameState = GameState.SolomonDraft;
				this.solomonDraftState = data.state;
				this.$nextTick(() => {
					for (const c of data.pickedCards.main) this.addToDeck(c);
					for (const c of data.pickedCards.side) this.addToSideboard(c);

					Alert.fire({
						position: "center",
						icon: "success",
						title: "Reconnected to the Solomon draft!",
						showConfirmButton: false,
						timer: 1500,
					});
				});
			});

			// Grid Draft
			this.socket.on("startGridDraft", (state) => {
				startDraftSetup("Grid draft");
				this.gameState = this.userID === state.currentPlayer ? GameState.GridPicking : GameState.GridWaiting;
				this.setGridDraftState(state);
			});
			this.socket.on("gridDraftNextRound", (state) => {
				const doNextRound = () => {
					this.setGridDraftState(state);
					if (this.userID === state.currentPlayer) {
						this.notifyTurn();
						this.gameState = GameState.GridPicking;
					} else {
						this.gameState = GameState.GridWaiting;
					}
				};

				// Next booster, add a slight delay so user can see the last pick (Unless we're in testing).
				if (this.gridDraftState?.currentPlayer === null) {
					setTimeout(doNextRound, navigator.webdriver ? 10 : 2500);
				} else doNextRound();
			});
			this.socket.on("gridDraftEnd", () => {
				// Adds a slight deplay while the last pick is displayed.
				setTimeout(
					() => {
						this.drafting = false;
						this.gridDraftState = null;
						this.gameState = GameState.Brewing;
						fireToast("success", "Done drafting!");
					},
					this.gridDraftState?.currentPlayer === null ? (navigator.webdriver ? 10 : 2500) : 0
				);
			});

			this.socket.on("rejoinGridDraft", (data) => {
				this.drafting = true;

				this.setGridDraftState(data.state);
				this.clearState();
				this.$nextTick(() => {
					for (const c of data.pickedCards.main) this.addToDeck(c);
					for (const c of data.pickedCards.side) this.addToSideboard(c);

					if (this.userID === data.state.currentPlayer) this.gameState = GameState.GridPicking;
					else this.gameState = GameState.GridWaiting;

					Alert.fire({
						position: "center",
						icon: "success",
						title: "Reconnected to the Grid draft!",
						showConfirmButton: false,
						timer: 1500,
					});
				});
			});

			// Rochester Draft
			this.socket.on("startRochesterDraft", (state) => {
				startDraftSetup("Rochester draft");
				this.gameState =
					this.userID === state.currentPlayer ? GameState.RochesterPicking : GameState.RochesterWaiting;
				this.setRochesterDraftState(state);
			});
			this.socket.on("rochesterDraftNextRound", (state) => {
				this.setRochesterDraftState(state);
				if (this.userID === state.currentPlayer) {
					this.notifyTurn();
					this.gameState = GameState.RochesterPicking;
					this.selectedCards = [];
				} else {
					this.gameState = GameState.RochesterWaiting;
				}
			});
			this.socket.on("rochesterDraftEnd", () => {
				this.drafting = false;
				this.rochesterDraftState = null;
				this.gameState = GameState.Brewing;
				fireToast("success", "Done drafting!");
			});

			this.socket.on("rejoinRochesterDraft", (data) => {
				this.drafting = true;

				this.setRochesterDraftState(data.state);
				this.clearState();
				this.$nextTick(() => {
					for (const c of data.pickedCards.main) this.addToDeck(c);
					for (const c of data.pickedCards.side) this.addToSideboard(c);

					if (this.userID === data.state.currentPlayer) this.gameState = GameState.RochesterPicking;
					else this.gameState = GameState.RochesterWaiting;

					Alert.fire({
						position: "center",
						icon: "success",
						title: "Reconnected to the Rochester draft!",
						showConfirmButton: false,
						timer: 1500,
					});
				});
			});

			// Rotisserie Draft
			this.socket.on("startRotisserieDraft", (state) => {
				startDraftSetup("Rotisserie draft");
				this.gameState = GameState.RotisserieDraft;
				this.rotisserieDraftState = state;
			});
			this.socket.on("rotisserieDraftUpdateState", (uniqueCardID, newOwnerID, currentPlayer) => {
				if (!this.rotisserieDraftState) return;
				this.rotisserieDraftState.currentPlayer = currentPlayer;
				++this.rotisserieDraftState.pickNumber;

				const card = this.rotisserieDraftState.cards.find((c) => c.uniqueID === uniqueCardID);
				if (!card) return;
				card.owner = newOwnerID;

				if (!this.rotisserieDraftState.lastPicks) this.rotisserieDraftState.lastPicks = []; // FIXME: Here for backward compatibility. Will soon be safely removable.
				this.rotisserieDraftState.lastPicks.push(uniqueCardID);
				if (this.rotisserieDraftState.lastPicks.length > 8) this.rotisserieDraftState.lastPicks.shift();

				if (this.userID === this.rotisserieDraftState.currentPlayer) this.notifyTurn();
			});
			this.socket.on("rotisserieDraftEnd", () => {
				this.drafting = false;
				this.rotisserieDraftState = null;
				this.gameState = GameState.Brewing;
				fireToast("success", "Done drafting!");
			});

			this.socket.on("rejoinRotisserieDraft", (data) => {
				this.clearState();
				this.drafting = true;
				this.gameState = GameState.RotisserieDraft;
				this.$nextTick(() => {
					for (const c of data.pickedCards.main) this.addToDeck(c);
					for (const c of data.pickedCards.side) this.addToSideboard(c);

					this.rotisserieDraftState = data.state;

					Alert.fire({
						position: "center",
						icon: "success",
						title: "Reconnected to the Rotisserie draft!",
						showConfirmButton: false,
						timer: 1500,
					});
				});
			});

			// Minesweeper Draft
			this.socket.on("startMinesweeperDraft", (state) => {
				startDraftSetup("Minesweeper draft");
				this.gameState =
					this.userID === state.currentPlayer ? GameState.MinesweeperPicking : GameState.MinesweeperWaiting;
				this.setMinesweeperDraftState(state);
			});
			this.socket.on("minesweeperDraftState", (state) => {
				this.setMinesweeperDraftState(state);
			});
			this.socket.on("minesweeperDraftUpdateState", (diff) => {
				if (!this.minesweeperDraftState) return;
				minesweeperApplyDiff(this.minesweeperDraftState, diff);
				this.onMinesweeperStateUpdate();
			});
			this.socket.on("minesweeperDraftEnd", (options) => {
				// Delay to allow the last pick to be displayed.
				setTimeout(
					() => {
						this.drafting = false;
						this.minesweeperDraftState = null;
						this.gameState = GameState.Brewing;
						fireToast("success", "Done drafting!");
					},
					options?.immediate ? 0 : 1000
				);
			});
			this.socket.on("rejoinMinesweeperDraft", (data) => {
				this.drafting = true;

				this.setMinesweeperDraftState(data.state);
				this.clearState();
				this.$nextTick(() => {
					for (const c of data.pickedCards.main) this.addToDeck(c);
					for (const c of data.pickedCards.side) this.addToSideboard(c);

					if (this.userID === data.state.currentPlayer) this.gameState = GameState.MinesweeperPicking;
					else this.gameState = GameState.MinesweeperWaiting;

					Alert.fire({
						position: "center",
						icon: "success",
						title: "Reconnected to the Minesweeper draft!",
						showConfirmButton: false,
						timer: 1500,
					});
				});
			});

			this.socket.on("startTeamSealed", (data) => {
				this.drafting = true;

				startDraftSetup("team sealed", "Team Sealed started!");
				this.teamSealedState = data.state;
				this.gameState = GameState.TeamSealed;
			});

			this.socket.on("rejoinTeamSealed", (data) => {
				this.drafting = true;

				startDraftSetup("team sealed", "Rejoined Team Sealed!");
				this.teamSealedState = data.state;
				this.gameState = GameState.TeamSealed;

				this.deckDisplay?.sync();
				this.sideboardDisplay?.sync();
				this.$nextTick(() => {
					for (const c of data.pickedCards.main) this.addToDeck(c);
					for (const c of data.pickedCards.side) this.addToSideboard(c);
				});
			});

			this.socket.on("startTeamSealedSpectator", () => {
				this.drafting = true;
				this.gameState = GameState.Watching;
			});

			this.socket.on("endTeamSealed", () => {
				fireToast("success", "Team Sealed stopped!");
				this.drafting = false;
				this.draftPaused = false;
				if (this.gameState === GameState.Watching) {
					// As player list will be reverting to its non-drafting state, click events used to select player have to be re-registered.
					this.$nextTick(() => {
						this.draftLogLiveComponentRef?.registerPlayerSelectEvents();
					});
				} else this.gameState = GameState.Brewing;
			});

			this.socket.on("teamSealedUpdateCard", (cardUniqueID, newOwnerID) => {
				if (!this.drafting || this.gameState !== GameState.TeamSealed || !this.teamSealedState) return;

				const card = this.teamSealedState.cards.find((c) => c.uniqueID === cardUniqueID);
				if (!card) return;
				if (card.owner === this.userID) {
					this.deck = this.deck.filter((c) => c.uniqueID !== cardUniqueID);
					this.sideboard = this.sideboard.filter((c) => c.uniqueID !== cardUniqueID);
				}
				if (newOwnerID === this.userID) {
					this.addToDeck(card);
				}
				card.owner = newOwnerID;
				this.$nextTick(() => {
					this.deckDisplay?.sync();
					this.sideboardDisplay?.sync();
				});
			});

			const startDraftSetup = (name = "draft", msg = "Draft Started!") => {
				// Save user ID in case of disconnect
				setCookie("userID", this.userID);

				sessionStorage.setItem(
					sessionStorageWindowSpecificDataKey,
					JSON.stringify({ userName: this.userName, userID: this.userID, sessionID: this.sessionID })
				);

				if (this.sessionID) setCookie("sessionID", this.sessionID);
				this.updateURLQuery();

				this.drafting = true;
				this.stopReadyCheck();
				this.clearState();
				Alert.fire({
					position: "center",
					icon: "success",
					title: msg,
					showConfirmButton: false,
					timer: 1500,
				});

				this.playSound("start");

				this.pushNotification(msg, {
					body: `Your ${name} '${this.sessionID}' is starting!`,
				});
				this.pushTitleNotification("🏁");
			};

			// Standard Draft
			this.socket.on("startDraft", (virtualPlayersData) => {
				startDraftSetup();
				if (virtualPlayersData) this.virtualPlayersData = virtualPlayersData;

				// Are we just an Organizer, and not a player?
				if (!this.virtualPlayers.map((u) => u.userID).includes(this.userID)) {
					this.gameState = GameState.Watching;
				}
			});

			this.socket.on("rejoinDraft", (data) => {
				this.drafting = true;
				this.clearState();
				// Let vue react to changes to card pools
				this.$nextTick(() => {
					for (const c of data.pickedCards.main) this.addToDeck(c);
					for (const c of data.pickedCards.side) this.addToSideboard(c);

					this.draftState = data.state;
					if (this.draftState.booster) {
						this.gameState = GameState.Picking;
					} else if (this.gameState !== GameState.Reviewing) this.gameState = GameState.Waiting;

					this.selectedCards = [];
					this.burningCards = [];

					Alert.fire({
						position: "center",
						icon: "success",
						title: "Reconnected to the draft!",
						showConfirmButton: false,
						timer: 1500,
					});

					this.deckDisplay?.sync();
					this.sideboardDisplay?.sync();
				});
			});

			this.socket.on("draftState", (data) => {
				// Only watching, not playing/receiving a booster ourself.
				if (this.gameState === GameState.Watching) {
					this.draftState = data;
					return;
				}

				if ("boosterCount" in data && data.boosterCount > 0) {
					if (
						!this.draftState ||
						!this.draftState.booster ||
						this.draftState.booster.length === 0 ||
						this.draftState.pickNumber !== data.pickNumber ||
						this.draftState.boosterNumber !== data.boosterNumber
					) {
						this.botScores = null; // Clear bot scores
						this.selectedCards = [];
						this.burningCards = [];
						this.playSound("next");
					}
					this.draftState = data;
					this.gameState = GameState.Picking;
				} else {
					if (this.gameState !== GameState.Reviewing) {
						// No new booster, don't update the state yet.
						this.gameState = GameState.Waiting;
					}
				}
			});

			this.socket.on("startReviewPhase", (timer) => {
				this.gameState = GameState.Reviewing;
				this.pickTimer = Math.ceil(timer);
				// This one is purely visual.
				const interval = setInterval(() => {
					--this.pickTimer;
					if (this.pickTimer <= 0 || this.pickTimer >= timer) clearInterval(interval);
				}, 1000);
			});

			this.socket.on("updateCardState", (updates) => {
				for (const update of updates) {
					const card = this.deck.find((c) => c.uniqueID === update.cardID);
					if (!card) this.sideboard.find((c) => c.uniqueID === update.cardID);
					if (card) card.state = update.state;
				}
			});

			this.socket.on("botRecommandations", (data) => {
				if (data.pickNumber === this.draftState?.pickNumber) this.botScores = data.scores;
			});

			this.socket.on("endDraft", () => {
				fireToast("success", "Done drafting!");
				this.drafting = false;
				this.draftPaused = false;
				if (this.gameState === GameState.Watching) {
					// As player list will be reverting to its non-drafting state, click events used to select player have to be re-registered.
					this.$nextTick(() => {
						this.draftLogLiveComponentRef?.registerPlayerSelectEvents();
					});
				} else this.gameState = GameState.Brewing;
				// Clear sessionID for managed sessions
				if (this.managed) eraseCookie("sessionID");
			});

			this.socket.on("pauseDraft", () => {
				this.draftPaused = true;
			});

			this.socket.on("resumeDraft", () => {
				this.draftPaused = false;
				fireToast("success", "Draft Resumed");
			});

			this.socket.on("draftLog", (draftLog) => {
				// Updates draft log if already present, or adds it to the list
				const idx = this.draftLogs.findIndex(
					(l) => l.sessionID === draftLog.sessionID && l.time === draftLog.time
				);
				if (idx >= 0) {
					if (this.currentDraftLog === this.draftLogs[idx]) this.currentDraftLog = draftLog;
					this.draftLogs.splice(idx, 1, draftLog);
				} else {
					// Received a new draft log, consider it as the current one
					this.currentDraftLog = draftLog;
					this.draftLogs.push(draftLog);
				}
				this.storeDraftLogs();
			});

			this.socket.on("shareDecklist", (data) => {
				const idx = this.draftLogs.findIndex((l) => l.sessionID === data.sessionID && l.time === data.time);
				if (idx && this.draftLogs[idx] && data.userID in this.draftLogs[idx].users) {
					if (data.decklist) {
						const decklist: Partial<DeckList> = data.decklist;
						if (!decklist.main) decklist.main = [];
						if (!decklist.side) decklist.side = [];
						this.draftLogs[idx].users[data.userID!].decklist = decklist as DeckList;
					} else this.draftLogs[idx].users[data.userID].decklist = data.decklist;
					this.storeDraftLogs();
				}
			});

			this.socket.on("draftLogLive", (data) => {
				if (data.log) this.draftLogLive = data.log;

				if (!this.draftLogLive) return;

				if (data.pick) this.draftLogLive.users[data.userID!].picks.push(data.pick);
				if (data.decklist) {
					const decklist: Partial<DeckList> = data.decklist;
					if (!decklist.main) decklist.main = [];
					if (!decklist.side) decklist.side = [];
					this.draftLogLive.users[data.userID!].decklist = decklist as DeckList;
				}
			});

			this.socket.on("pickAlert", (data) => {
				fireToast(
					"info",
					`${data.userName} picked ${data.cards
						.map((s) => (s.printed_names[this.language] ? s.printed_names[this.language] : s.name))
						.join(", ")}!`
				);
				this.draftLogLiveComponentRef?.newPick(data);
			});

			this.socket.on("selectJumpstartPacks", this.selectJumpstartPacks);

			this.socket.on("sealedBoosters", (boosters) => {
				const cards = boosters.reduce((acc, val) => acc.concat(val), []);
				this.spawnDialog(SealedPresentation, {
					// Note: SealedPresentation has the ability to present boosters one by one, we're not using it, yet.
<<<<<<< HEAD
					//       e.g. boosters: boosters
=======
>>>>>>> 7b069aea
					boosters: [cards.filter((c) => c.rarity !== "common" && c.rarity !== "uncommon")],
					title: "Sealed - Rares and Mythics",
				});
				this.setCardPool(cards);
			});

			this.socket.on("setCardPool", this.setCardPool);

			this.socket.on("addCards", (message, cards) => {
				fireToast("info", `${message} ${cards.map((c) => c.name).join(", ")}`);
				this.addToDeck(cards);
			});

			this.socket.on("timer", (data) => {
				if (data.countdown < 0) data.countdown = 0;
				if (data.countdown <= 0) this.$nextTick(this.forcePick);
				if (data.countdown < 10) {
					const chrono = document.getElementById("chrono");
					if (chrono) {
						chrono.classList.add("pulsing");
						setTimeout(() => {
							const chrono = document.getElementById("chrono");
							if (chrono) chrono.classList.remove("pulsing");
						}, 500);
					}
				}
				if (data.countdown <= 5) this.playSound("countdown");
				this.pickTimer = data.countdown;
			});

			this.socket.on("disableTimer", () => {
				this.pickTimer = -1;
			});

			this.socket.on("askColor", (userName, card, ack) => {
				const el = document.createElement("div");
				el.style.position = "absolute";
				this.$el.appendChild(el);
				const instance = createCommonApp(ChooseColorComponent, {
					userName: userName,
					card: card,
					onTImeout: () => {
						instance.unmount();
						el.parentNode?.removeChild(el);
					},
					onSelectColor: (color: CardColor) => {
						ack(color);
						instance.unmount();
						el.parentNode?.removeChild(el);
					},
				});
				instance.mount(el);
			});

			this.socket.on("choosePlayer", (reason, users, ack) => {
				const el = document.createElement("div");
				el.style.position = "absolute";
				this.$el.appendChild(el);
				const instance = createCommonApp(ChoosePlayerComponent, {
					sessionUsers: this.sessionUsers,
					reason: reason,
					users: users,
					onTImeout: () => {
						instance.unmount();
						el.parentNode?.removeChild(el);
					},
					onChoose: (uid: UserID) => {
						ack(uid);
						instance.unmount();
						el.parentNode?.removeChild(el);
					},
				});
				instance.mount(el);
			});
		},
		loadPreviousDeck() {
			const d = this.previousDeck;
			if (!d) return;
			this.loadDeck(d.log, d.uid);
		},
		loadDeckFromLogs(log: DraftLog, uid: UserID) {
			this.loadDeck(log, uid);
			this.displayedModal = "";
		},
		loadDeck(log: DraftLog, uid: UserID) {
			const s = log.users[uid].decklist ?? {
				main: log.users[uid].cards,
				side: [],
			};
			let uniqueID = 0;
			const getUnique = (cid: string) => {
				return { uniqueID: uniqueID++, ...log.carddata[cid] };
			};
			const d = {
				main: s.main.map(getUnique),
				side: s.side.map(getUnique),
			};
			this.clearDeck();
			this.clearSideboard();
			this.addToDeck(d.main);
			this.addToSideboard(d.side);
			this.gameState = GameState.Brewing;
		},
		clearState() {
			this.disconnectedUsers = {};
			this.virtualPlayersData = null;
			this.clearSideboard();
			this.clearDeck();
			this.deckFilter = "";
			this.lands = { W: 0, U: 0, B: 0, R: 0, G: 0 };
			this.currentDraftLog = null;
			this.draftState = null;
			this.botScores = null;
		},
		resetSessionSettings() {
			if (this.userID !== this.sessionOwner) return;

			this.ownerIsPlayer = true;
			this.isPublic = false;
			this.description = "";
			this.ignoreCollections = true;
			this.boostersPerPlayer = 3;
			this.cardsPerBooster = 15;
			this.teamDraft = false;
			this.randomizeSeatingOrder = false;
			this.disableBotSuggestions = false;
			this.distributionMode = "regular";
			this.customBoosters = ["", "", ""];
			this.maxPlayers = 8;
			this.mythicPromotion = true;
			this.useBoosterContent = false;
			this.boosterContent = {
				common: 10,
				uncommon: 3,
				rare: 1,
				bonus: 1,
			};
			this.usePredeterminedBoosters = false;
			this.colorBalance = true;
			this.maxDuplicates = null;
			this.foil = false;
			this.bots = 0;
			this.setRestriction = [];
			this.drafting = false;
			this.useCustomCardList = false;
			this.customCardList = null;
			this.pickedCardsPerRound = 1;
			this.burnedCardsPerRound = 0;
			this.discardRemainingCardsAt = 0;
			this.maxTimer = 75;
			this.pickTimer = 75;
			this.personalLogs = true;
			this.draftLogRecipients = "everyone";
			this.bracketLocked = false;

			fireToast("success", "Session settings reset to default values.");
		},
		playSound(key: keyof typeof Sounds) {
			if (this.enableSound) Sounds[key].play();
		},
		showLoader(options: LoaderOptions) {
			let { title } = options;
			title = escapeHTML(title);
			Alert.fire({
				toast: true,
				position: "top-end",
				icon: "info",
				title: title,
				showConfirmButton: false,
				didOpen: (toast) => {
					// If another swal is fired right after this one, the callback may be called on the wrong one...
					if (toast.innerText.includes(title)) {
						Alert.showLoading();
						toast.addEventListener("click", (e: Event) => {
							e.preventDefault();
							Swal.close();
						});
					}
				},
			});
		},
		// Chat Methods
		sendChatMessage() {
			if (!this.currentChatMessage || this.currentChatMessage == "") return;
			this.socket.emit("chatMessage", {
				author: this.userID,
				timestamp: Date.now(),
				text: this.currentChatMessage,
			});
			this.currentChatMessage = "";
		},
		setCardPool(cards: UniqueCard[]) {
			if (!cards || cards.length === 0) return;
			this.clearState();
			// Let vue react to changes to card pools
			this.$nextTick(() => {
				this.addToDeck(cards);
				this.gameState = GameState.Brewing;
				fireToast("success", "Cards received!");
				this.pushNotification("Cards received!");
			});
		},
		// Draft Methods
		async startDraft() {
			if (this.userID != this.sessionOwner) return false;
			const proposedBots = this.maxPlayers <= 1 ? 7 : Math.max(0, this.maxPlayers - 1);
			if (!this.teamDraft && this.sessionUsers.length + this.bots < 2) {
				const ret = await Alert.fire({
					icon: "info",
					title: "Not enough players",
					html: `At least 2 players, including bots, are required to start a draft. Add bots, or join a <a href="/draftqueue">Draft queue</a> to be automatically matched with other players.`,
					showDenyButton: true,
					showCancelButton: true,
					denyButtonColor: "darkgreen",
					denyButtonText: `Draft alone with ${proposedBots} bots`,
					confirmButtonText: `Go to Draft Queues`,
				});
				if (ret.isDenied) {
					this.bots = proposedBots;
					await this.$nextTick();
				} else if (ret.isConfirmed) {
					window.location.href = "/draftqueue";
					return false;
				} else return false;
			}

			const ack = (response: SocketAck) => {
				if (response.error) Alert.fire(response.error);
			};

			if (this.deck.length > 0) {
				const ret = await Alert.fire({
					title: "Are you sure?",
					text: "Launching a new draft will reset everyones cards/deck!",
					icon: "warning",
					showCancelButton: true,
					confirmButtonColor: ButtonColor.Critical,
					cancelButtonColor: ButtonColor.Safe,
					confirmButtonText: "Launch draft!",
				});
				if (ret.isConfirmed) {
					this.socket.emit("startDraft", ack);
					return true;
				} else return false;
			} else {
				this.socket.emit("startDraft", ack);
				return true;
			}
			return false;
		},
		stopDraft() {
			if (this.userID != this.sessionOwner) return;
			Alert.fire({
				title: "Are you sure?",
				text: "Do you really want to stop the game for all players?",
				icon: "warning",
				showCancelButton: true,
				confirmButtonColor: ButtonColor.Critical,
				cancelButtonColor: ButtonColor.Safe,
				confirmButtonText: "Stop the game!",
			}).then((result) => {
				if (result.value) this.socket.emit("stopDraft");
			});
		},
		pauseDraft() {
			if (this.userID != this.sessionOwner) return;
			this.socket.emit("pauseDraft");
		},
		resumeDraft() {
			if (this.userID != this.sessionOwner) return;
			this.socket.emit("resumeDraft");
		},
		selectCard(e: Event | null, c: UniqueCard) {
			if (!this.selectedCards.includes(c)) {
				this.selectedCards.push(c);
				while (this.selectedCards.length > 0 && this.selectedCards.length > this.cardsToPick)
					this.selectedCards.shift();
				this.restoreCard(null, c);
			}
		},
		burnCard(e: Event, c: UniqueCard) {
			if (this.burningCards.includes(c)) return;
			if (this.selectedCards.includes(c)) this.selectedCards.splice(this.selectedCards.indexOf(c), 1);
			this.burningCards.push(c);
			if (this.burningCards.length > this.draftState!.burnsThisRound) this.burningCards.shift();
			if (e) e.stopPropagation();
		},
		restoreCard(e: Event | null, c: UniqueCard) {
			if (!this.burningCards.includes(c)) return;
			this.burningCards.splice(
				this.burningCards.findIndex((o) => o === c),
				1
			);
			if (e) e.stopPropagation();
		},
		doubleClickCard(e: MouseEvent, c: UniqueCard) {
			this.selectCard(null, c);
			if (this.pickOnDblclick) this.pickCard();
		},
		allowBoosterCardDrop(e: DragEvent) {
			// Allow dropping only if the dragged object is the selected card

			// A better (?) solution would be something like
			// 		let cardid = e.dataTransfer.getData("uniqueID");
			// 		if (this.selectedCards && cardid == this.selectedCards.id)
			// {
			// but only Firefox allows to check for dataTransfer in this event (and
			// it's against the standard)

			if (
				e.dataTransfer?.types.includes("isboostercard") ||
				// Allow dropping picks during Rotisserie draft if it is our turn to pick.
				(e.dataTransfer?.types.includes("isrotisseriedraft") &&
					this.gameState === GameState.RotisserieDraft &&
					this.rotisserieDraftState?.currentPlayer === this.userID)
			) {
				e.preventDefault();
				e.dataTransfer.dropEffect = "move";
				// Mark the closest column as drop-active for feedback using a css effect
				if (e.target instanceof HTMLElement) {
					const column = e.target.closest(".card-column");
					column?.setAttribute("drop-active", "true");
				}
				return;
			}
		},
		onDragLeave(e: DragEvent) {
			if (e.target instanceof HTMLElement) {
				const column = e.target.closest(".card-column");
				column?.removeAttribute("drop-active");
			}
		},
		dragBoosterCard(e: DragEvent, card: UniqueCard) {
			if (e.dataTransfer) {
				e.dataTransfer.setData("isboostercard", "true"); // Workaround: See allowBoosterCardDrop
				e.dataTransfer.setData("uniqueID", card.uniqueID.toString());
				e.dataTransfer.effectAllowed = "move";
			}
			this.selectCard(null, card);
		},
		dropBoosterCard(e: DragEvent, options?: { toSideboard?: boolean }) {
			this.$el.querySelectorAll(".card-column").forEach((column: HTMLElement) => {
				column.removeAttribute("drop-active");
			});

			// Filter other events; Disable when we're not picking (probably useless buuuuut...)
			if (
				e.dataTransfer?.getData("isboostercard") === "true" &&
				(this.gameState === GameState.Picking || this.gameState === GameState.RochesterPicking)
			) {
				e.preventDefault();
				const cardUID = e.dataTransfer.getData("uniqueID");
				if (!this.selectedCards.some((c) => cardUID === c.uniqueID.toString())) {
					console.error(
						`dropBoosterCard error: cardUID (${cardUID}) could not be found in this.selectedCards:`
					);
					console.error(this.selectedCards);
					this.selectedCards = [];
					return;
				}

				this.pickCard(Object.assign(options ?? {}, { event: e }));
				return;
			}

			if (
				e.dataTransfer?.getData("isrotisseriedraft") === "true" &&
				this.gameState === GameState.RotisserieDraft &&
				this.rotisserieDraftState?.currentPlayer === this.userID
			) {
				e.preventDefault();
				const cardUniqueID = parseInt(e.dataTransfer.getData("uniqueID"));
				this.rotisserieDraftPick(cardUniqueID, Object.assign(options ?? {}, { event: e }));
				return;
			}
		},
		pickCard(options: { toSideboard?: boolean; event?: MouseEvent } | undefined = undefined) {
			if (
				this.pickInFlight || // We already send a pick request and are waiting for an anwser
				(this.gameState !== GameState.Picking && this.gameState !== GameState.RochesterPicking)
			)
				return;

			if (this.selectedCards.length !== this.cardsToPick) {
				const value = this.cardsToPick - this.selectedCards.length;
				fireToast("error", `You need to pick ${value} more ${value > 1 ? "cards" : "card"}.`);
				return;
			}

			if (this.burningCards.length !== this.cardsToBurnThisRound) {
				const value = this.cardsToBurnThisRound - this.burningCards.length;
				fireToast("error", `You need to burn ${value} more ${value > 1 ? "cards" : "card"}.`);
				return;
			}

			if (this.socket.disconnected) {
				this.disconnectedReminder();
				return;
			}
			// Give Vue one frame to react to state changes before triggering the
			// transitions.
			this.$nextTick(() => {
				if (!this.draftState && !this.rochesterDraftState) return;

				const state = this.draftState ?? this.rochesterDraftState!;

				const selectedCards = this.selectedCards;
				const burningCards = this.burningCards;
				const toSideboard = options?.toSideboard;

				const boosterBackup = structuredClone(toRaw(state.booster));

				const onSuccess: (() => void)[] = [];

				onSuccess.push(() => {
					this.selectedCards = [];
					this.burningCards = [];
				});

				const ack = (answer: SocketAck) => {
					this.pickInFlight = false;
					if (answer.code !== 0) {
						// Restore cardPool and booster state
						this.deck = this.deck.filter((c) => !selectedCards.includes(c));
						this.sideboard = this.sideboard.filter((c) => !selectedCards.includes(c));
						state!.booster = boosterBackup;
						this.selectedUsableDraftEffect = undefined; // Reset effects since it's probably an effect that triggered the error in the first place.
						this.gameState = GameState.Picking;
						Alert.fire(answer.error as SweetAlertOptions);
					} else {
						if (toSideboard)
							for (const cuid of selectedCards.map((c) => c.uniqueID))
								this.socket.emit("moveCard", cuid, "side");
						for (const callback of onSuccess) callback();
					}
				};

				let dontAddSelectedCardstoCardPool = false;

				if (this.rochesterDraftState) {
					this.socket.emit(
						"rochesterDraftPick",
						selectedCards.map((c) => this.rochesterDraftState!.booster.findIndex((c2) => c === c2)),
						ack
					);
					this.gameState = GameState.RochesterWaiting;
				} else {
					let draftEffect:
						| {
								effect: UsableDraftEffect;
								cardID: UniqueCardID;
						  }
						| undefined;
					if (this.selectedUsableDraftEffect) {
						draftEffect = {
							effect: this.selectedUsableDraftEffect.effect,
							cardID: this.selectedUsableDraftEffect.cardID,
						};
						switch (draftEffect!.effect) {
							case UsableDraftEffect.CogworkLibrarian: {
								onSuccess.push(() => {
									// Remove used Cogwork Libarian from player's card pool
									let index = this.deck.findIndex((c) => c.uniqueID === draftEffect!.cardID);
									if (index >= 0) {
										this.deckDisplay?.remCard(this.deck[index]);
										this.deck.splice(index, 1);
									} else {
										index = this.sideboard.findIndex((c) => c.uniqueID === draftEffect!.cardID);
										if (index >= 0) {
											this.sideboardDisplay?.remCard(this.sideboard[index]);
											this.sideboard.splice(index, 1);
										} else fireToast("error", "Could not find your Cogwork Librarian...");
									}
								});
								break;
							}
							case UsableDraftEffect.AgentOfAcquisitions: {
								if (toSideboard) this.addToSideboard(state.booster, options);
								else this.addToDeck(state.booster, options);
								dontAddSelectedCardstoCardPool = true;
								break;
							}
							case UsableDraftEffect.RemoveDraftCard:
								dontAddSelectedCardstoCardPool = true;
								break;
						}
						onSuccess.push(() => {
							this.selectedUsableDraftEffect = undefined;
						});
					}
					let optionalOnPickDraftEffect:
						| {
								effect: OptionalOnPickDraftEffect;
								cardID: UniqueCardID;
						  }
						| undefined;
					if (this.selectedOptionalDraftPickEffect) {
						optionalOnPickDraftEffect = {
							effect: this.selectedOptionalDraftPickEffect.effect,
							cardID: this.selectedOptionalDraftPickEffect.cardID,
						};
						onSuccess.push(() => {
							this.selectedOptionalDraftPickEffect = undefined;
						});
					}

					this.socket.emit(
						"pickCard",
						{
							pickedCards: selectedCards.map((c) => state!.booster.findIndex((c2) => c === c2)),
							burnedCards: burningCards.map((c) => state!.booster.findIndex((c2) => c === c2)),
							draftEffect,
							optionalOnPickDraftEffect,
						},
						ack
					);
					this.gameState = GameState.Waiting;
				}
				// Removes picked & burned cards for animation
				state.booster = state.booster.filter((c) => !selectedCards.includes(c) && !burningCards.includes(c));
				if (!dontAddSelectedCardstoCardPool)
					if (toSideboard) this.addToSideboard(selectedCards, options);
					else this.addToDeck(selectedCards, options);
			});
			this.pickInFlight = true;
		},
		passBooster() {
			this.socket.emit("passBooster");
		},
		forcePick() {
			if ((!this.draftState && !this.rochesterDraftState) || this.gameState !== GameState.Picking) return;

			if (this.draftState?.skipPick) return this.passBooster();

			const state = this.draftState ?? this.rochesterDraftState!;

			// Uses botScores to automatically select picks if available
			if (this.botScores) {
				const orderedPicks = [];
				for (let i = 0; i < this.botScores.scores.length; ++i) orderedPicks.push(i);
				orderedPicks.sort((lhs, rhs) => {
					return this.botScores!.scores[rhs] - this.botScores!.scores[lhs];
				});
				let currIdx = 0;
				while (currIdx < orderedPicks.length && this.selectedCards.length < this.cardsToPick) {
					while (
						currIdx < orderedPicks.length &&
						(this.selectedCards.includes(state.booster[orderedPicks[currIdx]]) ||
							this.burningCards.includes(state.booster[orderedPicks[currIdx]]))
					)
						++currIdx;
					if (currIdx < orderedPicks.length) this.selectedCards.push(state.booster[orderedPicks[currIdx]]);
					++currIdx;
				}
				currIdx = 0;
				orderedPicks.reverse();
				while (currIdx < orderedPicks.length && this.burningCards.length < this.cardsToBurnThisRound) {
					while (
						currIdx < orderedPicks.length &&
						(this.selectedCards.includes(state.booster[orderedPicks[currIdx]]) ||
							this.burningCards.includes(state.booster[orderedPicks[currIdx]]))
					)
						++currIdx;
					if (currIdx < orderedPicks.length) this.burningCards.push(state.booster[orderedPicks[currIdx]]);
					++currIdx;
				}
			}

			// Forces a random card if there isn't enough selected already
			while (this.selectedCards.length < this.cardsToPick) {
				let randomIdx;
				do randomIdx = Math.floor(Math.random() * state.booster.length);
				while (
					this.selectedCards.includes(state.booster[randomIdx]) ||
					this.burningCards.includes(state.booster[randomIdx])
				);
				this.selectedCards.push(state.booster[randomIdx]);
			}
			// Forces random cards to burn if there isn't enough selected already
			while (this.burningCards.length < this.cardsToBurnThisRound) {
				let randomIdx;
				do randomIdx = Math.floor(Math.random() * state.booster.length);
				while (
					this.selectedCards.includes(state.booster[randomIdx]) ||
					this.burningCards.includes(state.booster[randomIdx])
				);
				this.burningCards.push(state.booster[randomIdx]);
			}
			this.pickCard();
		},
		notifyTurn() {
			this.playSound("next");
			fireToast("info", "Your turn!");
			this.pushNotification("Your turn!", {
				body: `This is your turn to pick.`,
			});
		},
		spawnDialog<T extends Component>(rootComponent: T, props: object) {
			const el = document.createElement("div");
			el.style.position = "absolute";
			this.$el.appendChild(el);
			const instance = createCommonApp(rootComponent, {
				...props,
				onClose: () => {
					instance.unmount();
					el.parentNode?.removeChild(el);
				},
			});
			instance.mount(el);
			return instance;
		},
		setWinstonDraftState(state: WinstonDraftSyncData) {
			this.winstonDraftState = state;
		},
		startWinstonDraft() {
			if (this.userID != this.sessionOwner || this.drafting) return;
			if (!this.ownerIsPlayer) {
				Alert.fire({
					icon: "error",
					title: "Spectator mode not supported",
					text: "Non-playing owner is not supported in Winston Draft. The 'Spectate as Session Owner' option must be disabled.",
				});
			} else {
				this.spawnDialog(WinstonDialog, {
					onStart: (boostersPerPlayer: number) => {
						this.socket.emit("startWinstonDraft", boostersPerPlayer, true, (answer: SocketAck) => {
							if (answer.code !== 0 && answer.error) Alert.fire(answer.error);
						});
					},
				});
			}
		},
		winstonDraftTakePile() {
			if (!this.winstonDraftState) return;
			const cards = this.winstonDraftState.piles[this.winstonDraftState.currentPile] as UniqueCard[];
			this.socket.emit("winstonDraftTakePile", (answer) => {
				if (answer.code === 0) for (const c of cards) this.addToDeck(c);
				else console.error(answer);
			});
		},
		winstonDraftSkipPile() {
			this.socket.emit("winstonDraftSkipPile", (answer) => {
				if (answer.code !== 0) {
					console.error(answer);
				}
			});
		},
		startWinchesterDraft: async function () {
			if (this.userID !== this.sessionOwner || this.drafting) return;
			if (!this.ownerIsPlayer) {
				Alert.fire({
					icon: "error",
					title: "Spectator mode not supported",
					text: "Non-playing owner is not supported in Winchester Draft. The 'Spectate as Session Owner' option must be disabled.",
				});
			} else {
				this.spawnDialog(WinchesterDialog, {
					onStart: (boostersPerPlayer: number) => {
						this.socket.emit("startWinchesterDraft", boostersPerPlayer, true, (answer: SocketAck) => {
							if (answer.code !== 0 && answer.error) Alert.fire(answer.error);
						});
					},
				});
			}
		},
		winchesterDraftPick(index: number) {
			if (!this.winchesterDraftState) return;
			const cards = this.winchesterDraftState.piles[index];
			this.socket.emit("winchesterDraftPick", index, (answer) => {
				if (answer.code === 0) for (const c of cards) this.addToDeck(c);
				else console.error(answer);
			});
		},
		setGridDraftState(state: GridDraftSyncData) {
			const prevBooster = this.gridDraftState ? this.gridDraftState.booster : null;
			this.gridDraftState = state;
			const booster = [];
			let idx = 0;
			for (const card of this.gridDraftState.booster) {
				if (card) {
					if (prevBooster && prevBooster[idx] && prevBooster[idx]!.id === card.id)
						booster.push(prevBooster[idx]);
					else booster.push(card);
				} else booster.push(null);
				++idx;
			}
			this.gridDraftState.booster = booster;
		},
		startHousmanDraft() {
			if (this.userID !== this.sessionOwner || this.drafting) return;

			this.spawnDialog(HousmanDialog, {
				onStart: (
					handSize: number,
					revealedCardsCount: number,
					exchangeCount: number,
					roundCount: number,
					removeBasicLands: boolean
				) => {
					this.deckWarning(
						(
							handSize: number,
							revealedCardsCount: number,
							exchangeCount: number,
							roundCount: number,
							removeBasicLands: boolean
						) => {
							this.socket.emit(
								"startHousmanDraft",
								handSize,
								revealedCardsCount,
								exchangeCount,
								roundCount,
								removeBasicLands,
								(answer: SocketAck) => {
									if (answer.code !== 0 && answer.error) Alert.fire(answer.error);
								}
							);
						},
						handSize,
						revealedCardsCount,
						exchangeCount,
						roundCount,
						removeBasicLands
					);
				},
			});
		},
		housmanDraftEnd() {
			this.drafting = false;
			this.housmanDraftState = null;
			this.gameState = GameState.Brewing;
			fireToast("success", "Done drafting!");
		},
		startSolomonDraft() {
			if (this.userID !== this.sessionOwner || this.drafting) return;

			const start = (cardCount: number, roundCount: number, removeBasicLands: boolean) => {
				this.socket.emit("startSolomonDraft", cardCount, roundCount, removeBasicLands, (answer: SocketAck) => {
					if (answer.code !== 0 && answer.error) Alert.fire(answer.error);
				});
			};

			this.spawnDialog(SolomonDialog, {
				onStart: (cardCount: number, roundCount: number, removeBasicLands: boolean) => {
					this.deckWarning(start, cardCount, roundCount, removeBasicLands);
				},
			});
		},
		solomonDraftEnd() {
			this.drafting = false;
			this.solomonDraftState = null;
			this.gameState = GameState.Brewing;
			fireToast("success", "Done drafting!");
		},
		startGridDraft() {
			if (this.userID !== this.sessionOwner || this.drafting) return;

			if (!this.ownerIsPlayer) {
				Alert.fire({
					icon: "error",
					title: "Owner has to play",
					text: "Non-playing owner is not supported in Grid Draft for now. The 'Session owner is playing' option needs to be active.",
				});
			} else {
				this.spawnDialog(GridDialog, {
					onStart: (boosterCount: number, twoPicksPerGrid: boolean) => {
						this.socket.emit("startGridDraft", boosterCount, twoPicksPerGrid, (answer: SocketAck) => {
							if (answer.code !== 0 && answer.error) Alert.fire(answer.error);
						});
					},
				});
			}
		},
		gridDraftPick(choice: number) {
			if (!this.gridDraftState) return;

			const cards: UniqueCard[] = [];

			for (let i = 0; i < 3; ++i) {
				//                     Column           Row
				const idx = choice < 3 ? 3 * i + choice : 3 * (choice - 3) + i;
				if (this.gridDraftState.booster[idx]) {
					cards.push(this.gridDraftState.booster[idx]!);
				}
			}
			if (cards.length === 0) {
				console.error("gridDraftPick: Should not reach that.");
				return;
			} else {
				this.socket.emit("gridDraftPick", choice, (answer: SocketAck) => {
					if (answer.code === 0) {
						for (const c of cards) this.addToDeck(c);
					} else if (answer.error) Alert.fire(answer.error);
				});
			}
		},
		setRochesterDraftState(state: RochesterDraftSyncData) {
			this.rochesterDraftState = state;
		},
		startRochesterDraft: async function () {
			if (this.userID !== this.sessionOwner || this.drafting) return;

			if (!this.ownerIsPlayer) {
				Alert.fire({
					icon: "error",
					title: "Owner has to play",
					text: "Non-playing owner is not supported in Rochester Draft for now. The 'Session owner is playing' option needs to be active.",
				});
				return;
			}
			this.socket.emit("startRochesterDraft", (answer: SocketAck) => {
				if (answer.code !== 0 && answer.error) Alert.fire(answer.error);
			});
		},
		startRotisserieDraft() {
			if (this.userID != this.sessionOwner || this.drafting) return;
			if (!this.ownerIsPlayer) {
				Alert.fire({
					icon: "error",
					title: "Owner has to play",
					text: "Non-playing owner is not supported in Rotisserie Draft for now. The 'Session owner is playing' option needs to be active.",
				});
				return;
			}
			this.spawnDialog(RotisserieDraftDialog, {
				defaultBoostersPerPlayer: this.boostersPerPlayer,
				onStart: (options: RotisserieDraftStartOptions) => {
					this.deckWarning((options) => {
						this.socket.emit("startRotisserieDraft", options, (r) => {
							if (r.code !== 0 && r.error) Alert.fire(r.error);
						});
					}, options);
				},
			});
		},
		rotisserieDraftPick(
			uniqueCardID: UniqueCardID,
			options: { toSideboard?: boolean; event?: MouseEvent } | undefined = undefined // Used to support pick by drag & drop
		) {
			if (!this.drafting || !this.rotisserieDraftState || this.rotisserieDraftState.currentPlayer !== this.userID)
				return;
			this.socket.emit("rotisserieDraftPick", uniqueCardID, (answer: SocketAck) => {
				if (answer.code !== 0) Alert.fire(answer.error!);
				else {
					const card = this.rotisserieDraftState?.cards.find((c) => c.uniqueID === uniqueCardID);
					if (options?.toSideboard) this.addToSideboard(card!, options);
					else this.addToDeck(card!, options);
				}
			});
		},
		setMinesweeperDraftState(state: MinesweeperSyncData) {
			const currentGridNumber = this.minesweeperDraftState?.gridNumber;

			const execute = () => {
				this.minesweeperDraftState = state;
				this.onMinesweeperStateUpdate();
			};

			if (currentGridNumber !== undefined && currentGridNumber !== state.gridNumber) {
				// Delay the state update on grid change to allow the animation to finish
				setTimeout(execute, 1000);
			} else execute();
		},
		onMinesweeperStateUpdate() {
			if (this.userID === this.minesweeperDraftState!.currentPlayer) {
				this.notifyTurn();
			}
		},
		startMinesweeperDraft() {
			if (this.userID !== this.sessionOwner || this.drafting) return;

			this.spawnDialog(MinesweeperDialog, {
				onStart: (
					gridCount: number,
					gridWidth: number,
					gridHeight: number,
					picksPerPlayerPerGrid: number,
					revealCenter: boolean,
					revealCorners: boolean,
					revealBorders: boolean
				) => {
					this.deckWarning(
						(
							gridCount: number,
							gridWidth: number,
							gridHeight: number,
							picksPerPlayerPerGrid: number,
							revealCenter: boolean,
							revealCorners: boolean,
							revealBorders: boolean
						) => {
							this.socket.emit(
								"startMinesweeperDraft",
								gridCount,
								gridWidth,
								gridHeight,
								this.sessionUsers.length * picksPerPlayerPerGrid,
								revealCenter,
								revealCorners,
								revealBorders,
								(response: SocketAck) => {
									if (response?.error) Alert.fire(response.error);
								}
							);
						},
						gridCount,
						gridWidth,
						gridHeight,
						picksPerPlayerPerGrid,
						revealCenter,
						revealCorners,
						revealBorders
					);
				},
			});
		},
		minesweeperDraftPick(row: number, col: number) {
			if (!this.minesweeperDraftState) return;
			const card = this.minesweeperDraftState.grid[row][col].card;
			if (!card) {
				fireToast("error", "Invalid Pick");
				return;
			}

			this.socket.emit("minesweeperDraftPick", row, col, (response) => {
				if (response?.error) {
					// These errors are not always prevented by the front-end because of latency, rather than adding a waiting state or something similar between
					// the pick request and the server response, we'll simply ignore them as they're not fatal anyway.
					if (response.error.title === "Invalid Coordinates" || response.error.title === "Not your turn.") {
						console.warn(response.error);
					} else {
						Alert.fire(response.error);
					}
				} else {
					this.addToDeck(card);
				}
			});
		},
		// This is just a shortcut to set burnedCardsPerTurn and boostersPerPlayers to suitable values.
		startGlimpseDraft: async function () {
			if (this.userID !== this.sessionOwner || this.drafting) return;

			let boostersPerPlayer = 9;
			if (this.boostersPerPlayer !== 3) boostersPerPlayer = this.boostersPerPlayer;
			let burnedCardsPerRound = 2;
			if (this.burnedCardsPerRound > 0) burnedCardsPerRound = this.burnedCardsPerRound;

			this.spawnDialog(GlimpseDialog, {
				defaultBoostersPerPlayer: boostersPerPlayer,
				defaultBurnedCardsPerRound: burnedCardsPerRound,
				onStart: (boostersPerPlayer: number, burnedCardsPerRound: number) => {
					const prev = [this.boostersPerPlayer, this.burnedCardsPerRound];
					this.boostersPerPlayer = boostersPerPlayer;
					this.burnedCardsPerRound = burnedCardsPerRound;
					// Wait to make sure reactive values are correctly propagated to the server
					this.$nextTick(async () => {
						// Draft didn't start, restore previous values.
						if (!(await this.startDraft())) {
							[this.boostersPerPlayer, this.burnedCardsPerRound] = prev;
						}
					});
				},
			});
		},
		// Collection management
		setCollection(json: PlainCollection) {
			if (this.collection == json) return;
			this.collection = Object.freeze(json);
			this.socket.emit("setCollection", this.collection);
		},
		uploadMTGALogs() {
			(document.querySelector("#collection-file-input") as HTMLElement)?.click();
			// Disabled for now as logs are broken since  the 26/08/2021 MTGA update. Note: #mtga-logs-file-input doesn't exist anymore.
			//document.querySelector("#mtga-logs-file-input").click();
		},
		// Workaround for collection import: Collections are not available in logs anymore, accept standard card lists as collections.
		uploadCardListAsCollection(event: Event) {
			const file = (event.target as HTMLInputElement)?.files?.[0];
			if (event.target instanceof HTMLInputElement) event.target.value = "";
			if (!file) return;
			const reader = new FileReader();
			reader.onload = async (e) => {
				let contents = e.target?.result;
				if (!contents || typeof contents !== "string") {
					fireToast("error", `Empty file.`);
					return;
				}

				// Player.log, with MTGA Pro Tracker running.
				if (file.name.endsWith(".log")) {
					if (this.parseMTGAProTrackerLog(contents)) {
						fireToast("success", `Collection successfully imported.`);
					} else {
						fireToast(
							"error",
							`An error occured while processing '${file.name}', make sure it is the correct file (Player.log) and that MTGAProTracker is running.`
						);
					}
					return;
				}

				// Convert MTGGoldFish CSV format (https://www.mtggoldfish.com/help/import_formats#mtggoldfish) to our format
				if (file.name.endsWith(".csv")) {
					const lines = parseCSV(contents);
					const cardIndex = lines[0].indexOf("Card");
					const setIDIndex = lines[0].indexOf("Set ID");
					const quantityIndex = lines[0].indexOf("Quantity");
					// Check header
					if (cardIndex < 0 || setIDIndex < 0 || quantityIndex < 0) {
						Alert.fire({
							icon: "error",
							title: "Invalid file",
							text: `The uploaded file is not a valid MTGGoldFish CSV file (Invalid header).`,
							footer: `Expected 'Card', 'Set ID' and 'Quantity', got '${escapeHTML(
								lines[0].join(",")
							)}'.`,
							showCancelButton: false,
						});
						return;
					}
					contents = "";
					const setWorkaroundRegex = /^Y\d\d-/;
					for (let i = 1; i < lines.length; i++) {
						const line = lines[i];
						if (line.length === 0) continue;
						if (line.length < Math.max(quantityIndex, cardIndex, setIDIndex)) {
							Alert.fire({
								icon: "error",
								title: "Invalid file",
								text: `Error on line ${i} ('${line}'): missing field(s).`,
								showCancelButton: false,
							});
							return;
						}
						if (["Plains", "Island", "Swamp", "Mountain", "Forest"].includes(line[cardIndex])) continue;

						// Workaround for some divergent set codes.
						const setCodeTranslation: { [code: SetCode]: string } = {
							ANA: "OANA",
						};
						if (line[setIDIndex] in setCodeTranslation)
							line[setIDIndex] = setCodeTranslation[line[setIDIndex]];
						// Generic solution for alchemy sets, hoping the trend will continue (Y-2X -> Y).
						if (setWorkaroundRegex.test(line[setIDIndex]))
							line[setIDIndex] = line[setIDIndex].replace(setWorkaroundRegex, "Y");

						contents += `${line[quantityIndex].trim()} ${line[cardIndex].trim()} (${line[
							setIDIndex
						].trim()})\n`;
					}
				}

				this.socket.emit("parseCollection", contents, (response) => {
					if (response.error) {
						Alert.fire(response.error);
						return;
					}
					if (!response.collection) {
						Alert.fire({
							title: "Error",
							text: "An error occured while importing the collection: Received an empty response.",
						});
						return;
					}
					this.setCollection(response.collection); // Unnecessary round trip, consider removing if this ends up being the only way to update the collection
					this.collectionInfos = {
						wildcards: {
							common: 0,
							uncommon: 0,
							rare: 0,
							mythic: 0,
						},
						vaultProgress: 0,
					};
					localStorage.setItem("Collection", JSON.stringify(this.collection));
					localStorage.setItem("CollectionInfos", JSON.stringify(this.collectionInfos));
					localStorage.setItem("CollectionDate", new Date().toLocaleDateString());
					if (response.warning) Alert.fire(response.warning);
					else
						fireToast(
							"success",
							`Collection successfully imported (${Object.values(response.collection).reduce(
								(a, b) => a + b,
								0
							)} cards).`
						);
				});
			};
			reader.readAsText(file);
		},
		parseMTGAProTrackerLog(content: string) {
			try {
				const inventoryHeader = "[MTGA.Pro Logger] **InventoryContent** ";
				const inventoryIndex = content.lastIndexOf(inventoryHeader);
				if (inventoryIndex >= 0) {
					const inventoryStart = inventoryIndex + inventoryHeader.length;
					const inventoryEnd = content.indexOf("\n", inventoryStart);
					const inventoryData = JSON.parse(content.substring(inventoryStart, inventoryEnd))["Payload"];
					const inventory = {
						wildcards: {
							common: Math.max(0, inventoryData.wcCommon),
							uncommon: Math.max(0, inventoryData.wcUncommon),
							rare: Math.max(0, inventoryData.wcRare),
							mythic: Math.max(0, inventoryData.wcMythic),
						},
						vaultProgress: Math.max(0, inventoryData.vaultProgress),
					};
					localStorage.setItem("CollectionInfos", JSON.stringify(inventory));
					this.collectionInfos = inventory;
				}
			} catch (e) {
				console.error("Exception raised while extracting inventory information: ", e);
			}

			try {
				const collectionHeader = "[MTGA.Pro Logger] **Collection** ";
				const collectionIndex = content.lastIndexOf(collectionHeader);
				if (collectionIndex >= 0) {
					const collectionStart = collectionIndex + collectionHeader.length;
					const collectionEnd = content.indexOf("\n", collectionStart);
					const collectionData = JSON.parse(content.substring(collectionStart, collectionEnd))["Payload"];
					localStorage.setItem("Collection", JSON.stringify(collectionData));
					localStorage.setItem("CollectionDate", new Date().toLocaleDateString());
					this.setCollection(collectionData);
					return true;
				}
			} catch (e) {
				console.error("Exception raised while extracting collection information: ", e);
			}
			return false;
		},
		parseMTGALog(event: Event) {
			const file = (event.target as HTMLInputElement)?.files?.[0];
			if (event.target instanceof HTMLInputElement) event.target.value = "";
			if (!file) return;
			const reader = new FileReader();
			reader.onload = async (e) => {
				const contents = e.target?.result;
				if (!contents || typeof contents !== "string") {
					fireToast("error", `Empty file.`);
					return;
				}

				// Propose to use MTGA user name
				// FIXME: The username doesn't seem to appear in the log anymore as of 29/08/2021
				const nameFromLogs = localStorage.getItem("nameFromLogs");
				if (!nameFromLogs) {
					const m = contents.match(/DisplayName:(.+)#(\d+)/);
					if (m) {
						const name = `${m[1]}#${m[2]}`;
						if (name != this.userName) {
							const swalResult = await Alert.fire({
								icon: "question",
								title: "User Name",
								text: `Found display name '${name}', do you want to use it as your User Name?`,
								showCancelButton: true,
								showConfirmButton: true,
								confirmButtonColor: ButtonColor.Safe,
								cancelButtonColor: ButtonColor.Critical,
								confirmButtonText: "Yes",
								cancelButtonText: "No",
							});
							if (swalResult.value) {
								this.userName = name;
								localStorage.setItem("nameFromLogs", "done");
							} else {
								localStorage.setItem("nameFromLogs", "refused");
							}
						}
					}
				}

				// Specific error message when detailed logs are disabled in MTGA (could also use /"DetailedLogs\\\\\\":(true|false)/ regex);
				if (
					contents.indexOf("DETAILED LOGS: DISABLED") !== -1 &&
					contents.indexOf("DETAILED LOGS: ENABLED") === -1
				) {
					Alert.fire({
						icon: "error",
						title: "Detailed logs disabled",
						text: "Looks like a valid Player.log file but Detailed Logs have to be manually enabled in MTGA. Enable it in Options > View Account > Detailed Logs (Plugin Support) and restart MTGA.",
					});
					return;
				}

				const playerIds = new Set(Array.from(contents.matchAll(/"playerId":"([^"]+)"/g)).map((e) => e[1]));

				const parseCollection = function (contents: string, startIdx?: number) {
					const rpcName = "PlayerInventory.GetPlayerCardsV3";
					try {
						const callIdx = startIdx
							? contents.lastIndexOf(rpcName, startIdx)
							: contents.lastIndexOf(rpcName);
						const collectionStart = contents.indexOf("{", callIdx);
						const collectionEnd = contents.indexOf("}}", collectionStart) + 2;
						const collectionStr = contents.slice(collectionStart, collectionEnd);
						const collection = JSON.parse(collectionStr)["payload"] as PlainCollection;

						const inventoryStart = contents.indexOf('{"InventoryInfo', collectionEnd);
						const inventoryEnd = contents.indexOf("\n", inventoryStart);
						const inventoryStr = contents.slice(inventoryStart, inventoryEnd);
						const rawInventory = JSON.parse(inventoryStr)["InventoryInfo"];
						const inventory = {
							wildcards: {
								common: Math.max(0, rawInventory.WildCardCommons),
								uncommon: Math.max(0, rawInventory.WildCardUnCommons),
								rare: Math.max(0, rawInventory.WildCardRares),
								mythic: Math.max(0, rawInventory.WildCardMythics),
							},
							vaultProgress: Math.max(0, rawInventory.TotalVaultProgress) / 10,
						};
						console.log(inventory);

						return { collection, inventory };
					} catch (e) {
						Alert.fire({
							icon: "error",
							title: "Parsing Error",
							text: "An error occurred during parsing. Please make sure that you selected the correct file (C:\\Users\\%username%\\AppData\\LocalLow\\Wizards Of The Coast\\MTGA\\Player.log).",
							footer: "Full error: " + escapeHTML(e as string),
						});
						return null;
					}
				};

				let result: ReturnType<typeof parseCollection> | null = null;
				if (playerIds.size > 1) {
					const swalResult = await Alert.fire({
						icon: "question",
						title: "Multiple Accounts",
						text: `Looks like there are collections from multiple accounts (${playerIds.size}) in these logs, do you want to intersect them all, or just import the latest?`,
						showCancelButton: true,
						showConfirmButton: true,
						confirmButtonColor: ButtonColor.Safe,
						cancelButtonColor: ButtonColor.Critical,
						confirmButtonText: "Intersect",
						cancelButtonText: "Latest Only",
					});
					if (swalResult.value) {
						const collections: Exclude<ReturnType<typeof parseCollection>, null>[] = [];
						for (const pid of playerIds) {
							const startIdx = contents.lastIndexOf(`"payload":{"playerId":"${pid}"`);
							const coll = parseCollection(contents, startIdx);
							if (coll) collections.push(coll);
						}
						let cardids = Object.keys(collections[0]!);
						// Filter ids
						for (const r of collections)
							cardids = Object.keys(r.collection).filter(
								(id) => cardids.includes(id) && r.collection[id] > 0
							);
						result = {
							collection: {},
							inventory: {
								wildcards: {
									common: Math.min(...collections.map((c) => c.inventory.wildcards.common)),
									uncommon: Math.min(...collections.map((c) => c.inventory.wildcards.uncommon)),
									rare: Math.min(...collections.map((c) => c.inventory.wildcards.rare)),
									mythic: Math.min(...collections.map((c) => c.inventory.wildcards.mythic)),
								},
								vaultProgress: Math.min(...collections.map((c) => c.inventory.vaultProgress)),
							},
						};
						// Find min amount of each card
						for (const id of cardids)
							result.collection[id] = Math.min(...collections.map((c) => c.collection[id]!));
					} else result = parseCollection(contents);
				} else result = parseCollection(contents);

				if (result !== null) {
					localStorage.setItem("Collection", JSON.stringify(result.collection));
					localStorage.setItem("CollectionInfos", JSON.stringify(result.inventory));
					localStorage.setItem("CollectionDate", new Date().toLocaleDateString());
					this.setCollection(result.collection);
					this.collectionInfos = result.inventory;
					Alert.fire({
						position: "top-end",
						icon: "success",
						title: "Collection updated",
						showConfirmButton: false,
						timer: 1500,
					});
				}
			};
			reader.readAsText(file);
		},
		// Returns a Blob to be consumed by a FileReader
		uploadFile(e: Event, callback: (file: File, options?: Options) => void, options?: Options) {
			const file = (e.target as HTMLInputElement)?.files?.[0];
			if (e.target instanceof HTMLInputElement) e.target.value = ""; // Reset input: Without this, Chrome doesn't retrigger events when you try to upload the same file again.
			if (!file) {
				fireToast("error", "An error occured while uploading the file.");
				return false;
			}
			return callback(file, options);
		},
		// Returns a Blob to be consumed by a FileReader
		async fetchFile(url: string, callback: (blob: Blob, options: Options) => void, options: Options) {
			const response = await fetch(url);
			if (!response.ok) {
				fireToast("error", `Could not fetch ${url}.`);
				return;
			}
			const blob = await response.blob();
			callback(blob, options);
		},
		dropCustomList(event: DragEvent) {
			event.preventDefault();
			(event.target as HTMLElement)?.classList.remove("dropzone-highlight");

			if (event.dataTransfer)
				if (event.dataTransfer.items) {
					for (const item of event.dataTransfer.items)
						if (item.kind === "file") {
							const file = item.getAsFile();
							if (file) this.parseCustomCardList(file);
						}
				} else {
					for (const file of event.dataTransfer.files) this.parseCustomCardList(file);
				}
		},
		async parseCustomCardList(file: File) {
			Alert.fire({
				position: "center",
				icon: "info",
				title: "Parsing card list...",
				showConfirmButton: false,
			});
			const contents = await file.text();

			this.socket.emit("parseCustomCardList", contents, (answer) => {
				if (answer?.error) {
					Alert.fire(answer.error);
				} else {
					fireToast("success", `Card list uploaded`);
				}
			});
		},
		// FIXME: Use a stricter type than 'string' for services.
		importCube(service: string) {
			const defaultMatchCardVersions = localStorage.getItem("import-match-versions") === "true";
			const defaultCubeID = localStorage.getItem("import-cubeID") ?? "";
			Alert.fire({
				title: `Import from ${service}`,
				html: `<p>Enter a Cube ID or an URL to import a cube directly from ${service}</p>
				<input type="checkbox" id="input-match-card-versions" ${
					defaultMatchCardVersions ? "checked" : ""
				}><label for="input-match-card-versions">Match exact card versions</label>`,
				inputPlaceholder: "Cube ID/URL",
				input: "text",
				inputValue: defaultCubeID,
				showCancelButton: true,
				confirmButtonColor: ButtonColor.Safe,
				cancelButtonColor: ButtonColor.Critical,
				confirmButtonText: "Import",
				preConfirm(cubeID: string): Promise<{ cubeID: string; matchVersions: boolean }> {
					const matchVersions = (document.getElementById("input-match-card-versions") as HTMLInputElement)
						?.checked;
					localStorage.setItem("import-match-versions", matchVersions.toString());
					if (cubeID) {
						// Convert from URL to cubeID if necessary.
						const urlTest = cubeID.match(
							/https?:\/\/(?:cubecobra\.com|cubeartisan\.net)\/cube\/(?:overview\/)?([^/\n]*)/
						);
						if (urlTest) cubeID = urlTest[1];
					}
					localStorage.setItem("import-cubeID", cubeID);
					return new Promise(function (resolve) {
						resolve({
							cubeID: cubeID,
							matchVersions: matchVersions,
						});
					});
				},
			}).then((result: SweetAlertResult<{ cubeID: string; matchVersions: boolean }>) => {
				if (result.value && result.value.cubeID) {
					const cube =
						service === "Cube Cobra"
							? {
									name: "Imported Cube",
									cubeCobraID: result.value.cubeID,
									description: `Imported from Cube Cobra: '${result.value.cubeID}'`,
							  }
							: {
									name: "Imported Cube",
									cubeArtisanID: result.value.cubeID,
									description: `Imported from CubeArtisan: '${result.value.cubeID}'`,
							  };
					this.selectCube(cube, result.value.matchVersions);
				}
			});
		},
		selectCube(cube: CubeDescription, matchVersions = false) {
			const ack = (r: SocketAck) => {
				if (r?.error) {
					Alert.fire(r.error);
				} else {
					fireToast("success", `Card list loaded`);
				}
			};

			if (cube.cubeCobraID || cube.cubeArtisanID) {
				const cubeID = (cube.cubeCobraID ?? cube.cubeArtisanID)!;
				const service = cube.cubeCobraID ? "Cube Cobra" : "CubeArtisan";
				if (cube.matchVersions !== undefined) matchVersions = cube.matchVersions;
				Alert.fire({
					position: "center",
					icon: "info",
					title: `Loading Cube...`,
					text: `Please wait as we retrieve the latest version from ${service}...`,
					footer: `CubeID: ${escapeHTML(cubeID!)}`,
					showConfirmButton: false,
					allowOutsideClick: false,
				});
				this.socket.emit("importCube", { cubeID: cubeID, service: service, matchVersions: matchVersions }, ack);
			} else if (cube.name) {
				this.socket.emit("loadLocalCustomCardList", cube.name, ack);
			}
		},
		async importDeck() {
			const response = await fetch("/getDeck", {
				method: "POST",
				mode: "cors",
				cache: "no-cache",
				credentials: "same-origin",
				headers: {
					"Content-Type": "text/plain",
				},
				redirect: "follow",
				referrerPolicy: "no-referrer",
				body: (document.querySelector("#decklist-text") as HTMLInputElement)?.value,
			});
			if (response.status === 200) {
				const data = await response.json();
				if (data && !data.error) {
					this.clearState();
					for (const c of data.deck) this.addToDeck(c);
					for (const c of data.sideboard) this.addToSideboard(c);
					this.gameState = GameState.Brewing;
				}
				fireToast("success", "Successfully imported deck!");
				this.displayedModal = null;
			} else if (response.status === 400) {
				const data = await response.json();
				if (data.error) {
					fireToast("error", `Error importing deck: ${data.error.message}`);
				} else {
					fireToast("error", "Error importing deck.");
				}
			} else {
				fireToast("error", "Error importing deck.");
			}
		},
		importMTGOLog(contents: string) {
			this.socket.emit("convertMTGOLog", contents, (response) => {
				if ("error" in response) {
					Alert.fire(response.error!);
				} else {
					this.draftLogs.push(response as DraftLog);
					this.storeDraftLogs();
					fireToast("success", "Successfully imported MTGO log!");
				}
			});
		},
		uploadBoosters() {
			if (this.sessionOwner !== this.userID) return;
			const text = (document.querySelector("#upload-booster-text") as HTMLInputElement)?.value;
			this.socket.emit("setBoosters", text, (response) => {
				if (response?.error) {
					Alert.fire(response.error);
				} else {
					fireToast("success", "Boosters successfuly uploaded!");
					this.displayedModal = "sessionOptions";
				}
			});
		},
		shuffleUploadedBoosters() {
			if (this.sessionOwner !== this.userID) return;
			this.socket.emit("shuffleBoosters", (response) => {
				if (response?.error) {
					fireToast(response.error.icon, response.error.title);
				} else {
					fireToast("success", "Boosters successfuly shuffled!");
				}
			});
		},
		toggleSetRestriction(code: SetCode) {
			if (this.setRestriction.includes(code))
				this.setRestriction.splice(
					this.setRestriction.findIndex((c) => c === code),
					1
				);
			else this.setRestriction.push(code);
		},
		setSessionOwner(newOwnerID: UserID) {
			if (this.userID !== this.sessionOwner) return;
			const user = this.sessionUsers.find((u) => u.userID === newOwnerID);
			if (!user) return;
			Alert.fire({
				title: "Are you sure?",
				text: `Do you want to surrender session ownership to ${user.userName}?`,
				icon: "warning",
				showCancelButton: true,
				confirmButtonColor: ButtonColor.Safe,
				cancelButtonColor: ButtonColor.Critical,
				confirmButtonText: "Yes",
			}).then((result) => {
				if (result.value) {
					this.socket.emit("setSessionOwner", newOwnerID);
				}
			});
		},
		removePlayer(userID: UserID) {
			if (this.userID !== this.sessionOwner) return;
			const user = this.sessionUsers.find((u) => u.userID === userID);
			if (!user) return;
			Alert.fire({
				title: "Are you sure?",
				text: `Do you want to remove player '${user.userName}' from the session? They'll still be able to rejoin if they want.`,
				icon: "warning",
				showCancelButton: true,
				confirmButtonColor: ButtonColor.Critical,
				cancelButtonColor: ButtonColor.Safe,
				confirmButtonText: "Remove player",
			}).then((result) => {
				if (result.value) {
					this.socket.emit("removePlayer", userID);
				}
			});
		},
		movePlayer(idx: number, dir: -1 | 1) {
			if (this.userID !== this.sessionOwner) return;

			const negMod = (m: number, n: number) => ((m % n) + n) % n;
			const other = negMod(idx + dir, this.userOrder.length);
			[this.userOrder[idx], this.userOrder[other]] = [this.userOrder[other], this.userOrder[idx]];

			this.socket.emit("setSeating", this.userOrder);
		},
		changePlayerOrder(e: SortableEvent) {
			if (this.userID !== this.sessionOwner) return;
			sortableUpdate(e, this.userOrder);
			this.socket.emit("setSeating", this.userOrder);
		},
		async sealedDialog(teamSealed = false) {
			if (this.userID != this.sessionOwner) return;

			this.spawnDialog(SealedDialog, {
				users: this.sessionUsers,
				teamSealed: teamSealed,
				onDistribute: (boostersPerPlayer: number, customBoosters: SetCode[], teams: UserID[][]) => {
					this.deckWarning(
						teamSealed ? this.startTeamSealed : this.distributeSealed,
						boostersPerPlayer,
						customBoosters,
						teams
					);
				},
			});
		},
		deckWarning<T extends unknown[]>(call: (...args: T) => void, ...options: T) {
			if (this.deck.length > 0) {
				Alert.fire({
					title: "Are you sure?",
					text: "Lauching another game will reset everyone's cards/deck!",
					icon: "warning",
					showCancelButton: true,
					confirmButtonColor: ButtonColor.Critical,
					cancelButtonColor: ButtonColor.Safe,
					confirmButtonText: "Start new game!",
				}).then((result) => {
					if (result.value) call(...options);
				});
			} else {
				call(...options);
			}
		},
		distributeSealed(boosterCount: number, customBoosters: string[]) {
			if (this.userID !== this.sessionOwner) return;
			this.showLoader({ title: "Distributing sealed boosters..." });
			this.socket.timeout(10000).emit("distributeSealed", boosterCount, customBoosters, (err, response) => {
				if (err) {
					Alert.fire({ icon: "error", title: "Error contacting the server" });
				} else {
					if (response.error) Alert.fire(response.error);
				}
			});
		},
		startTeamSealed(boosterCount: number, customBoosters: string[], teams: UserID[][]) {
			if (this.userID !== this.sessionOwner) return;
			this.socket.emit("startTeamSealed", boosterCount, customBoosters, teams, (err) => {
				if (err.error) Alert.fire(err.error);
			});
		},
		teamSealedPick(uniqueCardID: UniqueCardID) {
			this.socket.emit("teamSealedPick", uniqueCardID, (r) => {
				if (r.error) Alert.fire(r.error);
			});
		},
		distributeJumpstart(set: string) {
			if (this.userID !== this.sessionOwner) return;
			this.socket.emit("distributeJumpstart", set, (r) => {
				if (r.error) Alert.fire(r.error);
			});
		},
		async displayPackChoice(boosters: JHHBooster[], currentPack: number, packCount: number) {
			let boostersDisplay = "";
			for (const b of boosters) {
				const colors = b.colors
					.map(
						(c) => `<img src="img/mana/${c}.svg" class="mana-icon" style="vertical-align: text-top;"></img>`
					)
					.join(" ");
				boostersDisplay += `<div class="pack-button clickable" style="text-align: center"><img src="${b.image}" style="display:block; min-width: 250px; min-height: 354px; max-width: 250px; max-height: 60vh; border-radius: 3%; margin: auto;" /><h2>${colors}<br />${b.name}</h2></div>`;
			}
			let choice = -1;
			await Alert.fire({
				title: `Select your Jumpstart Packs (${currentPack + 1}/${packCount})`,
				html: `<div style="display: flex; gap: 1em;">${boostersDisplay}</div>`,
				showCancelButton: true,
				showConfirmButton: false,
				allowEscapeKey: false,
				allowOutsideClick: false,
				width: "fit-content",
				didOpen: (el) => {
					const packButtons = el.querySelectorAll(".pack-button");
					for (let i = 0; i < packButtons.length; ++i) {
						packButtons[i].addEventListener("click", () => {
							choice = i;
							Alert.clickConfirm();
						});
					}
				},
			});
			return choice;
		},
		async selectJumpstartPacks(
			choices: [JHHBooster[], JHHBooster[][]],
			ack: (user: UserID, cards: CardID[]) => void
		) {
			const choice = await this.displayPackChoice(choices[0], 0, choices.length);
			if (choice < 0) return ack?.(this.userID, []); // User canceled
			const secondChoice = await this.displayPackChoice(choices[1][choice], 1, choices.length);
			if (secondChoice < 0) return ack?.(this.userID, []);

			this.clearState();
			for (const c of choices[0][choice].cards) this.addToDeck(c);
			for (const c of choices[1][choice][secondChoice].cards) this.addToDeck(c);
			this.gameState = GameState.Brewing;

			ack?.(
				this.userID,
				this.deck.map((card) => card.id)
			);
		},
		readyCheck() {
			if (this.userID != this.sessionOwner || this.drafting) return;

			if (this.socket.disconnected) {
				this.disconnectedReminder();
				return;
			}

			this.socket.emit("readyCheck", (anwser) => {
				if (anwser.code === 0) {
					this.initReadyCheck();
					this.socket.emit("setReady", ReadyState.Ready);
				}
			});
		},
		initReadyCheck() {
			this.pendingReadyCheck = true;

			for (const u of this.sessionUsers) u.readyState = ReadyState.Unknown;

			this.playSound("readyCheck");
			this.pushTitleNotification("❔");
		},
		stopReadyCheck() {
			this.pendingReadyCheck = false;

			for (const u of this.sessionUsers) u.readyState = ReadyState.DontCare;
		},
		shareSavedDraftLog(storedDraftLog: DraftLog) {
			if (this.userID != this.sessionOwner) {
				Alert.fire({
					title: "You need to be the session owner to share logs.",
					icon: "error",
				});
				return;
			}
			if (!storedDraftLog || !storedDraftLog.delayed) {
				fireToast("error", "No saved draft log");
				return;
			} else {
				if (storedDraftLog.sessionID !== this.sessionID) {
					Alert.fire({
						title: "Wrong Session ID",
						text: `Can't share logs: The session ID of your saved draft log ('${storedDraftLog.sessionID}') doesn't match the id of your current session ('${this.sessionID}').`,
						icon: "error",
					});
					return;
				}
				storedDraftLog.delayed = false;
				this.socket.emit("shareDraftLog", storedDraftLog);
				this.storeDraftLogs();
				fireToast("success", "Shared draft log with session!");
			}
		},
		prepareBracketPlayers(pairingOrder: number[]) {
			const playerInfos = this.sessionUsers.map((u) => {
				return { userID: u.userID, userName: u.userName };
			});
			const players = [];
			for (let i = 0; i < pairingOrder.length; ++i) players[i] = playerInfos[pairingOrder[i]];
			return players;
		},
		// Bracket (Server communication)
		generateBracket() {
			if (this.userID != this.sessionOwner) return;
			const players = this.prepareBracketPlayers(this.teamDraft ? [0, 3, 2, 5, 4, 1] : [0, 4, 2, 6, 1, 5, 3, 7]);
			this.socket.emit("generateBracket", players, (answer) => {
				if (answer.code === 0) this.displayedModal = "bracket";
				else if (answer.error) Alert.fire(answer.error);
			});
		},
		generateSwissBracket() {
			if (this.userID != this.sessionOwner) return;
			const players =
				this.sessionUsers.length == 6
					? this.prepareBracketPlayers([0, 3, 1, 4, 2, 5])
					: this.prepareBracketPlayers([0, 4, 2, 6, 1, 5, 3, 7]);
			this.socket.emit("generateSwissBracket", players, (answer) => {
				if (answer.code === 0) this.displayedModal = "bracket";
				else if (answer.error) Alert.fire(answer.error);
			});
		},
		generateDoubleBracket() {
			if (this.userID != this.sessionOwner || this.teamDraft) return;
			const players = this.prepareBracketPlayers([0, 4, 2, 6, 1, 5, 3, 7]);
			this.socket.emit("generateDoubleBracket", players, (answer) => {
				if (answer.code === 0) this.displayedModal = "bracket";
				else if (answer.error) Alert.fire(answer.error);
			});
		},
		updateBracket(matchIndex: number, index: number, value: number) {
			if (!this.bracket || (this.userID != this.sessionOwner && this.bracketLocked)) return;
			this.bracket.results[matchIndex][index] = value;
			this.socket.emit("updateBracket", this.bracket.results);
		},
		lockBracket(val: boolean) {
			if (this.userID != this.sessionOwner) return;
			this.bracketLocked = val;
			this.socket.emit("lockBracket", this.bracketLocked);
		},
		// Deck/Sideboard management
		addToDeck(card: UniqueCard | UniqueCard[], options: { event?: MouseEvent } | undefined = undefined) {
			if (Array.isArray(card)) for (const c of card) this.addToDeck(c, options);
			else {
				// Handle column sync.
				this.deck.push(card);
				this.deckDisplay?.addCard(card, options?.event ?? undefined);
			}
		},
		addToSideboard(card: UniqueCard | UniqueCard[], options: { event?: MouseEvent } | undefined = undefined) {
			if (Array.isArray(card)) for (const c of card) this.addToSideboard(c, options);
			else {
				// Handle column sync.
				this.sideboard.push(card);
				this.sideboardDisplay?.addCard(card, options?.event ?? undefined);
			}
		},
		deckToSideboard(e: Event, c: UniqueCard) {
			// From deck to sideboard
			const idx = this.deck.indexOf(c);
			if (idx >= 0) {
				this.deck.splice(idx, 1);
				this.deckDisplay?.remCard(c);
				this.addToSideboard(c);
				// Card DOM element will move without emiting a mouse leave event,
				// make sure to close the card popup.
				this.emitter.emit("closecardpopup");
				this.socket.emit("moveCard", c.uniqueID, "side");
			}
		},
		sideboardToDeck(e: Event, c: UniqueCard) {
			// From sideboard to deck
			const idx = this.sideboard.indexOf(c);
			if (idx >= 0) {
				this.sideboard.splice(idx, 1);
				this.sideboardDisplay?.remCard(c);
				this.addToDeck(c);
				this.emitter.emit("closecardpopup");
				this.socket.emit("moveCard", c.uniqueID, "main");
			}
		},
		// Drag & Drop movements between deck and sideboard
		onDeckDragAdd(uniqueID: UniqueCardID) {
			const idx = this.sideboard.findIndex((c) => c.uniqueID === uniqueID);
			if (idx >= 0) {
				const card = this.sideboard[idx];
				this.deck.push(card);
				this.socket.emit("moveCard", card.uniqueID, "main");
			}
		},
		onDeckDragRemove(uniqueID: UniqueCardID) {
			this.deck.splice(
				this.deck.findIndex((c) => c.uniqueID === uniqueID),
				1
			);
		},
		onSideDragAdd(uniqueID: UniqueCardID) {
			const idx = this.deck.findIndex((c) => c.uniqueID === uniqueID);
			if (idx >= 0) {
				const card = this.deck[idx];
				this.sideboard.push(card);
				this.socket.emit("moveCard", card.uniqueID, "side");
			}
		},
		onSideDragRemove(uniqueID: UniqueCardID) {
			this.sideboard.splice(
				this.sideboard.findIndex((c) => c.uniqueID === uniqueID),
				1
			);
		},
		onCollapsedSideDragAdd(e: SortableEvent) {
			const entries =
				e.newIndicies.length > 0 ? e.newIndicies : [{ multiDragElement: e.item, index: e.newIndex! }];
			entries.sort((l, r) => l.index - r.index);
			for (const { multiDragElement, index } of entries) {
				multiDragElement.remove();
				const idx = this.deck.findIndex((c) => c.uniqueID === parseInt(multiDragElement.dataset["uniqueid"]!));
				if (idx >= 0) {
					const card = this.deck[idx];
					this.sideboard.splice(index, 0, card);
					this.socket.emit("moveCard", card.uniqueID, "side");
					this.sideboardDisplay?.sync();
				}
			}
		},
		onCollapsedSideDragRemove(e: SortableEvent) {
			const entries =
				e.oldIndicies.length > 0 ? e.oldIndicies : [{ multiDragElement: e.item, index: e.oldIndex! }];
			entries.sort((l, r) => r.index - l.index);
			for (const { index } of entries) {
				this.sideboard.splice(index, 1);
				this.sideboardDisplay?.sync();
			}
		},
		clearDeck() {
			this.deck = [];
			this.$nextTick(() => {
				this.deckDisplay?.sync();
			});
		},
		clearSideboard() {
			this.sideboard = [];
			this.$nextTick(() => {
				this.sideboardDisplay?.sync();
			});
		},
		updateAutoLands() {
			if (this.autoLand) {
				if (!this.deck || this.deck.length === 0) return;

				const targetDeckSize = this.targetDeckSize ?? 40;
				const landToAdd = targetDeckSize - this.deck.length;
				if (landToAdd < 0) return;
				if (landToAdd === 0) {
					this.lands = { W: 0, U: 0, B: 0, R: 0, G: 0 };
					return;
				}

				const colorCount = this.colorsInDeck;
				let totalColor = 0;
				for (const c in colorCount) totalColor += colorCount[c as CardColor];
				if (totalColor <= 0) return;

				for (const c in this.lands)
					this.lands[c as CardColor] = Math.round(landToAdd * (colorCount[c as CardColor] / totalColor));
				const addedLands = this.totalLands;

				if (this.deck.length + addedLands > targetDeckSize) {
					let max: CardColor = CardColor.W;
					for (let i = 0; i < this.deck.length + addedLands - targetDeckSize; ++i) {
						for (const c in this.lands)
							if (this.lands[c as CardColor] > this.lands[max]) max = c as CardColor;
						this.lands[max] = Math.max(0, this.lands[max] - 1);
					}
				} else if (this.deck.length + addedLands < targetDeckSize) {
					let min: CardColor = CardColor.W;
					for (let i = 0; i < targetDeckSize - (this.deck.length + addedLands); ++i) {
						for (const c in this.lands)
							if (
								this.colorsInDeck[min] == 0 ||
								(this.colorsInDeck[c as CardColor] > 0 && this.lands[c as CardColor] < this.lands[min])
							)
								min = c as CardColor;
						this.lands[min] += 1;
					}
				}
			}
		},
		removeBasicsFromDeck() {
			this.socket.emit("removeBasicsFromDeck");
			this.deck = this.deck.filter((c) => !EnglishBasicLandNames.includes(c.name));
			this.sideboard = this.sideboard.filter((c) => !EnglishBasicLandNames.includes(c.name));
			this.deckDisplay?.filterBasics();
			this.sideboardDisplay?.filterBasics();
		},
		colorsInCardPool(pool: Card[]) {
			const r = { W: 0, U: 0, B: 0, R: 0, G: 0 };
			for (const card of pool) {
				for (const color of card.colors) {
					r[color] += 1;
				}
			}
			return r;
		},
		cardConditionalClasses(card: Card) {
			if (this.cardFilter(card)) return ["card-filtered"];
			return [];
		},
		cardFilter(card: Card) {
			if (!this.deckFilter || this.deckFilter === "") return false;
			const filter = this.deckFilter.toLowerCase();
			return !this.cardFaceFilter(card, filter) && (!card.back || !this.cardFaceFilter(card.back, filter));
		},
		cardFaceFilter(
			card: {
				name: string;
				printed_names: { [lang: string]: string };
				type: string;
				subtypes: string[];
			},
			filter: string
		) {
			return (
				card.name.toLowerCase().includes(filter) ||
				(this.language != "en" && card.printed_names[this.language]?.toLowerCase().includes(filter)) ||
				card.type.toLowerCase().includes(filter) ||
				card.subtypes.join(" ").toLowerCase().includes(filter)
			);
		},
		// Misc.
		toggleNotifications() {
			this.enableNotifications = !this.enableNotifications;
			if (typeof Notification === "undefined") {
				this.notificationPermission = "denied";
				return;
			}
			if (this.enableNotifications) this.requestNotificationPermission();
		},
		requestNotificationPermission() {
			if (Notification.permission !== "granted") {
				Notification.requestPermission().then((permission) => {
					this.notificationPermission = permission;
					if (permission !== "granted") this.enableNotifications = false;
				});
			}
		},
		pushNotification(title: string, data?: NotificationOptions) {
			if (this.enableNotifications && !document.hasFocus()) new Notification(title, data);
		},
		pushTitleNotification(msg: string) {
			if (this.titleNotification) {
				clearTimeout(this.titleNotification.timeout);
				this.titleNotification = null;
			}
			this.titleNotification = {
				timeout: setTimeout(() => {
					this.titleNotification = null;
					document.title = this.pageTitle;
				}, 3000),
				message: msg,
			};
			document.title = this.pageTitle;
		},
		sessionURLToClipboard() {
			copyToClipboard(
				`${window.location.protocol}//${window.location.hostname}${
					window.location.port ? ":" + window.location.port : ""
				}/?session=${encodeURIComponent(this.sessionID ?? "")}`
			);
			fireToast("success", "Session link copied to clipboard!");
		},
		disconnectedReminder() {
			fireToast("error", "Disconnected from server!");
		},
		toClipboard(data: string, message = "Copied to clipboard!") {
			copyToClipboard(data);
			fireToast("success", message);
		},
		updateStoredSessionSettings(data: { [key: string]: unknown }) {
			const previousStr = localStorage.getItem(localStorageSessionSettingsKey) ?? "{}";
			const previous = JSON.parse(previousStr);
			for (const key in data) previous[key] = data[key];
			localStorage.setItem(localStorageSessionSettingsKey, JSON.stringify(previous));
		},
		storeDraftLogs() {
			// Limits saved draft logs to 25
			while (this.draftLogs.length > 25) {
				const idx = this.draftLogs.reduce((acc, cur, idx, src) => {
					return cur.time < src[acc].time ? idx : acc;
				}, 0);
				this.draftLogs.splice(idx, 1);
			}

			// Debounce the compression and store
			if (this.storeDraftLogsTimeout) clearTimeout(this.storeDraftLogsTimeout);
			this.storeDraftLogsTimeout = setTimeout(this.doStoreDraftLogs, 5000);
		},
		doStoreDraftLogs() {
			const worker = new Worker(new URL("./logstore.worker.ts", import.meta.url));
			worker.onmessage = (e) => {
				localStorage.setItem("draftLogs", e.data);
				this.storeDraftLogsTimeout = null;
				console.log("Stored Draft Logs.");
			};
			worker.postMessage(["compress", toRaw(this.draftLogs)]);
		},
		toggleLimitDuplicates() {
			if (this.maxDuplicates !== null) this.maxDuplicates = null;
			else
				this.maxDuplicates = {
					common: 8,
					uncommon: 4,
					rare: 2,
					mythic: 1,
				};
		},
		countMissing(cards: Card[]) {
			if (!this.hasCollection || !cards) return null;
			const r = { common: 0, uncommon: 0, rare: 0, mythic: 0 };
			const counts: { [aid: ArenaID]: { rarity: string; count: number } } = {};
			for (const card of cards) {
				if (!("arena_id" in card)) return null;
				if (card.type.includes("Basic")) continue;
				if (!(card.arena_id! in counts)) counts[card.arena_id!] = { rarity: card.rarity, count: 0 };
				++counts[card.arena_id!].count;
			}
			for (const cid in counts)
				r[counts[cid]!.rarity as keyof typeof r] += Math.max(
					0,
					Math.min(4, counts[cid].count) - (cid in this.collection ? this.collection[cid] : 0)
				);
			return r;
		},
		wildcardCost(card: Card) {
			if (!this.hasCollection || !card.arena_id || card.type.includes("Basic")) return false;
			if (!(card.arena_id in this.collection)) return true;
			if (this.collection[card.id] >= 4) return false;
			const currentCount = card.id in this.deckSummary ? this.deckSummary[card.id] : 0;
			return currentCount >= this.collection[card.arena_id];
		},
		hasEnoughWildcards(card: Card) {
			if (
				!this.neededWildcards ||
				!this.neededWildcards.main ||
				!this.collectionInfos ||
				!this.collectionInfos.wildcards
			)
				return true;
			const needed = this.neededWildcards.main[card.rarity as keyof typeof this.neededWildcards.main] || 0;
			return needed < this.collectionInfos.wildcards[card.rarity as keyof typeof this.collectionInfos.wildcards];
		},
		storeSettings() {
			const settings: { [key: string]: unknown } = {};
			for (const key in defaultSettings) settings[key] = this[key as keyof typeof defaultSettings];
			localStorage.setItem(localStorageSettingsKey, JSON.stringify(settings));
		},

		beforeunload(event: BeforeUnloadEvent) {
			// Force the call to doStoreDraftLogs and ask the user to wait a bit.
			if (this.storeDraftLogsTimeout) {
				clearTimeout(this.storeDraftLogsTimeout);
				this.storeDraftLogsTimeout = null;
				this.doStoreDraftLogs();
				event.preventDefault();
				return (event.returnValue =
					"Processing draft logs, please wait a brief moment before navigating away...");
			}
			return false;
		},

		fixedDeckMouseDown(evt: MouseEvent) {
			this.fixedDeckState.y = evt.screenY;
			document.body.addEventListener("mousemove", this.resizeFixedDeck);
			document.body.addEventListener("mouseup", () => {
				document.body.removeEventListener("mousemove", this.resizeFixedDeck);
			});
			evt.preventDefault();
		},
		resizeFixedDeck(evt: MouseEvent) {
			if (!this.$refs.fixedDeckContainer) return;
			this.fixedDeckState.dy = this.fixedDeckState.y - evt.screenY;
			this.fixedDeckState.y = evt.screenY;
			this.fixedDeckState.ht += this.fixedDeckState.dy;
			this.fixedDeckState.ht = Math.min(
				Math.max(this.fixedDeckState.ht, window.innerHeight * 0.2),
				window.innerHeight * 0.8
			);
			this.applyFixedDeckSize();
		},
		applyFixedDeckSize() {
			if (!this.$refs.fixedDeckContainer) return;
			if (this.displayFixedDeck) {
				(this.$refs.fixedDeckContainer as HTMLElement).style.height = this.fixedDeckState.ht + "px";
				this.fixedDeckState.mainHeight = `calc(100vh - ${this.fixedDeckState.ht}px)`;
			} else {
				(this.$refs.fixedDeckContainer as HTMLElement).style.height = "auto";
			}
		},
		updateURLQuery(): void {
			if (this.sessionID) {
				history.replaceState(
					{ sessionID: this.sessionID },
					`Draftmancer Session ${this.sessionID}`,
					`/?session=${encodeURIComponent(this.sessionID)}`
				);
			}
		},
		requestTakeover() {
			this.socket.emit("requestTakeover", (r) => {
				if (r.error) Alert.fire(r.error);
				else fireToast("success", "Takeover request succeeded!");
			});
		},

		onEnterBoosterCards: onEnterBoosterCards,
	},
	computed: {
		deckDisplay(): typeof CardPool | null {
			return this.$refs.deckDisplay as typeof CardPool | null;
		},
		sideboardDisplay(): typeof CardPool | null {
			return this.$refs.sideboardDisplay as typeof CardPool | null;
		},
		draftLogLiveComponentRef(): typeof DraftLogLiveComponent | null {
			return this.$refs.draftloglive as typeof DraftLogLiveComponent | null;
		},
		gameModeName(): string {
			if (this.teamSealedState) return "Team Sealed";
			if (this.rochesterDraftState) return "Rochester Draft";
			if (this.rotisserieDraftState) return "Rotisserie Draft";
			if (this.winstonDraftState) return "Winston Draft";
			if (this.winchesterDraftState) return "Winchester Draft";
			if (this.housmanDraftState) return "Housman Draft";
			if (this.solomonDraftState) return "Solomon Draft";
			if (this.gridDraftState) return "Grid Draft";
			if (this.minesweeperDraftState) return "Minesweeper Draft";
			if (this.useCustomCardList) return "Cube Draft";
			if (this.burnedCardsPerRound > 0) return "Glimpse Draft";
			return "Draft";
		},
		previousDeck() {
			if (this.draftLogs.length > 0 && this.draftLogs[this.draftLogs.length - 1].users[this.userID]) {
				return {
					log: this.draftLogs[this.draftLogs.length - 1],
					uid: this.userID,
				};
			}
			return null;
		},
		cardsToPick(): number {
			if (!this.draftState) return 1;
			let picksThisRound: number = this.draftState.picksThisRound;

			if (
				this.selectedUsableDraftEffect &&
				(this.selectedUsableDraftEffect.effect === UsableDraftEffect.CogworkLibrarian ||
					this.selectedUsableDraftEffect.effect === UsableDraftEffect.LeovoldsOperative)
			)
				picksThisRound += 1;

			return Math.min(picksThisRound, this.draftState.booster.length);
		},
		cardsToBurnThisRound(): number {
			if (!this.draftState) return 0;
			return Math.max(
				0,
				Math.min(this.draftState.burnsThisRound, this.draftState.booster.length - this.cardsToPick)
			);
		},
		waitingForDisconnectedUsers(): boolean {
			//                    Disconnected players do not matter for managed sessions, Team Sealed or Rotisserie Draft.
			if (!this.drafting || this.managed || this.teamSealedState || this.rotisserieDraftState) return false;
			return Object.keys(this.disconnectedUsers).length > 0;
		},
		disconnectedUserNames(): string {
			return Object.values(this.disconnectedUsers)
				.map((u) => u.userName)
				.join(", ");
		},
		virtualPlayers(): UserData[] {
			// Only the standard draft mode uses virtualPlayersData (it's the only one that supports bots), derive it from sessionUsers for the other game modes.
			if (!this.virtualPlayersData || Object.keys(this.virtualPlayersData).length == 0) {
				const r: UserData[] = [];
				for (let i = 0; i < this.sessionUsers.length; i++) {
					r.push({
						userName: this.sessionUsers[i].userName,
						userID: this.sessionUsers[i].userID,
						isBot: false,
						isReplaced: false,
						isDisconnected: this.sessionUsers[i].userID in this.disconnectedUsers,
					});
				}
				return r;
			}
			// Standard Draft mode with possible bots.
			return Object.values(this.virtualPlayersData);
		},
		passingOrder(): PassingOrder {
			if (this.gridDraftState) {
				if (this.sessionUsers.length === 4)
					return Math.floor(this.gridDraftState.round / 16) % 2 === 0
						? PassingOrder.Right
						: PassingOrder.Left;
				if (this.sessionUsers.length === 3)
					return Math.floor(this.gridDraftState.round / 9) % 2 === 0 ? PassingOrder.Right : PassingOrder.Left;
				// Assumes 2 players
				if (this.gridDraftState.twoPicksPerGrid)
					return [
						PassingOrder.Right,
						PassingOrder.Left,
						PassingOrder.Right,
						PassingOrder.Repeat,
						PassingOrder.Left,
						PassingOrder.Right,
						PassingOrder.Left,
						PassingOrder.Repeat,
					][this.gridDraftState.round % 8];
				return [PassingOrder.Right, PassingOrder.Repeat, PassingOrder.Left, PassingOrder.Repeat][
					this.gridDraftState.round % 4
				];
			}
			if (this.minesweeperDraftState || this.rotisserieDraftState || this.rochesterDraftState) {
				const pickNumber = (this.minesweeperDraftState ??
					this.rotisserieDraftState ??
					this.rochesterDraftState)!.pickNumber;
				if (pickNumber !== 0 && pickNumber % this.sessionUsers.length === this.sessionUsers.length - 1) {
					return PassingOrder.Repeat;
				} else if (Math.floor(pickNumber / this.sessionUsers.length) % 2 == 1) {
					return PassingOrder.Left;
				} else {
					return PassingOrder.Right;
				}
			}
			if (this.draftState)
				return this.draftState.boosterNumber !== undefined
					? this.draftState.boosterNumber % 2 === 1
						? PassingOrder.Left
						: PassingOrder.Right
					: PassingOrder.None;

			return PassingOrder.None;
		},
		currentPlayer(): UserID | null {
			if (this.winstonDraftState) return this.winstonDraftState.currentPlayer;
			if (this.winchesterDraftState) return this.winchesterDraftState.currentPlayer;
			if (this.housmanDraftState) return this.housmanDraftState.currentPlayer;
			if (this.solomonDraftState) return this.solomonDraftState.currentPlayer;
			if (this.gridDraftState) return this.gridDraftState.currentPlayer;
			if (this.rotisserieDraftState) return this.rotisserieDraftState.currentPlayer;
			if (this.rochesterDraftState) return this.rochesterDraftState.currentPlayer;
			if (this.minesweeperDraftState) return this.minesweeperDraftState.currentPlayer;
			return null;
		},
		displaySets(): SetInfo[] {
			return Object.values(this.setsInfos).filter((set) => this.sets.includes(set.code));
		},
		hasCollection(): boolean {
			return !isEmpty(this.collection);
		},

		availableOptionalDraftEffects(): {
			name: string;
			effect: OptionalOnPickDraftEffect;
			cardID: UniqueCardID;
		}[] {
			const r = [];
			for (const card of this.selectedCards.filter((c) => c.draft_effects !== undefined))
				for (const effect of card.draft_effects!.filter((e) => isSomeEnum(OptionalOnPickDraftEffect)(e)))
					r.push({
						name: card.name,
						effect: effect as OptionalOnPickDraftEffect,
						cardID: card.uniqueID,
					});
			return r;
		},
		availableDraftEffects(): {
			name: string;
			effect: UsableDraftEffect;
			cardID: UniqueCardID;
		}[] {
			if (!this.draftState) return [];
			const r = [];
			for (const arr of [this.deck, this.sideboard])
				for (const card of arr.filter((c) => c.draft_effects !== undefined))
					for (const effect of card.draft_effects!.filter((e) => isSomeEnum(UsableDraftEffect)(e))) {
						if (
							// These effects are only usable once.
							(!card.state?.faceUp &&
								[
									UsableDraftEffect.NoteCardName,
									UsableDraftEffect.NoteCreatureName,
									UsableDraftEffect.NoteCreatureTypes,
									UsableDraftEffect.AgentOfAcquisitions,
									UsableDraftEffect.LeovoldsOperative,
								].includes(effect as UsableDraftEffect)) ||
							// Disallow Cogwork Librarian effect if there's not enough cards in the pack.
							(effect === UsableDraftEffect.CogworkLibrarian &&
								this.draftState.booster.length <= this.pickedCardsPerRound)
						)
							continue;
						r.push({
							name: card.name,
							effect: effect as UsableDraftEffect,
							cardID: card.uniqueID,
						});
					}
			return r;
		},
		colorsInDeck(): ReturnType<typeof this.colorsInCardPool> {
			return this.colorsInCardPool(this.deck);
		},
		totalLands(): number {
			return Object.values(this.lands).reduce((a, b) => a + b, 0);
		},
		basicsInDeck(): boolean {
			return (
				this.deck.some((c) => EnglishBasicLandNames.includes(c.name)) ||
				this.sideboard.some((c) => EnglishBasicLandNames.includes(c.name))
			);
		},
		deckCreatureCount(): number {
			return this.deck?.filter((c) => c.type.includes("Creature")).length ?? 0;
		},
		deckLandCount(): number {
			return this.deck?.filter((c) => c.type.includes("Land")).length ?? 0;
		},
		neededWildcards(): {
			main: {
				common: number;
				uncommon: number;
				rare: number;
				mythic: number;
			} | null;
			side: {
				common: number;
				uncommon: number;
				rare: number;
				mythic: number;
			} | null;
		} | null {
			if (!this.hasCollection) return null;
			const main = this.countMissing(this.deck);
			const side = this.countMissing(this.sideboard);
			if (!main && !side) return null;
			return { main: main, side: side };
		},
		deckSummary(): { [id: CardID]: number } {
			const r: { [id: CardID]: number } = {};
			for (const c of this.deck) {
				if (!(c.id in r)) r[c.id] = 0;
				++r[c.id];
			}
			return r;
		},
		displayWildcardInfo(): boolean {
			return (
				this.displayCollectionStatus !== null &&
				this.neededWildcards !== null &&
				((this.neededWildcards.main !== null && Object.values(this.neededWildcards.main).some((v) => v > 0)) ||
					(this.neededWildcards.side !== null && Object.values(this.neededWildcards.side).some((v) => v > 0)))
			);
		},
		displayDeckAndSideboard(): boolean {
			return (
				(this.drafting &&
					(!this.hidePicks || this.gameState === GameState.Reviewing) &&
					this.gameState !== GameState.Watching) ||
				this.gameState === GameState.Brewing
			);
		},
		displayFixedDeck(): boolean {
			return this.displayDeckAndSideboard && this.fixedDeck && this.gameState !== GameState.Brewing;
		},

		userByID(): { [uid: UserID]: SessionUser } {
			const r: { [uid: UserID]: SessionUser } = {};
			for (const u of this.sessionUsers) r[u.userID] = u;
			return r;
		},

		pageTitle(): string {
			if (this.sessionUsers.length < 2)
				return `Draftmancer ${
					this.titleNotification ? this.titleNotification.message : "- Multiplayer MTG Draft Simulator"
				}`;
			else
				return `Draftmancer (${this.sessionUsers.length}/${this.maxPlayers}) ${
					this.titleNotification ? this.titleNotification.message : ""
				}`;
		},
	},
	async mounted() {
		try {
			this.emitter.on("notification", this.pushNotification);
			this.emitter.on("requestNotificationPermission", this.requestNotificationPermission);

			this.initializeSocket();
			this.updateURLQuery();

			// Initialized only now so it's correctly sync with the server.
			this.useCollection = initialSettings.useCollection;

			// Look for a locally stored collection
			const localStorageCollection = localStorage.getItem("Collection");
			if (localStorageCollection) {
				try {
					const json = JSON.parse(localStorageCollection);
					this.setCollection(json);
					console.log("Loaded collection from local storage");
				} catch (e) {
					console.error(e);
				}
			}
			const localStorageCollectionInfos = localStorage.getItem("CollectionInfos");
			if (localStorageCollectionInfos) {
				try {
					this.collectionInfos = JSON.parse(localStorageCollectionInfos);
				} catch (e) {
					console.error(e);
				}
			}

			const storedLogs = localStorage.getItem("draftLogs");
			if (storedLogs) {
				const worker = new Worker(new URL("./logstore.worker.ts", import.meta.url));
				worker.onmessage = (e) => {
					this.draftLogs = e.data as DraftLog[];
					console.log(`Loaded ${this.draftLogs.length} saved draft logs.`);
					// Asks the server if the last log was updated while we were offline.
					const logsForThisSession = this.draftLogs.filter((l) => l.sessionID === this.sessionID);
					if (logsForThisSession.length > 0) {
						const log = logsForThisSession.reduce((prev, curr) => (prev.time > curr.time ? prev : curr)); // Get the latest log
						this.socket?.emit("retrieveUpdatedDraftLogs", log.sessionID, log.time, log.lastUpdated);
					}
				};
				worker.postMessage(["decompress", storedLogs]);
			}

			// If we're waiting on a storeDraftLogsTimeout, ask the user to wait and trigger the compressiong/storing immediatly
			window.addEventListener("beforeunload", this.beforeunload);

			for (const key in Sounds) Sounds[key].volume = 0.4;
			Sounds["countdown"].volume = 0.11;
			this.$nextTick(() => {
				this.applyFixedDeckSize();
			});
		} catch (e) {
			alert(e);
		}
	},
	unmounted() {
		this.emitter.off("notification", this.pushNotification);
		window.removeEventListener("beforeunload", this.beforeunload);
	},
	watch: {
		sessionID() {
			if (this.socket) {
				let sessionSettings = {};
				const storedSessionSettings = localStorage.getItem(localStorageSessionSettingsKey);
				if (storedSessionSettings) {
					try {
						sessionSettings = JSON.parse(storedSessionSettings);
					} catch (e) {
						console.error("Error parsing stored session settings: ", e);
					}
				}
				this.socket.io.opts.query!.sessionID = this.sessionID;
				if (this.sessionID) this.socket.emit("setSession", this.sessionID, sessionSettings);
			}
			this.updateURLQuery();
			if (this.sessionID) setCookie("sessionID", this.sessionID);
		},
		userName() {
			if (this.socket) {
				this.socket.io.opts.query!.userName = this.userName;
				this.socket.emit("setUserName", this.userName);
			}
			this.storeSettings();
		},
		useCollection() {
			this.socket?.emit("useCollection", this.useCollection);
			this.storeSettings();
		},
		// Front-end options
		language() {
			this.storeSettings();
		},
		displayBotScores() {
			this.storeSettings();
		},
		fixedDeck() {
			this.storeSettings();
		},
		displayFixedDeck() {
			this.applyFixedDeckSize();
		},
		pickOnDblclick() {
			this.storeSettings();
		},
		enableNotifications() {
			this.storeSettings();
		},
		enableSound() {
			this.storeSettings();
		},
		hideSessionID() {
			this.storeSettings();
		},
		displayCollectionStatus() {
			this.storeSettings();
		},
		collapseSideboard() {
			this.storeSettings();
		},
		boosterCardScale() {
			this.storeSettings();
		},
		deck: {
			deep: true,
			handler() {
				this.updateAutoLands();
			},
		},
		availableUsableDraftEffects() {
			this.selectedUsableDraftEffect = undefined;
		},
		availableOptionalDraftEffects() {
			if (this.availableOptionalDraftEffects.length > 0)
				this.selectedOptionalDraftPickEffect = this.availableOptionalDraftEffects[0];
			else this.selectedOptionalDraftPickEffect = undefined;
		},
		autoLand() {
			this.updateAutoLands();
			this.storeSettings();
		},
		lands: {
			deep: true,
			handler() {
				if (!this.socket) return;
				this.socket.emit("updateDeckLands", this.lands);
			},
		},
		targetDeckSize() {
			this.updateAutoLands();
			this.storeSettings();
		},
		sideboardBasics() {
			this.storeSettings();
		},
		preferredBasics() {
			this.storeSettings();
		},
		// Session settings
		ownerIsPlayer() {
			if (this.userID !== this.sessionOwner || !this.socket) return;
			setCookie("userID", this.userID); // Used for reconnection
			this.socket.emit("setOwnerIsPlayer", this.ownerIsPlayer);
		},
		setRestriction: {
			deep: true,
			handler() {
				if (this.userID !== this.sessionOwner || !this.socket) return;

				this.socket.emit("setRestriction", this.setRestriction);
			},
		},
		isPublic() {
			if (this.userID !== this.sessionOwner || !this.socket) return;
			this.socket.emit("setPublic", this.isPublic);
		},
		description() {
			if (this.userID !== this.sessionOwner || !this.socket) return;
			this.socket.emit("setDescription", this.description);
		},
		usePredeterminedBoosters() {
			if (this.userID !== this.sessionOwner || !this.socket) return;
			this.socket.emit("setUsePredeterminedBoosters", this.usePredeterminedBoosters);
		},
		boostersPerPlayer() {
			if (this.userID !== this.sessionOwner || !this.socket) return;
			this.socket.emit("boostersPerPlayer", this.boostersPerPlayer);
		},
		cardsPerBooster() {
			if (this.userID !== this.sessionOwner || !this.socket) return;
			this.socket.emit("cardsPerBooster", this.cardsPerBooster);
		},
		teamDraft() {
			if (this.userID !== this.sessionOwner || !this.socket) return;
			this.socket.emit("teamDraft", this.teamDraft);
		},
		randomizeSeatingOrder(oldValue, newValue) {
			if (this.userID !== this.sessionOwner || !this.socket || oldValue === newValue) return;
			this.socket.emit("setRandomizeSeatingOrder", this.randomizeSeatingOrder);
			this.updateStoredSessionSettings({ randomizeSeatingOrder: this.randomizeSeatingOrder });
		},
		disableBotSuggestions(oldValue, newValue) {
			if (this.userID !== this.sessionOwner || !this.socket || oldValue === newValue) return;
			this.socket.emit("setDisableBotSuggestions", this.disableBotSuggestions);
			this.updateStoredSessionSettings({ disableBotSuggestions: this.disableBotSuggestions });
		},
		distributionMode() {
			if (this.userID !== this.sessionOwner || !this.socket) return;
			this.socket.emit("setDistributionMode", this.distributionMode);
		},
		customBoosters: {
			deep: true,
			handler() {
				if (this.userID !== this.sessionOwner || !this.socket) return;
				this.socket.emit("setCustomBoosters", this.customBoosters);
			},
		},
		bots() {
			if (this.userID !== this.sessionOwner || !this.socket) return;
			this.socket.emit("setBots", this.bots);
		},
		maxPlayers() {
			if (this.userID !== this.sessionOwner || !this.socket) return;
			if (this.maxPlayers < 1) return;
			document.title = this.pageTitle;
			this.socket.emit("setMaxPlayers", this.maxPlayers);
		},
		mythicPromotion() {
			if (this.userID !== this.sessionOwner || !this.socket) return;
			this.socket.emit("setMythicPromotion", this.mythicPromotion);
		},
		useBoosterContent() {
			if (this.userID !== this.sessionOwner || !this.socket) return;
			this.socket.emit("setUseBoosterContent", this.useBoosterContent);
		},
		boosterContent: {
			deep: true,
			handler(val: typeof this.boosterContent) {
				if (this.userID != this.sessionOwner) return;
				if (Object.values(val).reduce((acc, val) => acc + val) <= 0) {
					fireToast("warning", "Your boosters should contain at least one card :)");
					this.boosterContent["common"] = 1;
				} else {
					if (this.socket) this.socket.emit("setBoosterContent", this.boosterContent);
				}
			},
		},
		maxTimer() {
			if (this.userID !== this.sessionOwner || !this.socket) return;
			this.socket.emit("setPickTimer", this.maxTimer);
			this.updateStoredSessionSettings({ maxTimer: this.maxTimer });
		},
		tournamentTimer() {
			if (this.userID !== this.sessionOwner || !this.socket) return;
			this.socket.emit("setTournamentTimer", this.tournamentTimer);
		},
		reviewTimer() {
			if (this.userID !== this.sessionOwner || !this.socket) return;
			this.socket.emit("setReviewTimer", this.reviewTimer);
		},
		hidePicks() {
			if (this.userID !== this.sessionOwner || !this.socket) return;
			this.socket.emit("setHidePicks", this.hidePicks);
		},
		ignoreCollections() {
			if (this.userID !== this.sessionOwner || !this.socket) return;
			this.socket.emit("ignoreCollections", this.ignoreCollections);
			this.updateStoredSessionSettings({ ignoreCollections: this.ignoreCollections });
		},
		maxDuplicates: {
			deep: true,
			handler() {
				if (this.userID !== this.sessionOwner || !this.socket) return;
				this.socket.emit("setMaxDuplicates", this.maxDuplicates);
			},
		},
		colorBalance() {
			if (this.userID !== this.sessionOwner || !this.socket) return;
			this.socket.emit("setColorBalance", this.colorBalance);
			this.updateStoredSessionSettings({ colorBalance: this.colorBalance });
		},
		foil() {
			if (this.userID != this.sessionOwner || !this.socket) return;
			this.socket.emit("setFoil", this.foil);
			this.updateStoredSessionSettings({ foil: this.foil });
		},
		useCustomCardList() {
			if (this.userID !== this.sessionOwner || !this.socket) return;
			this.socket.emit("setUseCustomCardList", this.useCustomCardList);
		},
		customCardListWithReplacement() {
			if (this.userID !== this.sessionOwner || !this.socket) return;
			this.socket.emit("setCustomCardListWithReplacement", this.customCardListWithReplacement);
		},
		doubleMastersMode() {
			if (this.userID !== this.sessionOwner || !this.socket) return;
			this.socket.emit("setDoubleMastersMode", this.doubleMastersMode);
		},
		pickedCardsPerRound() {
			if (this.userID !== this.sessionOwner || !this.socket) return;
			this.socket.emit("setPickedCardsPerRound", this.pickedCardsPerRound);
		},
		burnedCardsPerRound() {
			if (this.userID !== this.sessionOwner || !this.socket) return;
			this.socket.emit("setBurnedCardsPerRound", this.burnedCardsPerRound);
		},
		discardRemainingCardsAt() {
			if (this.userID !== this.sessionOwner || !this.socket) return;
			this.socket.emit("setDiscardRemainingCardsAt", this.discardRemainingCardsAt);
		},
		personalLogs() {
			if (this.userID !== this.sessionOwner || !this.socket) return;
			this.socket.emit("setPersonalLogs", this.personalLogs);
			this.updateStoredSessionSettings({ personalLogs: this.personalLogs });
		},
		draftLogRecipients() {
			if (this.userID !== this.sessionOwner || !this.socket) return;
			this.socket.emit("setDraftLogRecipients", this.draftLogRecipients);
			this.updateStoredSessionSettings({ draftLogRecipients: this.draftLogRecipients });
		},
		draftLogUnlockTimer() {
			if (this.userID !== this.sessionOwner || !this.socket) return;
			this.socket.emit("setDraftLogUnlockTimer", this.draftLogUnlockTimer);
			this.updateStoredSessionSettings({ draftLogUnlockTimer: this.draftLogUnlockTimer });
		},
		sessionUsers: {
			deep: true,
			handler(newV, oldV) {
				document.title = this.pageTitle;
				if (oldV.length > 0) {
					if (oldV.length < newV.length) {
						if (newV.length === this.maxPlayers) this.pushTitleNotification("😀👍");
						else this.pushTitleNotification("😀➕");
					}
					if (oldV.length > newV.length) this.pushTitleNotification("🙁➖");
				}
			},
		},
		cardsToPick() {
			// Automatically deselect cards if needed
			while (this.selectedCards.length > 0 && this.selectedCards.length > this.cardsToPick)
				this.selectedCards.shift();
		},
	},
});<|MERGE_RESOLUTION|>--- conflicted
+++ resolved
@@ -1290,10 +1290,6 @@
 				const cards = boosters.reduce((acc, val) => acc.concat(val), []);
 				this.spawnDialog(SealedPresentation, {
 					// Note: SealedPresentation has the ability to present boosters one by one, we're not using it, yet.
-<<<<<<< HEAD
-					//       e.g. boosters: boosters
-=======
->>>>>>> 7b069aea
 					boosters: [cards.filter((c) => c.rarity !== "common" && c.rarity !== "uncommon")],
 					title: "Sealed - Rares and Mythics",
 				});
