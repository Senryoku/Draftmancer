import type { ClientToServerEvents, LoaderOptions, ServerToClientEvents } from "@/SocketType";
import type { UserID } from "@/IDTypes";
import type { SetCode, IIndexable, Language } from "@/Types";
import {
	DisconnectedUser,
	DistributionMode,
	DraftLogRecipients,
	ReadyState,
	UserData,
	UsersData,
} from "../../src/Session/SessionTypes";
import {
	ArenaID,
	Card,
	CardID,
	DeckList,
	OnPickDraftEffect,
	PlainCollection,
	UniqueCard,
	UniqueCardID,
} from "@/CardTypes";
import type { DraftLog } from "@/DraftLog";
import type { BotScores } from "@/Bot";
import type { WinstonDraftSyncData } from "@/WinstonDraft";
import type { WinchesterDraftSyncData } from "@/WinchesterDraft";
import type { GridDraftSyncData } from "@/GridDraft";
import type { RochesterDraftSyncData } from "@/RochesterDraft";
import type { RotisserieDraftStartOptions, RotisserieDraftSyncData } from "@/RotisserieDraft";
import type { TeamSealedSyncData } from "@/TeamSealed";
import type { Bracket } from "@/Brackets";
import type { SocketAck } from "@/Message";
import type { Options } from "@/utils";
import type { JHHBooster } from "@/JumpstartHistoricHorizons";
import type { CustomCardList } from "@/CustomCardList";
import type SessionsSettingsProps from "@/Session/SessionProps";
import { MinesweeperSyncData } from "@/MinesweeperDraftTypes";
import { HousmanDraftSyncData } from "@/HousmanDraft";
import { minesweeperApplyDiff } from "../../src/MinesweeperDraftTypes";
import Constants, { CubeDescription } from "../../src/Constants";
import { CardColor, OptionalOnPickDraftEffect, UsableDraftEffect } from "../../src/CardTypes";

import io, { Socket } from "socket.io-client";
import { toRaw, defineComponent, defineAsyncComponent } from "vue";
import { Sortable } from "sortablejs-vue3";
import Swal, { SweetAlertIcon, SweetAlertOptions, SweetAlertResult } from "sweetalert2";
import { SortableEvent } from "sortablejs";
import { createCommonApp } from "./appCommon";

import SetsInfos, { SetInfo } from "./SetInfos";
import {
	isEmpty,
	randomStr4,
	guid,
	shortguid,
	getUrlVars,
	copyToClipboard,
	escapeHTML,
	sortableUpdate,
} from "./helper";
import { eraseCookie, getCookie, setCookie } from "./cookies";
import { ButtonColor, Alert, fireToast } from "./alerts";
import parseCSV from "./parseCSV";

import LoadingComponent from "./components/LoadingComponent.vue";
import News from "./components/News.vue";
import BoosterCard from "./components/BoosterCard.vue";
import CardComponent from "./components/Card.vue";
import CardPlaceholder from "./components/CardPlaceholder.vue";
import CardPool from "./components/CardPool.vue";
import CardPopup from "./components/CardPopup.vue";
import DelayedInput from "./components/DelayedInput.vue";
import Dropdown from "./components/Dropdown.vue";
import ExportDropdown from "./components/ExportDropdown.vue";
import Modal from "./components/Modal.vue";
import SetSelect from "./components/SetSelect.vue";
import SealedDialog from "./components/SealedDialog.vue";
import HousmanDialog from "./components/HousmanDialog.vue";
import SolomonDialog from "./components/SolomonDialog.vue";
import ScaleSlider from "./components/ScaleSlider.vue";
import RotisserieDraftDialog from "./components/RotisserieDraftDialog.vue";

// Preload Carback
import CardBack from /* webpackPrefetch: true */ "./assets/img/cardback.webp";
import { SolomonDraftSyncData } from "@/SolomonDraft";
import { isSomeEnum } from "../../src/TypeChecks";
const img = new Image();
img.src = CardBack;

enum DraftState {
	None = "None",
	Waiting = "Waiting",
	Picking = "Picking",
	Brewing = "Brewing",
	Watching = "Watching",
	WinstonPicking = "WinstonPicking",
	WinstonWaiting = "WinstonWaiting",
	WinchesterPicking = "WinchesterPicking",
	WinchesterWaiting = "WinchesterWaiting",
	HousmanDraft = "HousmanDraft",
	SolomonDraft = "SolomonDraft",
	GridPicking = "GridPicking",
	GridWaiting = "GridWaiting",
	RochesterPicking = "RochesterPicking",
	RochesterWaiting = "RochesterWaiting",
	RotisserieDraft = "RotisserieDraft",
	MinesweeperPicking = "MinesweeperPicking",
	MinesweeperWaiting = "MinesweeperWaiting",
	TeamSealed = "TeamSealed",
}

enum PassingOrder {
	None,
	Left,
	Right,
	Repeat,
}

export const Sounds: { [name: string]: HTMLAudioElement } = {
	start: new Audio("sound/drop_003.ogg"),
	next: new Audio("sound/next.mp3"),
	countdown: new Audio("sound/click_001.ogg"),
	readyCheck: new Audio("sound/drop_003.ogg"),
};

const localStorageSettingsKey = "draftmancer-settings";
const localStorageSessionSettingsKey = "draftmancer-session-settings";

const defaultUserName = `Player_${randomStr4()}`;
// Backwards compatility: these used to be stored in cookies.
const cookieUserName = getCookie("userName", defaultUserName);
const cookieUseCollection = getCookie("useCollection", "true") === "true";
const cookieLanguage = getCookie("language", "en") as Language;

// Personal front-end settings
const defaultSettings = {
	userName: cookieUserName,
	useCollection: cookieUseCollection,
	language: cookieLanguage,
	targetDeckSize: 40,
	hideSessionID: false,
	displayCollectionStatus: true,
	displayBotScores: false,
	fixedDeck: false,
	pickOnDblclick: true,
	enableSound: true,
	enableNotifications: false,
	collapseSideboard: window.innerWidth > 1200,
	sideboardBasics: 0,
	preferredBasics: "",
	boosterCardScale: 1,
};
const storedSettings = JSON.parse(localStorage.getItem(localStorageSettingsKey) ?? "{}");
const initialSettings: typeof defaultSettings = Object.assign({ ...defaultSettings }, storedSettings);

type SessionUser = {
	userID: string;
	userName: string;
	collection: boolean;
	useCollection: boolean;
	readyState: ReadyState;
};

const DraftLogLiveComponent = defineAsyncComponent(() => import("./components/DraftLogLive.vue"));

export default defineComponent({
	components: {
		BoosterCard,
		BracketComponent: defineAsyncComponent(() => import("./components/Bracket.vue")),
		Card: CardComponent,
		CardList: defineAsyncComponent(() => import("./components/CardList.vue")),
		CardPlaceholder,
		CardPool,
		CardPopup,
		CardStats: defineAsyncComponent(() => import("./components/CardStats.vue")),
		CollectionComponent: defineAsyncComponent({
			loader: () => import("./components/Collection.vue"),
			loadingComponent: LoadingComponent,
		}),
		CollectionImportHelp: defineAsyncComponent(() => import("./components/CollectionImportHelp.vue")),
		DelayedInput,
		DraftLog: defineAsyncComponent(() => import("./components/DraftLog.vue")),
		DraftLogHistory: defineAsyncComponent(() => import("./components/DraftLogHistory.vue")),
		DraftLogLiveComponent,
		DraftLogPick: defineAsyncComponent(() => import("./components/DraftLogPick.vue")),
		Dropdown,
		ExportDropdown,
		GettingStarted: defineAsyncComponent(() => import("./components/GettingStarted.vue")),
		GridDraft: defineAsyncComponent(() => import("./components/GridDraft.vue")),
		HelpModal: defineAsyncComponent(() => import("./components/HelpModal.vue")),
		HousmanDraft: defineAsyncComponent(() => import("./components/HousmanDraft.vue")),
		LandControl: defineAsyncComponent(() => import("./components/LandControl.vue")),
		MinesweeperDraft: defineAsyncComponent(() => import("./components/MinesweeperDraft.vue")),
		Modal,
		News,
		PatchNotes: defineAsyncComponent(() => import("./components/PatchNotes.vue")),
		PickSummary: defineAsyncComponent(() => import("./components/PickSummary.vue")),
		DraftQueue: defineAsyncComponent(() => import("./components/DraftQueue.vue")),
		RotisserieDraft: defineAsyncComponent(() => import("./components/RotisserieDraft.vue")),
		ScaleSlider,
		SetRestrictionComponent: defineAsyncComponent(() => import("./components/SetRestriction.vue")),
		SetSelect,
		SolomonDraft: defineAsyncComponent(() => import("./components/SolomonDraft.vue")),
		Sortable,
		SponsorModal: defineAsyncComponent(() => import("./components/SponsorModal.vue")),
		TeamSealed: defineAsyncComponent(() => import("./components/TeamSealed.vue")),
		WinchesterDraft: defineAsyncComponent(() => import("./components/WinchesterDraft.vue")),
		WinstonDraft: defineAsyncComponent(() => import("./components/WinstonDraft.vue")),
	},
	data: () => {
		const path = window.location.pathname.substring(1).split("/");
		const validPages = ["", "draftqueue"];
		const page = validPages.includes(path[0]) ? path[0] : "";

		let userID: UserID = guid();
		const storedUserID = getCookie("userID");
		if (storedUserID !== "") {
			userID = storedUserID;
			// Server will handle the reconnect attempt if draft is still ongoing
			console.log("storedUserID: " + storedUserID);
		}

		const urlParamSession = getUrlVars()["session"];
		let sessionID: string | undefined = urlParamSession
			? decodeURIComponent(urlParamSession)
			: getCookie("sessionID", shortguid());

		if (page === "draftqueue") sessionID = undefined;

		const userName = initialSettings.userName;

		const storedSessionSettings = localStorage.getItem(localStorageSessionSettingsKey) ?? "{}";

		const query: any = {
			userID: userID,
			userName: userName,
			sessionSettings: storedSessionSettings,
		};
		if (sessionID) query.sessionID = sessionID;

		// Socket Setup
		const socket: Socket<ServerToClientEvents, ClientToServerEvents> = io({
			query,
		});

		return {
			// Make these enums available in the template
			DraftState,
			ReadyState,
			PassingOrder,

			sortableUpdate,

			page: page,
			// User Data
			userID: userID,
			userName: userName,
			useCollection: true, // Note: True value will be set later so it's automatically sync with the server.
			collection: {} as PlainCollection,
			collectionInfos: {
				wildcards: { common: 0, uncommon: 0, rare: 0, mythic: 0 },
				vaultProgress: 0,
			},
			socket: socket,
			socketConnected: true,

			// Session status
			managed: false, // Is the session managed by the server? (i.e. the session doesn't have an owner)
			sessionID: sessionID,
			sessionOwner: (sessionID ? userID : undefined) as UserID | undefined,
			sessionOwnerUsername: userName as string,
			sessionUsers: [] as SessionUser[],
			disconnectedUsers: {} as { [uid: UserID]: DisconnectedUser },
			// Session settings
			ownerIsPlayer: true,
			isPublic: false,
			description: "",
			ignoreCollections: true,
			boostersPerPlayer: 3,
			cardsPerBooster: 15,
			teamDraft: false,
			randomizeSeatingOrder: false,
			disableBotSuggestions: false,
			distributionMode: "regular" as DistributionMode,
			customBoosters: ["", "", ""],
			maxPlayers: 8,
			mythicPromotion: true,
			useBoosterContent: false,
			boosterContent: {
				common: 10,
				uncommon: 3,
				rare: 1,
				bonus: 1,
			},
			usePredeterminedBoosters: false,
			colorBalance: true,
			maxDuplicates: null as { common: number; uncommon: number; rare: number; mythic: number } | null,
			foil: false,
			bots: 0,
			setRestriction: [Constants.MTGASets[Constants.MTGASets.length - 1]] as SetCode[],
			drafting: false,
			useCustomCardList: false,
			customCardListWithReplacement: false,
			customCardList: null as CustomCardList | null,
			doubleMastersMode: false,
			pickedCardsPerRound: 1,
			burnedCardsPerRound: 0,
			discardRemainingCardsAt: 0,
			maxTimer: 75,
			pickTimer: 75,
			personalLogs: true,
			draftLogRecipients: "everyone" as DraftLogRecipients,
			bracketLocked: false,
			//
			draftLogs: [] as DraftLog[],
			currentDraftLog: null as DraftLog | null,
			draftLogLive: null as DraftLog | null,
			bracket: null as Bracket | null,
			virtualPlayersData: null as UsersData | null,
			booster: [] as UniqueCard[],
			boosterNumber: 0,
			pickNumber: 0,
			botScores: null as BotScores | null,
			winstonDraftState: null as WinstonDraftSyncData | null,
			gridDraftState: null as GridDraftSyncData | null,
			rochesterDraftState: null as RochesterDraftSyncData | null,
			rotisserieDraftState: null as RotisserieDraftSyncData | null,
			minesweeperDraftState: null as MinesweeperSyncData | null,
			teamSealedState: null as TeamSealedSyncData | null,
			winchesterDraftState: null as WinchesterDraftSyncData | null,
			housmanDraftState: null as HousmanDraftSyncData | null,
			solomonDraftState: null as SolomonDraftSyncData | null,
			draftPaused: false,

			publicSessions: [] as {
				id: string;
				description: string;
				players: number;
				maxPlayers: number;
				cube: boolean;
				sets: string[];
			}[],

			// Front-end options & data
			displayedModal: null as string | null,
			userOrder: [] as UserID[],
			hideSessionID: initialSettings.hideSessionID,
			languages: Constants.Languages,
			language: initialSettings.language,
			displayCollectionStatus: initialSettings.displayCollectionStatus,
			sets: Constants.MTGASets,
			primarySets: Constants.PrimarySets,
			cubeLists: Constants.CubeLists,
			pendingReadyCheck: false,
			setsInfos: SetsInfos,
			draftingState: DraftState.None,
			displayBotScores: initialSettings.displayBotScores,
			fixedDeck: initialSettings.fixedDeck,

			fixedDeckState: {
				ht: 400,
				mainHeight: "100vh", // Applied in the template as an inlined style
				y: 0,
				dy: 0,
			},
			pickOnDblclick: initialSettings.pickOnDblclick,
			boosterCardScale: initialSettings.boosterCardScale,
			enableSound: initialSettings.enableSound,
			enableNotifications:
				typeof Notification !== "undefined" &&
				Notification &&
				Notification.permission == "granted" &&
				initialSettings.enableNotifications,
			notificationPermission: typeof Notification !== "undefined" && Notification && Notification.permission,
			titleNotification: null as { timeout: ReturnType<typeof setTimeout>; message: string } | null,
			// Draft Booster
			pickInFlight: false,
			selectedCards: [] as UniqueCard[],
			burningCards: [] as UniqueCard[],
			selectedUsableDraftEffect: undefined as
				| undefined
				| { name: string; effect: UsableDraftEffect; cardID: UniqueCardID },
			selectedOptionalDraftPickEffect: undefined as
				| undefined
				| { name: string; effect: OptionalOnPickDraftEffect; cardID: UniqueCardID },
			// Brewing (deck and sideboard should not be modified directly, have to
			// stay in sync with their CardPool display)
			deck: [] as UniqueCard[],
			sideboard: [] as UniqueCard[],
			deckFilter: "",
			collapseSideboard: initialSettings.collapseSideboard,
			autoLand: true,
			lands: { W: 0, U: 0, B: 0, R: 0, G: 0 } as { [c in CardColor]: number },
			targetDeckSize: initialSettings.targetDeckSize,
			sideboardBasics: initialSettings.sideboardBasics,
			preferredBasics: initialSettings.preferredBasics,
			//
			selectedCube: Constants.CubeLists[0],

			// Used to debounce calls to doStoreDraftLogs
			storeDraftLogsTimeout: null as ReturnType<typeof setTimeout> | null,

			// Chat
			currentChatMessage: "",
			displayChatHistory: false,
			messagesHistory: [] as {
				author: string;
				text: string;
				timestamp: number;
			}[],
		};
	},
	methods: {
		initializeSocket() {
			this.socket.on("disconnect", () => {
				console.log("Disconnected from server.");
				this.socketConnected = false;
				// Avoid closing an already opened modal
				if (!Swal.isVisible())
					Alert.fire({
						icon: "error",
						title: "Disconnected!",
						showConfirmButton: false,
					});
			});

			this.socket.io.on("reconnect", (attemptNumber) => {
				console.log(`Reconnected to server (attempt ${attemptNumber}).`);
				this.socketConnected = true;
				// Re-sync collection on reconnect.
				if (this.hasCollection) this.socket.emit("setCollection", this.collection);

				fireToast("success", "Reconnected!");
			});

			this.socket.on("alreadyConnected", (newID) => {
				this.userID = newID;
				this.socket.io.opts.query!.userID = newID;
				fireToast("warning", "Duplicate UserID: A new UserID as been affected to this instance.");
			});

			this.socket.on("stillAlive", (ack) => {
				if (ack) ack();
			});

			this.socket.on("chatMessage", (message) => {
				this.messagesHistory.push(message);
				// TODO: Cleanup this?
				const bubbleEl = document.querySelector("#chat-bubble-" + message.author);
				if (bubbleEl) {
					const bubble = bubbleEl as HTMLElement & { timeoutHandler: number };
					bubble.innerText = message.text;
					bubble.style.opacity = "1";
					if (bubble.timeoutHandler) clearTimeout(bubble.timeoutHandler);
					bubble.timeoutHandler = window.setTimeout(() => (bubble.style.opacity = "0"), 5000);
				}
			});

			this.socket.on("publicSessions", (sessions) => {
				this.publicSessions = sessions;
			});

			this.socket.on("updatePublicSession", (session) => {
				const idx = this.publicSessions.findIndex((s) => s.id === session.id);
				if (session.isPrivate) {
					if (idx !== -1) this.publicSessions.splice(idx, 1);
				} else {
					if (idx !== -1) this.publicSessions.splice(idx, 1, session);
					else this.publicSessions.push(session);
				}
			});

			this.socket.on("setSession", (sessionID) => {
				this.sessionID = sessionID;
				this.socket.io.opts.query!.sessionID = sessionID;
				if (this.drafting) {
					// Expelled during drafting
					this.drafting = false;
					this.draftingState = DraftState.Brewing;
				}
			});

			this.socket.on("sessionUsers", (users) => {
				this.sessionUsers = users.map((u) => {
					return { ...u, readyState: ReadyState.DontCare };
				});
				this.userOrder = users.map((u) => u.userID);
			});

			this.socket.on("userDisconnected", (data) => {
				if (!this.drafting) return;
				this.sessionOwner = data.owner;
				this.disconnectedUsers = data.disconnectedUsers;
			});

			this.socket.on("resumeOnReconnection", (msg) => {
				this.disconnectedUsers = {};
				fireToast("success", msg.title, msg.text);
			});

			this.socket.on("updateUser", (data) => {
				const user = this.userByID[data.userID];
				if (!user) {
					if (data.userID === this.sessionOwner && data.updatedProperties.userName)
						this.sessionOwnerUsername = data.updatedProperties.userName;
					return;
				}

				for (const prop in data.updatedProperties) {
					(user as IIndexable)[prop] = data.updatedProperties[prop];
				}
			});

			this.socket.on("sessionOptions", (sessionOptions) => {
				// FIXME: Use accurate key type once we have it.
				for (const prop in sessionOptions)
					(this as IIndexable)[prop as keyof typeof SessionsSettingsProps] = sessionOptions[prop];
			});

			this.socket.on("sessionOwner", (ownerID, ownerUserName) => {
				this.sessionOwner = ownerID;
				if (ownerUserName) this.sessionOwnerUsername = ownerUserName;
			});
			this.socket.on("isPublic", (data) => {
				this.isPublic = data;
			});
			this.socket.on("ignoreCollections", (ignoreCollections) => {
				this.ignoreCollections = ignoreCollections;
			});
			this.socket.on("setMaxPlayers", (maxPlayers) => {
				this.maxPlayers = maxPlayers;
			});
			this.socket.on("setRestriction", (setRestriction) => {
				this.setRestriction = setRestriction;
			});
			this.socket.on("setPickTimer", (timer) => {
				this.maxTimer = timer;
				this.pickTimer = timer;
			});

			this.socket.on("message", (data) => {
				if (data.icon === undefined) data.icon = "info";
				if (data.title === undefined) data.title = "[Missing Title]";

				const toast = !!data.toast;
				if (toast) {
					fireToast(data.icon as SweetAlertIcon, data.title, data.text);
					return;
				}

				if (data.showConfirmButton === undefined) data.showConfirmButton = true;
				else if (!data.showConfirmButton && data.timer === undefined) data.timer = 1500;

				if (data.allowOutsideClick === undefined) data.allowOutsideClick = true;

				Alert.fire({
					position: "center",
					toast: !!data.toast,
					icon: data.icon as SweetAlertIcon,
					title: data.title,
					text: data.text,
					html: data.html,
					imageUrl: data.imageUrl,
					imageHeight: 300,
					showConfirmButton: data.showConfirmButton,
					timer: data.timer,
					allowOutsideClick: data.allowOutsideClick,
				});
			});

			this.socket.on("readyCheck", () => {
				if (this.drafting) return;

				this.initReadyCheck();

				const ownerUsername = !this.sessionOwner
					? "Session owner"
					: this.sessionOwner in this.userByID
					? this.userByID[this.sessionOwner].userName
					: this.sessionOwnerUsername
					? this.sessionOwnerUsername
					: "Session owner";

				this.pushNotification("Are you ready?", {
					body: `${ownerUsername} has initiated a ready check`,
				});

				Alert.fire({
					position: "center",
					icon: "question",
					title: "Are you ready?",
					text: `${ownerUsername} has initiated a ready check`,
					showCancelButton: true,
					confirmButtonColor: ButtonColor.Safe,
					cancelButtonColor: ButtonColor.Critical,
					confirmButtonText: "I'm ready!",
					cancelButtonText: "Not Ready",
					allowOutsideClick: false,
				}).then((result) => {
					this.socket.emit("setReady", result.value ? ReadyState.Ready : ReadyState.NotReady);
				});
			});

			this.socket.on("setReady", (userID, readyState) => {
				if (!this.pendingReadyCheck) return;
				if (userID in this.userByID) this.userByID[userID].readyState = readyState;
				if (this.sessionUsers.every((u) => u.readyState === ReadyState.Ready)) {
					fireToast("success", "Everybody is ready!");
					this.pushTitleNotification("✔️");
				}
			});

			// Winston Draft
			this.socket.on("startWinstonDraft", (state) => {
				startDraftSetup("Winston draft");
				this.setWinstonDraftState(state);
			});
			this.socket.on("winstonDraftSync", (winstonDraftState) => {
				this.setWinstonDraftState(winstonDraftState);
			});
			this.socket.on("winstonDraftNextRound", (currentPlayer) => {
				if (this.userID === currentPlayer) {
					this.notifyTurn();
					this.draftingState = DraftState.WinstonPicking;
				} else {
					this.draftingState = DraftState.WinstonWaiting;
				}
			});
			this.socket.on("winstonDraftEnd", () => {
				this.drafting = false;
				this.winstonDraftState = null;
				this.draftingState = DraftState.Brewing;
				fireToast("success", "Done drafting!");
			});
			this.socket.on("winstonDraftRandomCard", (c) => {
				this.addToDeck(c);
				// Instantiate a card component to display in Swal (yep, I know.)
				const cardView = createCommonApp(CardComponent, { card: c });
				const el = document.createElement("div");
				cardView.mount(el);
				Alert.fire({
					position: "center",
					title: `You drew ${
						this.language in c.printed_names ? c.printed_names[this.language] : c.name
					} from the card pool!`,
					html: el,
					showConfirmButton: true,
				});
			});

			this.socket.on("rejoinWinstonDraft", (data) => {
				this.drafting = true;

				this.setWinstonDraftState(data.state);
				this.clearState();
				this.$nextTick(() => {
					for (const c of data.pickedCards.main) this.addToDeck(c);
					for (const c of data.pickedCards.side) this.addToSideboard(c);

					if (this.userID === data.state.currentPlayer) this.draftingState = DraftState.WinstonPicking;
					else this.draftingState = DraftState.WinstonWaiting;

					Alert.fire({
						position: "center",
						icon: "success",
						title: "Reconnected to the Winston draft!",
						showConfirmButton: false,
						timer: 1500,
					});
				});
			});

			// Winchester Draft

			this.socket.on("startWinchesterDraft", (state) => {
				startDraftSetup("Winchester draft");
				this.winchesterDraftState = state;
				this.draftingState =
					state.currentPlayer === this.userID ? DraftState.WinchesterPicking : DraftState.WinchesterWaiting;
			});
			this.socket.on("winchesterDraftSync", (state) => {
				this.winchesterDraftState = state;
				this.draftingState =
					state.currentPlayer === this.userID ? DraftState.WinchesterPicking : DraftState.WinchesterWaiting;
			});
			this.socket.on("winchesterDraftEnd", () => {
				this.drafting = false;
				this.winchesterDraftState = null;
				this.draftingState = DraftState.Brewing;
				fireToast("success", "Done drafting!");
			});

			this.socket.on("rejoinWinchesterDraft", (data) => {
				this.clearState();
				this.drafting = true;
				this.winchesterDraftState = data.state;
				this.$nextTick(() => {
					for (const c of data.pickedCards.main) this.addToDeck(c);
					for (const c of data.pickedCards.side) this.addToSideboard(c);

					this.draftingState =
						data.state.currentPlayer === this.userID
							? DraftState.WinchesterPicking
							: DraftState.WinchesterWaiting;

					Alert.fire({
						position: "center",
						icon: "success",
						title: "Reconnected to the Winchester draft!",
						showConfirmButton: false,
						timer: 1500,
					});
				});
			});

			this.socket.on("startHousmanDraft", (state) => {
				startDraftSetup("Housman draft");
				this.housmanDraftState = state;
				this.draftingState = DraftState.HousmanDraft;
			});
			this.socket.on("rejoinHousmanDraft", (data) => {
				this.clearState();
				this.drafting = true;
				this.draftingState = DraftState.HousmanDraft;
				this.housmanDraftState = data.state;
				this.$nextTick(() => {
					for (const c of data.pickedCards.main) this.addToDeck(c);
					for (const c of data.pickedCards.side) this.addToSideboard(c);

					Alert.fire({
						position: "center",
						icon: "success",
						title: "Reconnected to the Housman draft!",
						showConfirmButton: false,
						timer: 1500,
					});
				});
			});

			this.socket.on("startSolomonDraft", (state) => {
				startDraftSetup("Solomon draft");
				this.solomonDraftState = state;
				this.draftingState = DraftState.SolomonDraft;
			});
			this.socket.on("rejoinSolomonDraft", (data) => {
				this.clearState();
				this.drafting = true;
				this.draftingState = DraftState.SolomonDraft;
				this.solomonDraftState = data.state;
				this.$nextTick(() => {
					for (const c of data.pickedCards.main) this.addToDeck(c);
					for (const c of data.pickedCards.side) this.addToSideboard(c);

					Alert.fire({
						position: "center",
						icon: "success",
						title: "Reconnected to the Solomon draft!",
						showConfirmButton: false,
						timer: 1500,
					});
				});
			});

			// Grid Draft
			this.socket.on("startGridDraft", (state) => {
				startDraftSetup("Grid draft");
				this.draftingState =
					this.userID === state.currentPlayer ? DraftState.GridPicking : DraftState.GridWaiting;
				this.setGridDraftState(state);
			});
			this.socket.on("gridDraftNextRound", (state) => {
				const doNextRound = () => {
					this.setGridDraftState(state);
					if (this.userID === state.currentPlayer) {
						this.notifyTurn();
						this.draftingState = DraftState.GridPicking;
					} else {
						this.draftingState = DraftState.GridWaiting;
					}
				};

				// Next booster, add a slight delay so user can see the last pick (Unless we're in testing).
				if (this.gridDraftState?.currentPlayer === null) {
					setTimeout(doNextRound, navigator.webdriver ? 10 : 2500);
				} else doNextRound();
			});
			this.socket.on("gridDraftEnd", () => {
				// Adds a slight deplay while the last pick is displayed.
				setTimeout(
					() => {
						this.drafting = false;
						this.gridDraftState = null;
						this.draftingState = DraftState.Brewing;
						fireToast("success", "Done drafting!");
					},
					this.gridDraftState?.currentPlayer === null ? (navigator.webdriver ? 10 : 2500) : 0
				);
			});

			this.socket.on("rejoinGridDraft", (data) => {
				this.drafting = true;

				this.setGridDraftState(data.state);
				this.clearState();
				this.$nextTick(() => {
					for (const c of data.pickedCards.main) this.addToDeck(c);
					for (const c of data.pickedCards.side) this.addToSideboard(c);

					if (this.userID === data.state.currentPlayer) this.draftingState = DraftState.GridPicking;
					else this.draftingState = DraftState.GridWaiting;

					Alert.fire({
						position: "center",
						icon: "success",
						title: "Reconnected to the Grid draft!",
						showConfirmButton: false,
						timer: 1500,
					});
				});
			});

			// Rochester Draft
			this.socket.on("startRochesterDraft", (state) => {
				startDraftSetup("Rochester draft");
				this.draftingState =
					this.userID === state.currentPlayer ? DraftState.RochesterPicking : DraftState.RochesterWaiting;
				this.setRochesterDraftState(state);
			});
			this.socket.on("rochesterDraftNextRound", (state) => {
				this.setRochesterDraftState(state);
				if (this.userID === state.currentPlayer) {
					this.notifyTurn();
					this.draftingState = DraftState.RochesterPicking;
					this.selectedCards = [];
				} else {
					this.draftingState = DraftState.RochesterWaiting;
				}
			});
			this.socket.on("rochesterDraftEnd", () => {
				this.drafting = false;
				this.rochesterDraftState = null;
				this.draftingState = DraftState.Brewing;
				fireToast("success", "Done drafting!");
			});

			this.socket.on("rejoinRochesterDraft", (data) => {
				this.drafting = true;

				this.setRochesterDraftState(data.state);
				this.clearState();
				this.$nextTick(() => {
					for (const c of data.pickedCards.main) this.addToDeck(c);
					for (const c of data.pickedCards.side) this.addToSideboard(c);

					if (this.userID === data.state.currentPlayer) this.draftingState = DraftState.RochesterPicking;
					else this.draftingState = DraftState.RochesterWaiting;

					Alert.fire({
						position: "center",
						icon: "success",
						title: "Reconnected to the Rochester draft!",
						showConfirmButton: false,
						timer: 1500,
					});
				});
			});

			// Rotisserie Draft
			this.socket.on("startRotisserieDraft", (state) => {
				startDraftSetup("Rotisserie draft");
				this.draftingState = DraftState.RotisserieDraft;
				this.rotisserieDraftState = state;
			});
			this.socket.on("rotisserieDraftUpdateState", (uniqueCardID, newOwnerID, currentPlayer) => {
				if (!this.rotisserieDraftState) return;
				this.rotisserieDraftState.currentPlayer = currentPlayer;
				++this.rotisserieDraftState.pickNumber;

				const card = this.rotisserieDraftState.cards.find((c) => c.uniqueID === uniqueCardID);
				if (!card) return;
				card.owner = newOwnerID;

				if (!this.rotisserieDraftState.lastPicks) this.rotisserieDraftState.lastPicks = []; // FIXME: Here for backward compatibility. Will soon be safely removable.
				this.rotisserieDraftState.lastPicks.push(uniqueCardID);
				if (this.rotisserieDraftState.lastPicks.length > 8) this.rotisserieDraftState.lastPicks.shift();

				if (this.userID === this.rotisserieDraftState.currentPlayer) this.notifyTurn();
			});
			this.socket.on("rotisserieDraftEnd", () => {
				this.drafting = false;
				this.rotisserieDraftState = null;
				this.draftingState = DraftState.Brewing;
				fireToast("success", "Done drafting!");
			});

			this.socket.on("rejoinRotisserieDraft", (data) => {
				this.clearState();
				this.drafting = true;
				this.draftingState = DraftState.RotisserieDraft;
				this.$nextTick(() => {
					for (const c of data.pickedCards.main) this.addToDeck(c);
					for (const c of data.pickedCards.side) this.addToSideboard(c);

					this.rotisserieDraftState = data.state;

					Alert.fire({
						position: "center",
						icon: "success",
						title: "Reconnected to the Rotisserie draft!",
						showConfirmButton: false,
						timer: 1500,
					});
				});
			});

			// Minesweeper Draft
			this.socket.on("startMinesweeperDraft", (state) => {
				startDraftSetup("Minesweeper draft");
				this.draftingState =
					this.userID === state.currentPlayer ? DraftState.MinesweeperPicking : DraftState.MinesweeperWaiting;
				this.setMinesweeperDraftState(state);
			});
			this.socket.on("minesweeperDraftState", (state) => {
				this.setMinesweeperDraftState(state);
			});
			this.socket.on("minesweeperDraftUpdateState", (diff) => {
				if (!this.minesweeperDraftState) return;
				minesweeperApplyDiff(this.minesweeperDraftState, diff);
				this.onMinesweeperStateUpdate();
			});
			this.socket.on("minesweeperDraftEnd", (options) => {
				// Delay to allow the last pick to be displayed.
				setTimeout(
					() => {
						this.drafting = false;
						this.minesweeperDraftState = null;
						this.draftingState = DraftState.Brewing;
						fireToast("success", "Done drafting!");
					},
					options?.immediate ? 0 : 1000
				);
			});
			this.socket.on("rejoinMinesweeperDraft", (data) => {
				this.drafting = true;

				this.setMinesweeperDraftState(data.state);
				this.clearState();
				this.$nextTick(() => {
					for (const c of data.pickedCards.main) this.addToDeck(c);
					for (const c of data.pickedCards.side) this.addToSideboard(c);

					if (this.userID === data.state.currentPlayer) this.draftingState = DraftState.MinesweeperPicking;
					else this.draftingState = DraftState.MinesweeperWaiting;

					Alert.fire({
						position: "center",
						icon: "success",
						title: "Reconnected to the Minesweeper draft!",
						showConfirmButton: false,
						timer: 1500,
					});
				});
			});

			this.socket.on("startTeamSealed", (data) => {
				this.drafting = true;

				startDraftSetup("team sealed", "Team Sealed started!");
				this.teamSealedState = data.state;
				this.draftingState = DraftState.TeamSealed;
			});

			this.socket.on("rejoinTeamSealed", (data) => {
				this.drafting = true;

				startDraftSetup("team sealed", "Rejoined Team Sealed!");
				this.teamSealedState = data.state;
				this.draftingState = DraftState.TeamSealed;

				this.deckDisplay?.sync();
				this.sideboardDisplay?.sync();
				this.$nextTick(() => {
					for (const c of data.pickedCards.main) this.addToDeck(c);
					for (const c of data.pickedCards.side) this.addToSideboard(c);
				});
			});

			this.socket.on("startTeamSealedSpectator", () => {
				this.drafting = true;
				this.draftingState = DraftState.Watching;
			});

			this.socket.on("endTeamSealed", () => {
				fireToast("success", "Team Sealed stopped!");
				this.drafting = false;
				this.draftPaused = false;
				if (this.draftingState === DraftState.Watching) {
					// As player list will be reverting to its non-drafting state, click events used to select player have to be re-registered.
					this.$nextTick(() => {
						this.draftLogLiveComponentRef?.registerPlayerSelectEvents();
					});
				} else this.draftingState = DraftState.Brewing;
			});

			this.socket.on("teamSealedUpdateCard", (cardUniqueID, newOwnerID) => {
				if (!this.drafting || this.draftingState !== DraftState.TeamSealed || !this.teamSealedState) return;

				const card = this.teamSealedState.cards.find((c) => c.uniqueID === cardUniqueID);
				if (!card) return;
				if (card.owner === this.userID) {
					this.deck = this.deck.filter((c) => c.uniqueID !== cardUniqueID);
					this.sideboard = this.sideboard.filter((c) => c.uniqueID !== cardUniqueID);
				}
				if (newOwnerID === this.userID) {
					this.addToDeck(card);
				}
				card.owner = newOwnerID;
				this.$nextTick(() => {
					this.deckDisplay?.sync();
					this.sideboardDisplay?.sync();
				});
			});

			const startDraftSetup = (name = "draft", msg = "Draft Started!") => {
				// Save user ID in case of disconnect
				setCookie("userID", this.userID);
				if (this.sessionID) setCookie("sessionID", this.sessionID);
				this.updateURLQuery();

				this.drafting = true;
				this.stopReadyCheck();
				this.clearState();
				Alert.fire({
					position: "center",
					icon: "success",
					title: msg,
					showConfirmButton: false,
					timer: 1500,
				});

				this.playSound("start");

				this.pushNotification(msg, {
					body: `Your ${name} '${this.sessionID}' is starting!`,
				});
				this.pushTitleNotification("🏁");
			};

			// Standard Draft
			this.socket.on("startDraft", (virtualPlayersData) => {
				startDraftSetup();
				if (virtualPlayersData) this.virtualPlayersData = virtualPlayersData;

				// Are we just an Organizer, and not a player?
				if (!this.virtualPlayers.map((u) => u.userID).includes(this.userID)) {
					this.draftingState = DraftState.Watching;
				}
			});

			this.socket.on("rejoinDraft", (data) => {
				this.drafting = true;
				this.clearState();
				// Let vue react to changes to card pools
				this.$nextTick(() => {
					for (const c of data.pickedCards.main) this.addToDeck(c);
					for (const c of data.pickedCards.side) this.addToSideboard(c);

					this.booster = [];
					if (data.booster) {
						for (const c of data.booster) this.booster.push(c);
						this.draftingState = DraftState.Picking;
					} else {
						this.draftingState = DraftState.Waiting;
					}
					this.boosterNumber = data.boosterNumber;
					this.pickNumber = data.pickNumber;
					this.botScores = data.botScores;

					this.selectedCards = [];
					this.burningCards = [];

					Alert.fire({
						position: "center",
						icon: "success",
						title: "Reconnected to the draft!",
						showConfirmButton: false,
						timer: 1500,
					});

					this.deckDisplay?.sync();
					this.sideboardDisplay?.sync();
				});
			});

			this.socket.on("draftState", (data) => {
				// Only watching, not playing/receiving a booster ourself.
				if (this.draftingState === DraftState.Watching) {
					this.boosterNumber = data.boosterNumber;
					return;
				}

				const fullState = data as {
					booster: UniqueCard[];
					boosterCount: number;
					boosterNumber: number;
					pickNumber: 0;
				};
				if (fullState.boosterCount > 0) {
					if (
						!this.booster ||
						this.booster.length === 0 ||
						this.pickNumber !== fullState.pickNumber! ||
						this.boosterNumber !== data.boosterNumber
					) {
						this.botScores = null; // Clear bot scores
						this.selectedCards = [];
						this.burningCards = [];
						this.booster = [];
						for (const c of fullState.booster!) this.booster.push(c);
						this.playSound("next");
					}
					this.boosterNumber = fullState.boosterNumber;
					this.pickNumber = fullState.pickNumber!;
					this.draftingState = DraftState.Picking;
				} else {
					// No new booster, don't update the state yet.
					this.draftingState = DraftState.Waiting;
				}
			});

			this.socket.on("updateCardState", (updates) => {
				for (const update of updates) {
					let card = this.deck.find((c) => c.uniqueID === update.cardID);
					if (!card) this.sideboard.find((c) => c.uniqueID === update.cardID);
					if (card) card.state = update.state;
				}
			});

			this.socket.on("botRecommandations", (data) => {
				if (data.pickNumber === this.pickNumber) this.botScores = data.scores;
			});

			this.socket.on("endDraft", () => {
				fireToast("success", "Done drafting!");
				this.drafting = false;
				this.draftPaused = false;
				if (this.draftingState === DraftState.Watching) {
					// As player list will be reverting to its non-drafting state, click events used to select player have to be re-registered.
					this.$nextTick(() => {
						this.draftLogLiveComponentRef?.registerPlayerSelectEvents();
					});
				} else this.draftingState = DraftState.Brewing;
				// Clear sessionID for managed sessions
				if (this.managed) eraseCookie("sessionID");
			});

			this.socket.on("pauseDraft", () => {
				this.draftPaused = true;
			});

			this.socket.on("resumeDraft", () => {
				this.draftPaused = false;
				fireToast("success", "Draft Resumed");
			});

			this.socket.on("draftLog", (draftLog) => {
				// Updates draft log if already present, or adds it to the list
				const idx = this.draftLogs.findIndex(
					(l) => l.sessionID === draftLog.sessionID && l.time === draftLog.time
				);
				if (idx >= 0) {
					if (this.currentDraftLog === this.draftLogs[idx]) this.currentDraftLog = draftLog;
					this.draftLogs.splice(idx, 1, draftLog);
				} else {
					// Received a new draft log, consider it as the current one
					this.currentDraftLog = draftLog;
					this.draftLogs.push(draftLog);
				}
				this.storeDraftLogs();
			});

			this.socket.on("shareDecklist", (data) => {
				const idx = this.draftLogs.findIndex((l) => l.sessionID === data.sessionID && l.time === data.time);
				if (idx && this.draftLogs[idx] && data.userID in this.draftLogs[idx].users) {
					if (data.decklist) {
						const decklist: Partial<DeckList> = data.decklist;
						if (!decklist.main) decklist.main = [];
						if (!decklist.side) decklist.side = [];
						this.draftLogs[idx].users[data.userID!].decklist = decklist as DeckList;
					} else this.draftLogs[idx].users[data.userID].decklist = data.decklist;
					this.storeDraftLogs();
				}
			});

			this.socket.on("draftLogLive", (data) => {
				if (data.log) this.draftLogLive = data.log;

				if (!this.draftLogLive) return;

				if (data.pick) this.draftLogLive.users[data.userID!].picks.push(data.pick);
				if (data.decklist) {
					const decklist: Partial<DeckList> = data.decklist;
					if (!decklist.main) decklist.main = [];
					if (!decklist.side) decklist.side = [];
					this.draftLogLive.users[data.userID!].decklist = decklist as DeckList;
				}
			});

			this.socket.on("pickAlert", (data) => {
				fireToast(
					"info",
					`${data.userName} picked ${data.cards
						.map((s) => (s.printed_names[this.language] ? s.printed_names[this.language] : s.name))
						.join(", ")}!`
				);
				this.draftLogLiveComponentRef?.newPick(data);
			});

			this.socket.on("selectJumpstartPacks", this.selectJumpstartPacks);

			this.socket.on("setCardSelection", (data) => {
				if (!data) return;
				const cards = data.reduce((acc, val) => acc.concat(val), []); // Flatten if necessary
				if (cards.length === 0) return;
				this.clearState();
				// Let vue react to changes to card pools
				this.$nextTick(() => {
					this.addToDeck(cards);
					this.draftingState = DraftState.Brewing;
					fireToast("success", "Cards received!");
					this.pushNotification("Cards received!");
				});
			});

			this.socket.on("timer", (data) => {
				if (data.countdown < 0) data.countdown = 0;
				if (data.countdown <= 0) this.$nextTick(this.forcePick);
				if (data.countdown < 10) {
					const chrono = document.getElementById("chrono");
					if (chrono) {
						chrono.classList.add("pulsing");
						setTimeout(() => {
							const chrono = document.getElementById("chrono");
							if (chrono) chrono.classList.remove("pulsing");
						}, 500);
					}
				}
				if (data.countdown <= 5) this.playSound("countdown");
				this.pickTimer = data.countdown;
			});

			this.socket.on("disableTimer", () => {
				this.pickTimer = -1;
			});
		},
		clearState() {
			this.disconnectedUsers = {};
			this.virtualPlayersData = null;
			this.clearSideboard();
			this.clearDeck();
			this.deckFilter = "";
			this.lands = { W: 0, U: 0, B: 0, R: 0, G: 0 };
			this.currentDraftLog = null;
			this.boosterNumber = -1;
			this.pickNumber = -1;
			this.booster = [];
			this.botScores = null;
		},
		resetSessionSettings() {
			if (this.userID !== this.sessionOwner) return;

			this.ownerIsPlayer = true;
			this.isPublic = false;
			this.description = "";
			this.ignoreCollections = true;
			this.boostersPerPlayer = 3;
			this.cardsPerBooster = 15;
			this.teamDraft = false;
			this.randomizeSeatingOrder = false;
			this.disableBotSuggestions = false;
			this.distributionMode = "regular";
			this.customBoosters = ["", "", ""];
			this.maxPlayers = 8;
			this.mythicPromotion = true;
			this.useBoosterContent = false;
			this.boosterContent = {
				common: 10,
				uncommon: 3,
				rare: 1,
				bonus: 1,
			};
			this.usePredeterminedBoosters = false;
			this.colorBalance = true;
			this.maxDuplicates = null;
			this.foil = false;
			this.bots = 0;
			this.setRestriction = [];
			this.drafting = false;
			this.useCustomCardList = false;
			this.customCardList = null;
			this.pickedCardsPerRound = 1;
			this.burnedCardsPerRound = 0;
			this.discardRemainingCardsAt = 0;
			this.maxTimer = 75;
			this.pickTimer = 75;
			this.personalLogs = true;
			this.draftLogRecipients = "everyone";
			this.bracketLocked = false;

			fireToast("success", "Session settings reset to default values.");
		},
		playSound(key: keyof typeof Sounds) {
			if (this.enableSound) Sounds[key].play();
		},
		showLoader(options: LoaderOptions) {
			let { title } = options;
			title = escapeHTML(title);
			Alert.fire({
				toast: true,
				position: "top-end",
				icon: "info",
				title: title,
				showConfirmButton: false,
				didOpen: (toast) => {
					// If another swal is fired right after this one, the callback may be called on the wrong one...
					if (toast.innerText.includes(title)) {
						Alert.showLoading();
						toast.addEventListener("click", (e: Event) => {
							e.preventDefault();
							Swal.close();
						});
					}
				},
			});
		},
		// Chat Methods
		sendChatMessage() {
			if (!this.currentChatMessage || this.currentChatMessage == "") return;
			this.socket.emit("chatMessage", {
				author: this.userID,
				timestamp: Date.now(),
				text: this.currentChatMessage,
			});
			this.currentChatMessage = "";
		},
		// Draft Methods
		async startDraft() {
			if (this.userID != this.sessionOwner) return false;
			const proposedBots = this.maxPlayers <= 1 ? 7 : Math.max(0, this.maxPlayers - 1);
			if (!this.teamDraft && this.sessionUsers.length + this.bots < 2) {
				const ret = await Alert.fire({
					icon: "info",
					title: "Not enough players",
					text: `At least 2 players (including bots) are needed to start a draft.`,
					showDenyButton: true,
					denyButtonColor: "darkgreen",
					denyButtonText: `Draft alone with ${proposedBots} bots`,
					confirmButtonText: "Dismiss",
				});
				if (ret.isDenied) {
					this.bots = proposedBots;
					await this.$nextTick();
				} else return false;
			}

			const ack = (response: SocketAck) => {
				if (response.error) Alert.fire(response.error);
			};

			if (this.deck.length > 0) {
				Alert.fire({
					title: "Are you sure?",
					text: "Launching a new draft will reset everyones cards/deck!",
					icon: "warning",
					showCancelButton: true,
					confirmButtonColor: ButtonColor.Critical,
					cancelButtonColor: ButtonColor.Safe,
					confirmButtonText: "Launch draft!",
				}).then((result) => {
					if (result.value) this.socket.emit("startDraft", ack);
				});
			} else {
				this.socket.emit("startDraft", ack);
				return true;
			}
			return false;
		},
		stopDraft() {
			if (this.userID != this.sessionOwner) return;
			Alert.fire({
				title: "Are you sure?",
				text: "Do you really want to stop the game for all players?",
				icon: "warning",
				showCancelButton: true,
				confirmButtonColor: ButtonColor.Critical,
				cancelButtonColor: ButtonColor.Safe,
				confirmButtonText: "Stop the game!",
			}).then((result) => {
				if (result.value) this.socket.emit("stopDraft");
			});
		},
		pauseDraft() {
			if (this.userID != this.sessionOwner) return;
			this.socket.emit("pauseDraft");
		},
		resumeDraft() {
			if (this.userID != this.sessionOwner) return;
			this.socket.emit("resumeDraft");
		},
		selectCard(e: Event | null, c: UniqueCard) {
			if (!this.selectedCards.includes(c)) {
				this.selectedCards.push(c);
				while (this.selectedCards.length > 0 && this.selectedCards.length > this.cardsToPick)
					this.selectedCards.shift();
				this.restoreCard(null, c);
			}
		},
		burnCard(e: Event, c: UniqueCard) {
			if (this.burningCards.includes(c)) return;
			if (this.selectedCards.includes(c)) this.selectedCards.splice(this.selectedCards.indexOf(c), 1);
			this.burningCards.push(c);
			if (this.burningCards.length > this.burnedCardsPerRound) this.burningCards.shift();
			if (e) e.stopPropagation();
		},
		restoreCard(e: Event | null, c: UniqueCard) {
			if (!this.burningCards.includes(c)) return;
			this.burningCards.splice(
				this.burningCards.findIndex((o) => o === c),
				1
			);
			if (e) e.stopPropagation();
		},
		doubleClickCard(e: MouseEvent, c: UniqueCard) {
			this.selectCard(null, c);
			if (this.pickOnDblclick) this.pickCard();
		},
		allowBoosterCardDrop(e: DragEvent) {
			// Allow dropping only if the dragged object is the selected card

			// A better (?) solution would be something like
			// 		let cardid = e.dataTransfer.getData("text");
			// 		if (this.selectedCards && cardid == this.selectedCards.id)
			// {
			// but only Firefox allows to check for dataTransfer in this event (and
			// it's against the standard)

			if (
				e.dataTransfer?.types.includes("isboostercard") ||
				// Allow dropping picks during Rotisserie draft if it is our turn to pick.
				(e.dataTransfer?.types.includes("isrotisseriedraft") &&
					this.draftingState === DraftState.RotisserieDraft &&
					this.rotisserieDraftState?.currentPlayer === this.userID)
			) {
				e.preventDefault();
				e.dataTransfer.dropEffect = "move";
				// Mark the closest column as drop-active for feedback using a css effect
				if (e.target instanceof HTMLElement) {
					const column = e.target.closest(".card-column");
					column?.setAttribute("drop-active", "true");
				}
				return;
			}
		},
		onDragLeave(e: DragEvent) {
			if (e.target instanceof HTMLElement) {
				const column = e.target.closest(".card-column");
				column?.removeAttribute("drop-active");
			}
		},
		dragBoosterCard(e: DragEvent, card: UniqueCard) {
			if (e.dataTransfer) {
				e.dataTransfer.setData("isboostercard", "true"); // Workaround: See allowBoosterCardDrop
				e.dataTransfer.setData("text", card.id);
				e.dataTransfer.effectAllowed = "move";
			}
			this.selectCard(null, card);
		},
		dropBoosterCard(e: DragEvent, options?: { toSideboard?: boolean }) {
			// Filter other events; Disable when we're not picking (probably useless buuuuut...)
			if (
				e.dataTransfer?.getData("isboostercard") === "true" &&
				(this.draftingState === DraftState.Picking || this.draftingState === DraftState.RochesterPicking)
			) {
				e.preventDefault();
				const cardid = e.dataTransfer.getData("text");
				if (!this.selectedCards.some((c) => cardid === c.id)) {
					console.error(
						"dropBoosterCard error: cardid (%s) could not be found in this.selectedCards:",
						cardid
					);
					console.error(this.selectedCards);
					return;
				}

				this.pickCard(Object.assign(options ?? {}, { event: e }));
				return;
			}

			if (
				e.dataTransfer?.getData("isrotisseriedraft") === "true" &&
				this.draftingState === DraftState.RotisserieDraft &&
				this.rotisserieDraftState?.currentPlayer === this.userID
			) {
				e.preventDefault();
				const cardUniqueID = parseInt(e.dataTransfer.getData("uniqueID"));
				this.rotisserieDraftPick(cardUniqueID, Object.assign(options ?? {}, { event: e }));
				return;
			}
		},
		pickCard(options: { toSideboard?: boolean; event?: MouseEvent } | undefined = undefined) {
			if (
				this.pickInFlight || // We already send a pick request and are waiting for an anwser
				(this.draftingState !== DraftState.Picking && this.draftingState !== DraftState.RochesterPicking)
			)
				return;

			if (this.selectedCards.length !== this.cardsToPick) {
				const value = this.cardsToPick - this.selectedCards.length;
				fireToast("error", `You need to pick ${value} more ${value > 1 ? "cards" : "card"}.`);
				return;
			}

			if (this.burningCards.length !== this.cardsToBurnThisRound) {
				const value = this.cardsToBurnThisRound - this.burningCards.length;
				fireToast("error", `You need to burn ${value} more ${value > 1 ? "cards" : "card"}.`);
				return;
			}

			if (this.socket.disconnected) {
				this.disconnectedReminder();
				return;
			}
			// Give Vue one frame to react to state changes before triggering the
			// transitions.
			this.$nextTick(() => {
				const selectedCards = this.selectedCards;
				const burningCards = this.burningCards;
				const toSideboard = options?.toSideboard;

				const onSuccess: (() => void)[] = [];

				onSuccess.push(() => {
					this.selectedCards = [];
					this.burningCards = [];
				});

				const ack = (answer: SocketAck) => {
					this.pickInFlight = false;
					if (answer.code !== 0) {
						// Restore cardPool and booster state
						this.deck = this.deck.filter((c) => !selectedCards.includes(c));
						this.sideboard = this.sideboard.filter((c) => !selectedCards.includes(c));
						this.booster.push(...selectedCards);
						this.booster.push(...burningCards);
						Alert.fire(answer.error as SweetAlertOptions<any, any>);
					} else {
<<<<<<< HEAD
						if (toSideboard)
							for (let cuid of selectedCards.map((c) => c.uniqueID))
								this.socket.emit("moveCard", cuid, "side");
						for (const callback of onSuccess) callback();
=======
						if (toSideboard) for (const cuid of cUIDs) this.socket.emit("moveCard", cuid, "side");
						this.selectedCards = [];
						this.burningCards = [];
>>>>>>> 12a7f20e
					}
				};

				let dontAddSelectedCardstoCardPool = false;

				if (this.rochesterDraftState) {
					this.socket.emit(
						"rochesterDraftPick",
						selectedCards.map((c) => this.rochesterDraftState!.booster.findIndex((c2) => c === c2)),
						ack
					);
					this.draftingState = DraftState.RochesterWaiting;
				} else {
					let draftEffect:
						| {
								effect: UsableDraftEffect;
								cardID: UniqueCardID;
						  }
						| undefined;
					if (this.selectedUsableDraftEffect) {
						draftEffect = {
							effect: this.selectedUsableDraftEffect.effect,
							cardID: this.selectedUsableDraftEffect.cardID,
						};
						switch (draftEffect!.effect) {
							case UsableDraftEffect.RemoveDraftCard:
								dontAddSelectedCardstoCardPool = true;
								break;
							case UsableDraftEffect.CogworkLibrarian: {
								onSuccess.push(() => {
									// Remove used Cogwork Libarian from player's card pool
									let index = this.deck.findIndex((c) => c.uniqueID === draftEffect!.cardID);
									if (index >= 0) {
										this.deckDisplay?.remCard(this.deck[index]);
										this.deck.splice(index, 1);
									} else {
										index = this.sideboard.findIndex((c) => c.uniqueID === draftEffect!.cardID);
										if (index >= 0) {
											this.sideboardDisplay?.remCard(this.sideboard[index]);
											this.sideboard.splice(index, 1);
										} else fireToast("error", "Could not find your Cogwork Librarian...");
									}
								});
								break;
							}
						}
						onSuccess.push(() => {
							this.selectedUsableDraftEffect = undefined;
						});
					}
					let optionalOnPickDraftEffect:
						| {
								effect: OptionalOnPickDraftEffect;
								cardID: UniqueCardID;
						  }
						| undefined;
					if (this.selectedOptionalDraftPickEffect) {
						optionalOnPickDraftEffect = {
							effect: this.selectedOptionalDraftPickEffect.effect,
							cardID: this.selectedOptionalDraftPickEffect.cardID,
						};
						onSuccess.push(() => {
							this.selectedOptionalDraftPickEffect = undefined;
						});
					}

					this.socket.emit(
						"pickCard",
						{
							pickedCards: selectedCards.map((c) => this.booster.findIndex((c2) => c === c2)),
							burnedCards: burningCards.map((c) => this.booster.findIndex((c2) => c === c2)),
							draftEffect,
							optionalOnPickDraftEffect,
						},
						ack
					);
					this.draftingState = DraftState.Waiting;
				}
				// Removes picked & burned cards for animation
				this.booster = this.booster.filter((c) => !selectedCards.includes(c) && !burningCards.includes(c));
				if (!dontAddSelectedCardstoCardPool)
					if (toSideboard) this.addToSideboard(selectedCards, options);
					else this.addToDeck(selectedCards, options);
			});
			this.pickInFlight = true;
		},
		forcePick() {
			if (this.draftingState !== DraftState.Picking) return;

			// Uses botScores to automatically select picks if available
			if (this.botScores) {
				const orderedPicks = [];
				for (let i = 0; i < this.botScores.scores.length; ++i) orderedPicks.push(i);
				orderedPicks.sort((lhs, rhs) => {
					return this.botScores!.scores[rhs] - this.botScores!.scores[lhs];
				});
				let currIdx = 0;
				while (currIdx < orderedPicks.length && this.selectedCards.length < this.cardsToPick) {
					while (
						currIdx < orderedPicks.length &&
						(this.selectedCards.includes(this.booster[orderedPicks[currIdx]]) ||
							this.burningCards.includes(this.booster[orderedPicks[currIdx]]))
					)
						++currIdx;
					if (currIdx < orderedPicks.length) this.selectedCards.push(this.booster[orderedPicks[currIdx]]);
					++currIdx;
				}
				currIdx = 0;
				orderedPicks.reverse();
				while (currIdx < orderedPicks.length && this.burningCards.length < this.cardsToBurnThisRound) {
					while (
						currIdx < orderedPicks.length &&
						(this.selectedCards.includes(this.booster[orderedPicks[currIdx]]) ||
							this.burningCards.includes(this.booster[orderedPicks[currIdx]]))
					)
						++currIdx;
					if (currIdx < orderedPicks.length) this.burningCards.push(this.booster[orderedPicks[currIdx]]);
					++currIdx;
				}
			}

			// Forces a random card if there isn't enough selected already
			while (this.selectedCards.length < this.cardsToPick) {
				let randomIdx;
				do randomIdx = Math.floor(Math.random() * this.booster.length);
				while (
					this.selectedCards.includes(this.booster[randomIdx]) ||
					this.burningCards.includes(this.booster[randomIdx])
				);
				this.selectedCards.push(this.booster[randomIdx]);
			}
			// Forces random cards to burn if there isn't enough selected already
			while (this.burningCards.length < this.cardsToBurnThisRound) {
				let randomIdx;
				do randomIdx = Math.floor(Math.random() * this.booster.length);
				while (
					this.selectedCards.includes(this.booster[randomIdx]) ||
					this.burningCards.includes(this.booster[randomIdx])
				);
				this.burningCards.push(this.booster[randomIdx]);
			}
			this.pickCard();
		},
		notifyTurn() {
			this.playSound("next");
			fireToast("info", "Your turn!");
			this.pushNotification("Your turn!", {
				body: `This is your turn to pick.`,
			});
		},
		setWinstonDraftState(state: WinstonDraftSyncData) {
			this.winstonDraftState = state;
		},
		startWinstonDraft: async function () {
			if (this.userID != this.sessionOwner || this.drafting) return;

			if (!this.ownerIsPlayer) {
				Alert.fire({
					icon: "error",
					title: "Owner has to play",
					text: "Non-playing owner is not supported in Winston Draft for now. The 'Session owner is playing' option needs to be active.",
				});
				return;
			}

			let { value: boosterCount } = await Alert.fire({
				title: "Winston Draft",
				html: `<p>Winston Draft is a draft variant for two players. <a href="https://mtg.gamepedia.com/Winston_Draft" target="_blank" rel="noopener nofollow">More information here</a>.</p>How many boosters for the main stack (default is 6)?`,
				inputPlaceholder: "Booster count",
				input: "number",
				inputAttributes: {
					min: "6",
					max: "12",
					step: "1",
				},
				inputValue: 6,
				showCancelButton: true,
				confirmButtonColor: ButtonColor.Safe,
				cancelButtonColor: ButtonColor.Critical,
				confirmButtonText: "Start Winston Draft",
			});

			if (boosterCount) {
				if (typeof boosterCount !== "number") boosterCount = parseInt(boosterCount);
				this.socket.emit("startWinstonDraft", boosterCount, true, (answer: SocketAck) => {
					if (answer.code !== 0 && answer.error) Alert.fire(answer.error);
				});
			}
		},
		winstonDraftTakePile() {
			if (!this.winstonDraftState) return;
			const cards = this.winstonDraftState.piles[this.winstonDraftState.currentPile] as UniqueCard[];
			this.socket.emit("winstonDraftTakePile", (answer) => {
				if (answer.code === 0) for (const c of cards) this.addToDeck(c);
				else console.error(answer);
			});
		},
		winstonDraftSkipPile() {
			this.socket.emit("winstonDraftSkipPile", (answer) => {
				if (answer.code !== 0) {
					console.error(answer);
				}
			});
		},
		startWinchesterDraft: async function () {
			if (this.userID !== this.sessionOwner || this.drafting) return;

			if (!this.ownerIsPlayer) {
				Alert.fire({
					icon: "error",
					title: "Owner has to play",
					text: "Non-playing owner is not supported in Winchester Draft for now. The 'Session owner is playing' option needs to be active.",
				});
				return;
			}

			let { value: boosterPerPlayer } = await Alert.fire({
				title: "Winchester Draft",
				html: `<p>Winchester Draft is a draft variant for two players (extensible to more players) similar to Winston and Rochester draft where players alternatively pick one of 4 face-up piles of cards, then add one card to each pile.</p>How many boosters per player for the main stack (default is 3)?`,
				inputPlaceholder: "Boosters per Player",
				input: "number",
				inputAttributes: {
					min: "1",
					max: "12",
					step: "1",
				},
				inputValue: 3,
				showCancelButton: true,
				confirmButtonColor: ButtonColor.Safe,
				cancelButtonColor: ButtonColor.Critical,
				confirmButtonText: "Start Winchester Draft",
			});

			if (boosterPerPlayer) {
				if (typeof boosterPerPlayer !== "number") boosterPerPlayer = parseInt(boosterPerPlayer);
				this.socket.emit("startWinchesterDraft", boosterPerPlayer, true, (answer: SocketAck) => {
					if (answer.code !== 0 && answer.error) Alert.fire(answer.error);
				});
			}
		},
		winchesterDraftPick(index: number) {
			if (!this.winchesterDraftState) return;
			const cards = this.winchesterDraftState.piles[index];
			this.socket.emit("winchesterDraftPick", index, (answer) => {
				if (answer.code === 0) for (const c of cards) this.addToDeck(c);
				else console.error(answer);
			});
		},
		setGridDraftState(state: GridDraftSyncData) {
			const prevBooster = this.gridDraftState ? this.gridDraftState.booster : null;
			this.gridDraftState = state;
			const booster = [];
			let idx = 0;
			for (const card of this.gridDraftState.booster) {
				if (card) {
					if (prevBooster && prevBooster[idx] && prevBooster[idx]!.id === card.id)
						booster.push(prevBooster[idx]);
					else booster.push(card);
				} else booster.push(null);
				++idx;
			}
			this.gridDraftState.booster = booster;
		},
		startHousmanDraft: async function () {
			if (this.userID !== this.sessionOwner || this.drafting) return;

			const start = (
				handSize: number,
				revealedCardsCount: number,
				exchangeCount: number,
				roundCount: number,
				removeBasicLands: boolean
			) => {
				this.socket.emit(
					"startHousmanDraft",
					handSize,
					revealedCardsCount,
					exchangeCount,
					roundCount,
					removeBasicLands,
					(answer: SocketAck) => {
						if (answer.code !== 0 && answer.error) Alert.fire(answer.error);
					}
				);
			};

			const el = document.createElement("div");
			el.id = "housman-dialog";
			this.$el.appendChild(el);
			const instance = createCommonApp(HousmanDialog, {
				unmounted: () => {
					this.$el.removeChild(el);
				},
				onCancel() {
					instance.unmount();
				},
				onStart: (
					handSize: number,
					revealedCardsCount: number,
					exchangeCount: number,
					roundCount: number,
					removeBasicLands: boolean
				) => {
					this.deckWarning(start, handSize, revealedCardsCount, exchangeCount, roundCount, removeBasicLands);
					instance.unmount();
				},
			});
			instance.mount("#housman-dialog");
		},
		housmanDraftEnd() {
			this.drafting = false;
			this.housmanDraftState = null;
			this.draftingState = DraftState.Brewing;
			fireToast("success", "Done drafting!");
		},
		startSolomonDraft: async function () {
			if (this.userID !== this.sessionOwner || this.drafting) return;

			const start = (cardCount: number, roundCount: number, removeBasicLands: boolean) => {
				this.socket.emit("startSolomonDraft", cardCount, roundCount, removeBasicLands, (answer: SocketAck) => {
					if (answer.code !== 0 && answer.error) Alert.fire(answer.error);
				});
			};

			const el = document.createElement("div");
			el.id = "solomon-dialog";
			this.$el.appendChild(el);
			const instance = createCommonApp(SolomonDialog, {
				unmounted: () => {
					this.$el.removeChild(el);
				},
				onCancel() {
					instance.unmount();
				},
				onStart: (cardCount: number, roundCount: number, removeBasicLands: boolean) => {
					this.deckWarning(start, cardCount, roundCount, removeBasicLands);
					instance.unmount();
				},
			});
			instance.mount("#solomon-dialog");
		},
		solomonDraftEnd() {
			this.drafting = false;
			this.solomonDraftState = null;
			this.draftingState = DraftState.Brewing;
			fireToast("success", "Done drafting!");
		},
		startGridDraft: async function () {
			if (this.userID != this.sessionOwner || this.drafting) return;

			if (!this.ownerIsPlayer) {
				Alert.fire({
					icon: "error",
					title: "Owner has to play",
					text: "Non-playing owner is not supported in Grid Draft for now. The 'Session owner is playing' option needs to be active.",
				});
				return;
			}

			let { value: boosterCount } = await Alert.fire({
				title: "Grid Draft",
				html: `<p>Grid Draft is a draft variant for two or three players mostly used for drafting cubes. 9-cards boosters are presented one by one in a 3x3 grid and players alternatively chooses a row or a column of each booster, resulting in 2 or 3 cards being picked from each booster. The remaining cards are discarded.</p>How many boosters (default is 18)?`,
				inputPlaceholder: "Booster count",
				input: "number",
				inputAttributes: {
					min: "6",
					max: "32",
					step: "1",
				},
				inputValue: 18,
				showCancelButton: true,
				confirmButtonColor: ButtonColor.Safe,
				cancelButtonColor: ButtonColor.Critical,
				confirmButtonText: "Start Grid Draft",
			});

			if (boosterCount) {
				if (typeof boosterCount !== "number") boosterCount = parseInt(boosterCount);
				this.socket.emit("startGridDraft", parseInt(boosterCount), (answer) => {
					if (answer.code !== 0 && answer.error) Alert.fire(answer.error);
				});
			}
		},
		gridDraftPick(choice: number) {
			if (!this.gridDraftState) return;

			const cards: UniqueCard[] = [];

			for (let i = 0; i < 3; ++i) {
				//                     Column           Row
				const idx = choice < 3 ? 3 * i + choice : 3 * (choice - 3) + i;
				if (this.gridDraftState.booster[idx]) {
					cards.push(this.gridDraftState.booster[idx]!);
				}
			}
			if (cards.length === 0) {
				console.error("gridDraftPick: Should not reach that.");
				return;
			} else {
				this.socket.emit("gridDraftPick", choice, (answer: SocketAck) => {
					if (answer.code === 0) {
						for (const c of cards) this.addToDeck(c);
					} else if (answer.error) Alert.fire(answer.error);
				});
			}
		},
		setRochesterDraftState(state: RochesterDraftSyncData) {
			this.rochesterDraftState = state;
		},
		startRochesterDraft: async function () {
			if (this.userID != this.sessionOwner || this.drafting) return;

			if (!this.ownerIsPlayer) {
				Alert.fire({
					icon: "error",
					title: "Owner has to play",
					text: "Non-playing owner is not supported in Rochester Draft for now. The 'Session owner is playing' option needs to be active.",
				});
				return;
			}
			this.socket.emit("startRochesterDraft", (answer: SocketAck) => {
				if (answer.code !== 0 && answer.error) Alert.fire(answer.error);
			});
		},
		startRotisserieDraft() {
			if (this.userID != this.sessionOwner || this.drafting) return;
			if (!this.ownerIsPlayer) {
				Alert.fire({
					icon: "error",
					title: "Owner has to play",
					text: "Non-playing owner is not supported in Rotisserie Draft for now. The 'Session owner is playing' option needs to be active.",
				});
				return;
			}
			const el = document.createElement("div");
			el.id = "rotisserie-draft-dialog";
			this.$el.appendChild(el);
			const instance = createCommonApp(RotisserieDraftDialog, {
				defaultBoostersPerPlayer: this.boostersPerPlayer,
				unmounted: () => {
					this.$el.removeChild(el);
				},
				onCancel() {
					instance.unmount();
				},
				onStart: (options: RotisserieDraftStartOptions) => {
					this.deckWarning((options) => {
						this.socket.emit("startRotisserieDraft", options, (r) => {
							if (r.code !== 0 && r.error) Alert.fire(r.error);
						});
					}, options);
					instance.unmount();
				},
			});
			instance.mount("#rotisserie-draft-dialog");
		},
		rotisserieDraftPick(
			uniqueCardID: UniqueCardID,
			options: { toSideboard?: boolean; event?: MouseEvent } | undefined = undefined // Used to support pick by drag & drop
		) {
			if (!this.drafting || !this.rotisserieDraftState || this.rotisserieDraftState.currentPlayer !== this.userID)
				return;
			this.socket.emit("rotisserieDraftPick", uniqueCardID, (answer: SocketAck) => {
				if (answer.code !== 0) Alert.fire(answer.error!);
				else {
					const card = this.rotisserieDraftState?.cards.find((c) => c.uniqueID === uniqueCardID);
					if (options?.toSideboard) this.addToSideboard(card!, options);
					else this.addToDeck(card!, options);
				}
			});
		},
		setMinesweeperDraftState(state: MinesweeperSyncData) {
			const currentGridNumber = this.minesweeperDraftState?.gridNumber;

			const execute = () => {
				this.minesweeperDraftState = state;
				this.onMinesweeperStateUpdate();
			};

			if (currentGridNumber !== undefined && currentGridNumber !== state.gridNumber) {
				// Delay the state update on grid change to allow the animation to finish
				setTimeout(execute, 1000);
			} else execute();
		},
		onMinesweeperStateUpdate() {
			if (this.userID === this.minesweeperDraftState!.currentPlayer) {
				this.notifyTurn();
			}
		},
		// This is just a shortcut to set burnedCardsPerTurn and boostersPerPlayers to suitable values.
		startMinesweeperDraft: async function () {
			if (this.userID !== this.sessionOwner || this.drafting) return;

			let gridCount = 4;
			let gridWidth = 10;
			let gridHeight = 9;
			let picksPerPlayerPerGrid = 9;
			let revealBorders = true;

			const savedValues = localStorage.getItem("draftmancer-minesweeper");
			if (savedValues) {
				try {
					const values = JSON.parse(savedValues);
					gridCount = values.gridCount;
					gridWidth = values.gridWidth;
					gridHeight = values.gridHeight;
					picksPerPlayerPerGrid = values.picksPerPlayerPerGrid;
					revealBorders = values.revealBorders;
				} catch (err) {
					console.error("Error parsing saved values for Minesweeper Draft: ", err);
				}
			}

			Alert.fire({
				title: "Minesweeper Draft",
				html: `
					<p>Minesweeper Draft is a draft variant where players alternatively pick cards from a partially revealed card grid, discovering neighboring cards after each pick.</p>
					<div style="display: table; border-spacing: 0.5em; margin: auto;">
						<div style="display: table-row">
							<div style="display: table-cell; text-align: right;">Grid Count:</div>
							<div style="display: table-cell; text-align: left;"><input type="number" value="${gridCount}" min="1" max="99" step="1" id="input-gridCount" class="swal2-input" placeholder="Grid Count" style="max-width: 4em; margin: 0 auto;"></div>
						</div> 
						<div style="display: table-row">
							<div style="display: table-cell; text-align: right;">Grid Size:</div> 
							<div style="display: table-cell; text-align: left;"><input type="number" value="${gridWidth}" min="1" max="40" step="1" id="input-gridWidth" class="swal2-input" placeholder="Grid Width" style="max-width: 4em; margin: 0 auto;"> x <input type="number" value="${gridHeight}" min="1" max="40" step="1" id="input-gridHeight" class="swal2-input" placeholder="Grid Height" style="max-width: 4em; margin: 0 auto;"></div> 
						</div> 
						<div style="display: table-row">
							<div style="display: table-cell; text-align: right;">Picks per Player, per Grid:</div> 
							<div style="display: table-cell; text-align: left;"><input type="number" value="${picksPerPlayerPerGrid}" min="1" max="40*40" step="1" id="input-picksPerPlayerPerGrid" class="swal2-input" placeholder="Picks per Player, per Grid" style="max-width: 4em; margin: 0 auto;"></div> 
						</div> 
						<div style="display: table-row">
							<div style="display: table-cell; text-align: right;">Reveal borders:</div>
							<div style="display: table-cell; text-align: left;"><input type="checkbox" ${
								revealBorders ? "checked" : ""
							} id="input-revealBorders" placeholder="Reveal Borders"></div>
						</div>
					</div>
				`,
				showCancelButton: true,
				confirmButtonColor: ButtonColor.Safe,
				cancelButtonColor: ButtonColor.Critical,
				confirmButtonText: "Start Minesweeper Draft",
				width: "40vw",
				preConfirm: () => {
					return {
						gridCount: (document.getElementById("input-gridCount") as HTMLInputElement).valueAsNumber,
						gridWidth: (document.getElementById("input-gridWidth") as HTMLInputElement).valueAsNumber,
						gridHeight: (document.getElementById("input-gridHeight") as HTMLInputElement).valueAsNumber,
						picksPerPlayerPerGrid: (
							document.getElementById("input-picksPerPlayerPerGrid") as HTMLInputElement
						).valueAsNumber,
						revealBorders: (document.getElementById("input-revealBorders") as HTMLInputElement).checked,
					};
				},
			}).then((r) => {
				if (r.isConfirmed && r.value) {
					localStorage.setItem("draftmancer-minesweeper", JSON.stringify(r.value));
					this.socket.emit(
						"startMinesweeperDraft",
						r.value.gridCount,
						r.value.gridWidth,
						r.value.gridHeight,
						this.sessionUsers.length * r.value.picksPerPlayerPerGrid,
						r.value.revealBorders,
						(response: SocketAck) => {
							if (response?.error) {
								Alert.fire(response.error);
							}
						}
					);
				}
			});
		},
		minesweeperDraftPick(row: number, col: number) {
			if (!this.minesweeperDraftState) return;
			const card = this.minesweeperDraftState.grid[row][col].card;
			if (!card) {
				fireToast("error", "Invalid Pick");
				return;
			}

			this.socket.emit("minesweeperDraftPick", row, col, (response) => {
				if (response?.error) {
					// These errors are not always prevented by the front-end because of latency, rather than adding a waiting state or something similar between
					// the pick request and the server response, we'll simply ignore them as they're not fatal anyway.
					if (response.error.title === "Invalid Coordinates" || response.error.title === "Not your turn.") {
						console.warn(response.error);
					} else {
						Alert.fire(response.error);
					}
				} else {
					this.addToDeck(card);
				}
			});
		},
		// This is just a shortcut to set burnedCardsPerTurn and boostersPerPlayers to suitable values.
		startGlimpseDraft: async function () {
			if (this.userID !== this.sessionOwner || this.drafting) return;

			let boostersPerPlayer = 9;
			if (this.boostersPerPlayer !== 3) boostersPerPlayer = this.boostersPerPlayer;
			let burnedCardsPerRound = 2;
			if (this.burnedCardsPerRound > 0) burnedCardsPerRound = this.burnedCardsPerRound;

			Alert.fire({
				title: "Glimpse Draft",
				html: `
					<p>Glimpse Draft (or Burn Draft) is a draft variant where players remove cards from the draft (typically 2) alongside each pick. It's mostly used for small and medium sized groups where a regular draft makes not much sense.</p>
					<p>How many boosters per player (default is 9)?
					<input type="number" value="${boostersPerPlayer}" min="3" step="1" id="input-boostersPerPlayer" class="swal2-input" placeholder="Boosters per Player"></p>
					<p>How many burned cards per pick (default is 2)?
					<input type="number" value="${burnedCardsPerRound}" min="1" max="13" step="1" id="input-burnedCardsPerRound" class="swal2-input" placeholder="Burned Cards"></p>`,
				inputValue: 6,
				showCancelButton: true,
				confirmButtonColor: ButtonColor.Safe,
				cancelButtonColor: ButtonColor.Critical,
				confirmButtonText: "Start Glimpse Draft",
				preConfirm() {
					return {
						boostersPerPlayer: (document.getElementById("input-boostersPerPlayer") as HTMLInputElement)
							.valueAsNumber,
						burnedCardsPerRound: (document.getElementById("input-burnedCardsPerRound") as HTMLInputElement)
							.valueAsNumber,
					};
				},
			}).then((r) => {
				if (r.isConfirmed && r.value) {
					const prev = [this.boostersPerPlayer, this.burnedCardsPerRound];
					this.boostersPerPlayer = r.value.boostersPerPlayer;
					this.burnedCardsPerRound = r.value.burnedCardsPerRound;
					// Wait to make sure reactive values are correctly propagated to the server
					this.$nextTick(() => {
						// Draft didn't start, restore previous values.
						if (!this.startDraft()) {
							[this.boostersPerPlayer, this.burnedCardsPerRound] = prev;
						}
					});
				}
			});
		},
		// Collection management
		setCollection(json: PlainCollection) {
			if (this.collection == json) return;
			this.collection = Object.freeze(json);
			this.socket.emit("setCollection", this.collection);
		},
		uploadMTGALogs() {
			(document.querySelector("#collection-file-input") as HTMLElement)?.click();
			// Disabled for now as logs are broken since  the 26/08/2021 MTGA update. Note: #mtga-logs-file-input doesn't exist anymore.
			//document.querySelector("#mtga-logs-file-input").click();
		},
		// Workaround for collection import: Collections are not available in logs anymore, accept standard card lists as collections.
		uploadCardListAsCollection(event: Event) {
			const file = (event.target as HTMLInputElement)?.files?.[0];
			if (!file) return;
			const reader = new FileReader();
			reader.onload = async (e) => {
				let contents = e.target?.result;
				if (!contents || typeof contents !== "string") {
					fireToast("error", `Empty file.`);
					return;
				}

				// Player.log, with MTGA Pro Tracker running.
				if (file.name.endsWith(".log")) {
					if (this.parseMTGAProTrackerLog(contents)) {
						fireToast("success", `Collection successfully imported.`);
					} else {
						fireToast(
							"error",
							`An error occured while processing '${file.name}', make sure it is the correct file (Player.log) and that MTGAProTracker is running.`
						);
					}
					return;
				}

				// Convert MTGGoldFish CSV format (https://www.mtggoldfish.com/help/import_formats#mtggoldfish) to our format
				if (file.name.endsWith(".csv")) {
					const lines = parseCSV(contents);
					const cardIndex = lines[0].indexOf("Card");
					const setIDIndex = lines[0].indexOf("Set ID");
					const quantityIndex = lines[0].indexOf("Quantity");
					// Check header
					if (cardIndex < 0 || setIDIndex < 0 || quantityIndex < 0) {
						Alert.fire({
							icon: "error",
							title: "Invalid file",
							text: `The uploaded file is not a valid MTGGoldFish CSV file (Invalid header).`,
							footer: `Expected 'Card', 'Set ID' and 'Quantity', got '${escapeHTML(
								lines[0].join(",")
							)}'.`,
							showCancelButton: false,
						});
						return;
					}
					contents = "";
					const setWorkaroundRegex = /^Y\d\d-/;
					for (let i = 1; i < lines.length; i++) {
						const line = lines[i];
						if (line.length === 0) continue;
						if (line.length < Math.max(quantityIndex, cardIndex, setIDIndex)) {
							Alert.fire({
								icon: "error",
								title: "Invalid file",
								text: `Error on line ${i} ('${line}'): missing field(s).`,
								showCancelButton: false,
							});
							return;
						}
						if (["Plains", "Island", "Swamp", "Mountain", "Forest"].includes(line[cardIndex])) continue;

						// Workaround for some divergent set codes.
						const setCodeTranslation: { [code: SetCode]: string } = {
							ANA: "OANA",
						};
						if (line[setIDIndex] in setCodeTranslation)
							line[setIDIndex] = setCodeTranslation[line[setIDIndex]];
						// Generic solution for alchemy sets, hoping the trend will continue (Y-2X -> Y).
						if (setWorkaroundRegex.test(line[setIDIndex]))
							line[setIDIndex] = line[setIDIndex].replace(setWorkaroundRegex, "Y");

						contents += `${line[quantityIndex].trim()} ${line[cardIndex].trim()} (${line[
							setIDIndex
						].trim()})\n`;
					}
				}

				this.socket.emit("parseCollection", contents, (response) => {
					if (response.error) {
						Alert.fire(response.error);
						return;
					}
					if (!response.collection) {
						Alert.fire({
							title: "Error",
							text: "An error occured while importing the collection: Received an empty response.",
						});
						return;
					}
					this.setCollection(response.collection); // Unnecessary round trip, consider removing if this ends up being the only way to update the collection
					this.collectionInfos = {
						wildcards: {
							common: 0,
							uncommon: 0,
							rare: 0,
							mythic: 0,
						},
						vaultProgress: 0,
					};
					localStorage.setItem("Collection", JSON.stringify(this.collection));
					localStorage.setItem("CollectionInfos", JSON.stringify(this.collectionInfos));
					localStorage.setItem("CollectionDate", new Date().toLocaleDateString());
					if (response.warning) Alert.fire(response.warning);
					else
						fireToast(
							"success",
							`Collection successfully imported (${Object.values(response.collection).reduce(
								(a, b) => a + b,
								0
							)} cards).`
						);
				});
			};
			reader.readAsText(file);
		},
		parseMTGAProTrackerLog(content: string) {
			try {
				const inventoryHeader = "[MTGA.Pro Logger] **InventoryContent** ";
				const inventoryIndex = content.lastIndexOf(inventoryHeader);
				if (inventoryIndex >= 0) {
					const inventoryStart = inventoryIndex + inventoryHeader.length;
					const inventoryEnd = content.indexOf("\n", inventoryStart);
					const inventoryData = JSON.parse(content.substring(inventoryStart, inventoryEnd))["Payload"];
					const inventory = {
						wildcards: {
							common: Math.max(0, inventoryData.wcCommon),
							uncommon: Math.max(0, inventoryData.wcUncommon),
							rare: Math.max(0, inventoryData.wcRare),
							mythic: Math.max(0, inventoryData.wcMythic),
						},
						vaultProgress: Math.max(0, inventoryData.vaultProgress),
					};
					localStorage.setItem("CollectionInfos", JSON.stringify(inventory));
					this.collectionInfos = inventory;
				}
			} catch (e) {
				console.error("Exception raised while extracting inventory information: ", e);
			}

			try {
				const collectionHeader = "[MTGA.Pro Logger] **Collection** ";
				const collectionIndex = content.lastIndexOf(collectionHeader);
				if (collectionIndex >= 0) {
					const collectionStart = collectionIndex + collectionHeader.length;
					const collectionEnd = content.indexOf("\n", collectionStart);
					const collectionData = JSON.parse(content.substring(collectionStart, collectionEnd))["Payload"];
					localStorage.setItem("Collection", JSON.stringify(collectionData));
					localStorage.setItem("CollectionDate", new Date().toLocaleDateString());
					this.setCollection(collectionData);
					return true;
				}
			} catch (e) {
				console.error("Exception raised while extracting collection information: ", e);
			}
			return false;
		},
		parseMTGALog(event: Event) {
			const file = (event.target as HTMLInputElement)?.files?.[0];
			if (!file) return;
			const reader = new FileReader();
			reader.onload = async (e) => {
				const contents = e.target?.result;
				if (!contents || typeof contents !== "string") {
					fireToast("error", `Empty file.`);
					return;
				}

				// Propose to use MTGA user name
				// FIXME: The username doesn't seem to appear in the log anymore as of 29/08/2021
				const nameFromLogs = localStorage.getItem("nameFromLogs");
				if (!nameFromLogs) {
					const m = contents.match(/DisplayName:(.+)#(\d+)/);
					if (m) {
						const name = `${m[1]}#${m[2]}`;
						if (name != this.userName) {
							const swalResult = await Alert.fire({
								icon: "question",
								title: "User Name",
								text: `Found display name '${name}', do you want to use it as your User Name?`,
								showCancelButton: true,
								showConfirmButton: true,
								confirmButtonColor: ButtonColor.Safe,
								cancelButtonColor: ButtonColor.Critical,
								confirmButtonText: "Yes",
								cancelButtonText: "No",
							});
							if (swalResult.value) {
								this.userName = name;
								localStorage.setItem("nameFromLogs", "done");
							} else {
								localStorage.setItem("nameFromLogs", "refused");
							}
						}
					}
				}

				// Specific error message when detailed logs are disabled in MTGA (could also use /"DetailedLogs\\\\\\":(true|false)/ regex);
				if (
					contents.indexOf("DETAILED LOGS: DISABLED") !== -1 &&
					contents.indexOf("DETAILED LOGS: ENABLED") === -1
				) {
					Alert.fire({
						icon: "error",
						title: "Detailed logs disabled",
						text: "Looks like a valid Player.log file but Detailed Logs have to be manually enabled in MTGA. Enable it in Options > View Account > Detailed Logs (Plugin Support) and restart MTGA.",
					});
					return;
				}

				const playerIds = new Set(Array.from(contents.matchAll(/"playerId":"([^"]+)"/g)).map((e) => e[1]));

				const parseCollection = function (contents: string, startIdx?: number) {
					const rpcName = "PlayerInventory.GetPlayerCardsV3";
					try {
						const callIdx = startIdx
							? contents.lastIndexOf(rpcName, startIdx)
							: contents.lastIndexOf(rpcName);
						const collectionStart = contents.indexOf("{", callIdx);
						const collectionEnd = contents.indexOf("}}", collectionStart) + 2;
						const collectionStr = contents.slice(collectionStart, collectionEnd);
						const collection = JSON.parse(collectionStr)["payload"];

						const inventoryStart = contents.indexOf('{"InventoryInfo', collectionEnd);
						const inventoryEnd = contents.indexOf("\n", inventoryStart);
						const inventoryStr = contents.slice(inventoryStart, inventoryEnd);
						const rawInventory = JSON.parse(inventoryStr)["InventoryInfo"];
						const inventory = {
							wildcards: {
								common: Math.max(0, rawInventory.WildCardCommons),
								uncommon: Math.max(0, rawInventory.WildCardUnCommons),
								rare: Math.max(0, rawInventory.WildCardRares),
								mythic: Math.max(0, rawInventory.WildCardMythics),
							},
							vaultProgress: Math.max(0, rawInventory.TotalVaultProgress) / 10,
						};
						console.log(inventory);

						return { collection, inventory };
					} catch (e) {
						Alert.fire({
							icon: "error",
							title: "Parsing Error",
							text: "An error occurred during parsing. Please make sure that you selected the correct file (C:\\Users\\%username%\\AppData\\LocalLow\\Wizards Of The Coast\\MTGA\\Player.log).",
							footer: "Full error: " + escapeHTML(e as string),
						});
						return null;
					}
				};

				let result: { [id: string]: any } | null = null;
				if (playerIds.size > 1) {
					const swalResult = await Alert.fire({
						icon: "question",
						title: "Multiple Accounts",
						text: `Looks like there are collections from multiple accounts (${playerIds.size}) in these logs, do you want to intersect them all, or just import the latest?`,
						showCancelButton: true,
						showConfirmButton: true,
						confirmButtonColor: ButtonColor.Safe,
						cancelButtonColor: ButtonColor.Critical,
						confirmButtonText: "Intersect",
						cancelButtonText: "Latest Only",
					});
					if (swalResult.value) {
						const collections: ReturnType<typeof parseCollection>[] = [];
						for (const pid of playerIds) {
							const startIdx = contents.lastIndexOf(`"payload":{"playerId":"${pid}"`);
							const coll = parseCollection(contents, startIdx);
							if (coll) collections.push(coll);
						}
						let cardids = Object.keys(collections[0]!);
						// Filter ids
						for (let i = 1; i < collections.length; ++i)
							cardids = Object.keys(collections[i]!).filter((id) => cardids.includes(id));
						// Find min amount of each card
						result = {};
						for (const id of cardids) result[id] = collections[0]![id as keyof (typeof collections)[0]];
						for (let i = 1; i < collections.length; ++i)
							for (const id of cardids)
								result[id] = Math.min(
									result[id],
									collections[i]![id as keyof ReturnType<typeof parseCollection>]
								);
					} else result = parseCollection(contents);
				} else result = parseCollection(contents);

				if (result !== null) {
					localStorage.setItem("Collection", JSON.stringify(result.collection));
					localStorage.setItem("CollectionInfos", JSON.stringify(result.inventory));
					localStorage.setItem("CollectionDate", new Date().toLocaleDateString());
					this.setCollection(result.collection);
					this.collectionInfos = result.inventory;
					Alert.fire({
						position: "top-end",
						icon: "success",
						title: "Collection updated",
						showConfirmButton: false,
						timer: 1500,
					});
				}
			};
			reader.readAsText(file);
		},
		// Returns a Blob to be consumed by a FileReader
		uploadFile(e: Event, callback: (file: File, options?: Options) => void, options?: Options) {
			const file = (e.target as HTMLInputElement)?.files?.[0];
			if (!file) {
				fireToast("error", "An error occured while uploading the file.");
				return false;
			}
			return callback(file, options);
		},
		// Returns a Blob to be consumed by a FileReader
		fetchFile: async function (url: string, callback: (blob: Blob, options: Options) => void, options: Options) {
			const response = await fetch(url);
			if (!response.ok) {
				fireToast("error", `Could not fetch ${url}.`);
				return;
			}
			const blob = await response.blob();
			callback(blob, options);
		},
		dropCustomList(event: DragEvent) {
			event.preventDefault();
			(event.target as HTMLElement)?.classList.remove("dropzone-highlight");

			if (event.dataTransfer)
				if (event.dataTransfer.items) {
					for (const item of event.dataTransfer.items)
						if (item.kind === "file") {
							const file = item.getAsFile();
							if (file) this.parseCustomCardList(file);
						}
				} else {
					for (const file of event.dataTransfer.files) this.parseCustomCardList(file);
				}
		},
		async parseCustomCardList(file: File) {
			Alert.fire({
				position: "center",
				icon: "info",
				title: "Parsing card list...",
				showConfirmButton: false,
			});
			const contents = await file.text();

			this.socket.emit("parseCustomCardList", contents, (answer) => {
				if (answer?.error) {
					Alert.fire(answer.error);
				} else {
					fireToast("success", `Card list uploaded`);
				}
			});
		},
		// FIXME: Use a stricter type than 'string' for services.
		importCube(service: string) {
			const defaultMatchCardVersions = localStorage.getItem("import-match-versions") === "true";
			const defaultCubeID = localStorage.getItem("import-cubeID") ?? "";
			Alert.fire({
				title: `Import from ${service}`,
				html: `<p>Enter a Cube ID or an URL to import a cube directly from ${service}</p>
				<input type="checkbox" id="input-match-card-versions" ${
					defaultMatchCardVersions ? "checked" : ""
				}><label for="input-match-card-versions">Match exact card versions</label>`,
				inputPlaceholder: "Cube ID/URL",
				input: "text",
				inputValue: defaultCubeID,
				showCancelButton: true,
				confirmButtonColor: ButtonColor.Safe,
				cancelButtonColor: ButtonColor.Critical,
				confirmButtonText: "Import",
				preConfirm(cubeID: string): Promise<{ cubeID: string; matchVersions: boolean }> {
					const matchVersions = (document.getElementById("input-match-card-versions") as HTMLInputElement)
						?.checked;
					localStorage.setItem("import-match-versions", matchVersions.toString());
					if (cubeID) {
						// Convert from URL to cubeID if necessary.
						const urlTest = cubeID.match(
							/https?:\/\/(?:cubecobra\.com|cubeartisan\.net)\/cube\/(?:overview\/)?([^/\n]*)/
						);
						if (urlTest) cubeID = urlTest[1];
					}
					localStorage.setItem("import-cubeID", cubeID);
					return new Promise(function (resolve) {
						resolve({
							cubeID: cubeID,
							matchVersions: matchVersions,
						});
					});
				},
			}).then((result: SweetAlertResult<{ cubeID: string; matchVersions: boolean }>) => {
				if (result.value && result.value.cubeID) {
					const cube =
						service === "Cube Cobra"
							? {
									name: "Imported Cube",
									cubeCobraID: result.value.cubeID,
									description: `Imported from Cube Cobra: '${result.value.cubeID}'`,
							  }
							: {
									name: "Imported Cube",
									cubeArtisanID: result.value.cubeID,
									description: `Imported from CubeArtisan: '${result.value.cubeID}'`,
							  };
					this.selectCube(cube, result.value.matchVersions);
				}
			});
		},
		selectCube(cube: CubeDescription, matchVersions = false) {
			const ack = (r: SocketAck) => {
				if (r?.error) {
					Alert.fire(r.error);
				} else {
					fireToast("success", `Card list loaded`);
				}
			};

			if (cube.cubeCobraID || cube.cubeArtisanID) {
				const cubeID = cube.cubeCobraID ?? cube.cubeArtisanID;
				const service = cube.cubeCobraID ? "Cube Cobra" : "CubeArtisan";
				Alert.fire({
					position: "center",
					icon: "info",
					title: `Loading Cube...`,
					text: `Please wait as we retrieve the latest version from ${service}...`,
					footer: `CubeID: ${escapeHTML(cubeID!)}`,
					showConfirmButton: false,
					allowOutsideClick: false,
				});
				this.socket.emit("importCube", { cubeID: cubeID, service: service, matchVersions: matchVersions }, ack);
			} else if (cube.name) {
				this.socket.emit("loadLocalCustomCardList", cube.name, ack);
			}
		},
		async importDeck() {
			const response = await fetch("/getDeck", {
				method: "POST",
				mode: "cors",
				cache: "no-cache",
				credentials: "same-origin",
				headers: {
					"Content-Type": "text/plain",
				},
				redirect: "follow",
				referrerPolicy: "no-referrer",
				body: (document.querySelector("#decklist-text") as HTMLInputElement)?.value,
			});
			if (response.status === 200) {
				const data = await response.json();
				if (data && !data.error) {
					this.clearState();
					for (const c of data.deck) this.addToDeck(c);
					for (const c of data.sideboard) this.addToSideboard(c);
					this.draftingState = DraftState.Brewing;
				}
				fireToast("success", "Successfully imported deck!");
				this.displayedModal = null;
			} else if (response.status === 400) {
				const data = await response.json();
				if (data.error) {
					fireToast("error", `Error importing deck: ${data.error.message}`);
				} else {
					fireToast("error", "Error importing deck.");
				}
			} else {
				fireToast("error", "Error importing deck.");
			}
		},
		uploadBoosters() {
			if (this.sessionOwner !== this.userID) return;
			const text = (document.querySelector("#upload-booster-text") as HTMLInputElement)?.value;
			this.socket.emit("setBoosters", text, (response) => {
				if (response?.error) {
					Alert.fire(response.error);
				} else {
					fireToast("success", "Boosters successfuly uploaded!");
					this.displayedModal = "sessionOptions";
				}
			});
		},
		shuffleUploadedBoosters() {
			if (this.sessionOwner !== this.userID) return;
			this.socket.emit("shuffleBoosters", (response) => {
				if (response?.error) {
					fireToast(response.error.icon, response.error.title);
				} else {
					fireToast("success", "Boosters successfuly shuffled!");
				}
			});
		},
		toggleSetRestriction(code: SetCode) {
			if (this.setRestriction.includes(code))
				this.setRestriction.splice(
					this.setRestriction.findIndex((c) => c === code),
					1
				);
			else this.setRestriction.push(code);
		},
		setSessionOwner(newOwnerID: UserID) {
			if (this.userID != this.sessionOwner) return;
			const user = this.sessionUsers.find((u) => u.userID === newOwnerID);
			if (!user) return;
			Alert.fire({
				title: "Are you sure?",
				text: `Do you want to surrender session ownership to ${user.userName}?`,
				icon: "warning",
				showCancelButton: true,
				confirmButtonColor: ButtonColor.Safe,
				cancelButtonColor: ButtonColor.Critical,
				confirmButtonText: "Yes",
			}).then((result) => {
				if (result.value) {
					this.socket.emit("setSessionOwner", newOwnerID);
				}
			});
		},
		removePlayer(userID: UserID) {
			if (this.userID != this.sessionOwner) return;
			const user = this.sessionUsers.find((u) => u.userID === userID);
			if (!user) return;
			Alert.fire({
				title: "Are you sure?",
				text: `Do you want to remove player '${user.userName}' from the session? They'll still be able to rejoin if they want.`,
				icon: "warning",
				showCancelButton: true,
				confirmButtonColor: ButtonColor.Critical,
				cancelButtonColor: ButtonColor.Safe,
				confirmButtonText: "Remove player",
			}).then((result) => {
				if (result.value) {
					this.socket.emit("removePlayer", userID);
				}
			});
		},
		movePlayer(idx: number, dir: -1 | 1) {
			if (this.userID != this.sessionOwner) return;

			const negMod = (m: number, n: number) => ((m % n) + n) % n;
			const other = negMod(idx + dir, this.userOrder.length);
			[this.userOrder[idx], this.userOrder[other]] = [this.userOrder[other], this.userOrder[idx]];

			this.socket.emit("setSeating", this.userOrder);
		},
		changePlayerOrder(e: SortableEvent) {
			if (this.userID !== this.sessionOwner) return;
			sortableUpdate(e, this.userOrder);
			this.socket.emit("setSeating", this.userOrder);
		},
		async sealedDialog(teamSealed = false) {
			if (this.userID != this.sessionOwner) return;

			const el = document.createElement("div");
			el.id = "sealed-dialog";
			this.$el.appendChild(el);
			const instance = createCommonApp(SealedDialog, {
				users: this.sessionUsers,
				teamSealed: teamSealed,
				unmounted: () => {
					this.$el.removeChild(el);
				},
				onCancel() {
					instance.unmount();
				},
				onDistribute: (boostersPerPlayer: number, customBoosters: SetCode[], teams: UserID[][]) => {
					this.deckWarning(
						teamSealed ? this.startTeamSealed : this.distributeSealed,
						boostersPerPlayer,
						customBoosters,
						teams
					);
					instance.unmount();
				},
			});
			instance.mount("#sealed-dialog");
		},
		deckWarning<T extends unknown[]>(call: (...args: T) => void, ...options: T) {
			if (this.deck.length > 0) {
				Alert.fire({
					title: "Are you sure?",
					text: "Lauching another game will reset everyone's cards/deck!",
					icon: "warning",
					showCancelButton: true,
					confirmButtonColor: ButtonColor.Critical,
					cancelButtonColor: ButtonColor.Safe,
					confirmButtonText: "Start new game!",
				}).then((result) => {
					if (result.value) {
						call(...options);
					}
				});
			} else {
				call(...options);
			}
		},
		distributeSealed(boosterCount: number, customBoosters: string[]) {
			if (this.userID !== this.sessionOwner) return;
			this.showLoader({ title: "Distributing sealed boosters..." });
			this.socket.timeout(10000).emit("distributeSealed", boosterCount, customBoosters, (err, response) => {
				if (err) {
					Alert.fire({ icon: "error", title: "Error contacting the server" });
				} else {
					if (response.error) Alert.fire(response.error);
				}
			});
		},
		startTeamSealed(boosterCount: number, customBoosters: string[], teams: UserID[][]) {
			if (this.userID !== this.sessionOwner) return;
			this.socket.emit("startTeamSealed", boosterCount, customBoosters, teams, (err) => {
				if (err.error) Alert.fire(err.error);
			});
		},
		teamSealedPick(uniqueCardID: UniqueCardID) {
			this.socket.emit("teamSealedPick", uniqueCardID, (r) => {
				if (r.error) Alert.fire(r.error);
			});
		},
		distributeJumpstart() {
			if (this.userID != this.sessionOwner) return;
			this.socket.emit("distributeJumpstart");
		},
		distributeJumpstartHH() {
			if (this.userID != this.sessionOwner) return;
			this.socket.emit("distributeJumpstart", "j21");
		},
		distributeSuperJump() {
			if (this.userID != this.sessionOwner) return;
			this.socket.emit("distributeJumpstart", "super");
		},
		async displayPackChoice(boosters: JHHBooster[], currentPack: number, packCount: number) {
			let boostersDisplay = "";
			for (const b of boosters) {
				const colors = b.colors
					.map(
						(c) => `<img src="img/mana/${c}.svg" class="mana-icon" style="vertical-align: text-top;"></img>`
					)
					.join(" ");
				boostersDisplay += `<div class="pack-button clickable" style="text-align: center"><img src="${b.image}" style="display:block; min-width: 250px; min-height: 354px; max-width: 250px; max-height: 60vh; border-radius: 3%; margin:auto;" /><h2>${colors}<br />${b.name}</h2></div>`;
			}
			let choice = -1;
			await Alert.fire({
				title: `Select your Jumpstart Packs (${currentPack + 1}/${packCount})`,
				html: `<div style="display:flex; justify-content: space-around; width: 100%">${boostersDisplay}</div>`,
				showCancelButton: false,
				showConfirmButton: false,
				allowEscapeKey: false,
				allowOutsideClick: false,
				width: "50vw",
				didOpen: (el) => {
					const packButtons = el.querySelectorAll(".pack-button");
					for (let i = 0; i < packButtons.length; ++i) {
						packButtons[i].addEventListener("click", () => {
							choice = i;
							for (const c of boosters[i].cards) this.addToDeck(c);
							Alert.clickConfirm();
						});
					}
				},
			});
			return choice;
		},
		async selectJumpstartPacks(
			choices: [JHHBooster[], JHHBooster[][]],
			ack: (user: UserID, cards: CardID[]) => void
		) {
			this.clearState();
			this.draftingState = DraftState.Brewing;
			const choice = await this.displayPackChoice(choices[0], 0, choices.length);
			await this.displayPackChoice(choices[1][choice], 1, choices.length);
			ack?.(
				this.userID,
				this.deck.map((card) => card.id)
			);
		},
		readyCheck() {
			if (this.userID != this.sessionOwner || this.drafting) return;

			if (this.socket.disconnected) {
				this.disconnectedReminder();
				return;
			}

			this.socket.emit("readyCheck", (anwser) => {
				if (anwser.code === 0) {
					this.initReadyCheck();
					this.socket.emit("setReady", ReadyState.Ready);
				}
			});
		},
		initReadyCheck() {
			this.pendingReadyCheck = true;

			for (const u of this.sessionUsers) u.readyState = ReadyState.Unknown;

			this.playSound("readyCheck");
			this.pushTitleNotification("❔");
		},
		stopReadyCheck() {
			this.pendingReadyCheck = false;

			for (const u of this.sessionUsers) u.readyState = ReadyState.DontCare;
		},
		shareSavedDraftLog(storedDraftLog: DraftLog) {
			if (this.userID != this.sessionOwner) {
				Alert.fire({
					title: "You need to be the session owner to share logs.",
					icon: "error",
				});
				return;
			}
			if (!storedDraftLog || !storedDraftLog.delayed) {
				fireToast("error", "No saved draft log");
				return;
			} else {
				if (storedDraftLog.sessionID !== this.sessionID) {
					Alert.fire({
						title: "Wrong Session ID",
						text: `Can't share logs: The session ID of your saved draft log ('${storedDraftLog.sessionID}') doesn't match the id of yout current session ('${this.sessionID}').`,
						icon: "error",
					});
					return;
				}
				storedDraftLog.delayed = false;
				this.socket.emit("shareDraftLog", storedDraftLog);
				this.storeDraftLogs();
				fireToast("success", "Shared draft log with session!");
			}
		},
		prepareBracketPlayers(pairingOrder: number[]) {
			const playerInfos = this.sessionUsers.map((u) => {
				return { userID: u.userID, userName: u.userName };
			});
			const players = [];
			for (let i = 0; i < pairingOrder.length; ++i) players[i] = playerInfos[pairingOrder[i]];
			return players;
		},
		// Bracket (Server communication)
		generateBracket() {
			if (this.userID != this.sessionOwner) return;
			const players = this.prepareBracketPlayers(this.teamDraft ? [0, 3, 2, 5, 4, 1] : [0, 4, 2, 6, 1, 5, 3, 7]);
			this.socket.emit("generateBracket", players, (answer) => {
				if (answer.code === 0) this.displayedModal = "bracket";
				else if (answer.error) Alert.fire(answer.error);
			});
		},
		generateSwissBracket() {
			if (this.userID != this.sessionOwner) return;
			const players =
				this.sessionUsers.length == 6
					? this.prepareBracketPlayers([0, 3, 1, 4, 2, 5])
					: this.prepareBracketPlayers([0, 4, 2, 6, 1, 5, 3, 7]);
			this.socket.emit("generateSwissBracket", players, (answer) => {
				if (answer.code === 0) this.displayedModal = "bracket";
				else if (answer.error) Alert.fire(answer.error);
			});
		},
		generateDoubleBracket() {
			if (this.userID != this.sessionOwner || this.teamDraft) return;
			const players = this.prepareBracketPlayers([0, 4, 2, 6, 1, 5, 3, 7]);
			this.socket.emit("generateDoubleBracket", players, (answer) => {
				if (answer.code === 0) this.displayedModal = "bracket";
				else if (answer.error) Alert.fire(answer.error);
			});
		},
		updateBracket(matchIndex: number, index: number, value: number) {
			if (!this.bracket || (this.userID != this.sessionOwner && this.bracketLocked)) return;
			this.bracket.results[matchIndex][index] = value;
			this.socket.emit("updateBracket", this.bracket.results);
		},
		lockBracket(val: boolean) {
			if (this.userID != this.sessionOwner) return;
			this.bracketLocked = val;
			this.socket.emit("lockBracket", this.bracketLocked);
		},
		// Deck/Sideboard management
		addToDeck(card: UniqueCard | UniqueCard[], options: { event?: MouseEvent } | undefined = undefined) {
			if (Array.isArray(card)) for (const c of card) this.addToDeck(c, options);
			else {
				// Handle column sync.
				this.deck.push(card);
				this.deckDisplay?.addCard(card, options?.event ?? undefined);
			}
		},
		addToSideboard(card: UniqueCard | UniqueCard[], options: { event?: MouseEvent } | undefined = undefined) {
			if (Array.isArray(card)) for (const c of card) this.addToSideboard(c, options);
			else {
				// Handle column sync.
				this.sideboard.push(card);
				this.sideboardDisplay?.addCard(card, options?.event ?? undefined);
			}
		},
		deckToSideboard(e: Event, c: UniqueCard) {
			// From deck to sideboard
			const idx = this.deck.indexOf(c);
			if (idx >= 0) {
				this.deck.splice(idx, 1);
				this.deckDisplay?.remCard(c);
				this.addToSideboard(c);
				// Card DOM element will move without emiting a mouse leave event,
				// make sure to close the card popup.
				this.emitter.emit("closecardpopup");
				this.socket.emit("moveCard", c.uniqueID, "side");
			}
		},
		sideboardToDeck(e: Event, c: UniqueCard) {
			// From sideboard to deck
			const idx = this.sideboard.indexOf(c);
			if (idx >= 0) {
				this.sideboard.splice(idx, 1);
				this.sideboardDisplay?.remCard(c);
				this.addToDeck(c);
				this.emitter.emit("closecardpopup");
				this.socket.emit("moveCard", c.uniqueID, "main");
			}
		},
		// Drag & Drop movements between deck and sideboard
		onDeckDragAdd(uniqueID: UniqueCardID) {
			const idx = this.sideboard.findIndex((c) => c.uniqueID === uniqueID);
			if (idx >= 0) {
				const card = this.sideboard[idx];
				this.deck.push(card);
				this.socket.emit("moveCard", card.uniqueID, "main");
			}
		},
		onDeckDragRemove(uniqueID: UniqueCardID) {
			this.deck.splice(
				this.deck.findIndex((c) => c.uniqueID === uniqueID),
				1
			);
		},
		onSideDragAdd(uniqueID: UniqueCardID) {
			const idx = this.deck.findIndex((c) => c.uniqueID === uniqueID);
			if (idx >= 0) {
				const card = this.deck[idx];
				this.sideboard.push(card);
				this.socket.emit("moveCard", card.uniqueID, "side");
			}
		},
		onSideDragRemove(uniqueID: UniqueCardID) {
			this.sideboard.splice(
				this.sideboard.findIndex((c) => c.uniqueID === uniqueID),
				1
			);
		},
		onCollapsedSideDragAdd(e: SortableEvent) {
			e.item.remove();
			const idx = this.deck.findIndex((c) => c.uniqueID === parseInt(e.item.dataset["uniqueid"]!));
			if (idx >= 0) {
				const card = this.deck[idx];
				this.sideboard.splice(e.newIndex!, 0, card);
				this.socket.emit("moveCard", card.uniqueID, "side");
				this.sideboardDisplay?.sync();
			}
		},
		onCollapsedSideDragRemove(e: SortableEvent) {
			this.sideboard.splice(e.oldIndex!, 1);
			this.sideboardDisplay?.sync();
		},
		clearDeck() {
			this.deck = [];
			this.$nextTick(() => {
				this.deckDisplay?.sync();
			});
		},
		clearSideboard() {
			this.sideboard = [];
			this.$nextTick(() => {
				this.sideboardDisplay?.sync();
			});
		},
		updateAutoLands() {
			if (this.autoLand) {
				if (!this.deck || this.deck.length === 0) return;

				const targetDeckSize = this.targetDeckSize ?? 40;
				const landToAdd = targetDeckSize - this.deck.length;
				if (landToAdd < 0) return;
				if (landToAdd === 0) {
					this.lands = { W: 0, U: 0, B: 0, R: 0, G: 0 };
					return;
				}

				const colorCount = this.colorsInDeck;
				let totalColor = 0;
				for (const c in colorCount) totalColor += colorCount[c as CardColor];
				if (totalColor <= 0) return;

				for (const c in this.lands)
					this.lands[c as CardColor] = Math.round(landToAdd * (colorCount[c as CardColor] / totalColor));
				const addedLands = this.totalLands;

				if (this.deck.length + addedLands > targetDeckSize) {
					let max: CardColor = CardColor.W;
					for (let i = 0; i < this.deck.length + addedLands - targetDeckSize; ++i) {
						for (const c in this.lands)
							if (this.lands[c as CardColor] > this.lands[max]) max = c as CardColor;
						this.lands[max] = Math.max(0, this.lands[max] - 1);
					}
				} else if (this.deck.length + addedLands < targetDeckSize) {
					let min: CardColor = CardColor.W;
					for (let i = 0; i < targetDeckSize - (this.deck.length + addedLands); ++i) {
						for (const c in this.lands)
							if (
								this.colorsInDeck[min] == 0 ||
								(this.colorsInDeck[c as CardColor] > 0 && this.lands[c as CardColor] < this.lands[min])
							)
								min = c as CardColor;
						this.lands[min] += 1;
					}
				}
			}
		},
		removeBasicsFromDeck() {
			this.deck = this.deck.filter((c) => c.type !== "Basic Land");
			this.sideboard = this.sideboard.filter((c) => c.type !== "Basic Land");
			this.deckDisplay?.filterBasics();
			this.sideboardDisplay?.filterBasics();
		},
		colorsInCardPool(pool: Card[]) {
			const r = { W: 0, U: 0, B: 0, R: 0, G: 0 };
			for (const card of pool) {
				for (const color of card.colors) {
					r[color] += 1;
				}
			}
			return r;
		},
		cardConditionalClasses(card: Card) {
			if (this.cardFilter(card)) return ["card-filtered"];
			return [];
		},
		cardFilter(card: Card) {
			if (!this.deckFilter || this.deckFilter === "") return false;
			const filter = this.deckFilter.toLowerCase();
			return !this.cardFaceFilter(card, filter) && (!card.back || !this.cardFaceFilter(card.back, filter));
		},
		cardFaceFilter(
			card: {
				name: string;
				printed_names: { [lang: string]: string };
				type: string;
				subtypes: string[];
			},
			filter: string
		) {
			return (
				card.name.toLowerCase().includes(filter) ||
				(this.language != "en" && card.printed_names[this.language]?.toLowerCase().includes(filter)) ||
				card.type.toLowerCase().includes(filter) ||
				card.subtypes.join(" ").toLowerCase().includes(filter)
			);
		},
		// Misc.
		toggleNotifications() {
			this.enableNotifications = !this.enableNotifications;
			if (typeof Notification === "undefined") {
				this.notificationPermission = "denied";
				return;
			}
			if (this.enableNotifications) this.requestNotificationPermission();
		},
		requestNotificationPermission() {
			if (Notification.permission !== "granted") {
				Notification.requestPermission().then((permission) => {
					this.notificationPermission = permission;
					if (permission !== "granted") this.enableNotifications = false;
				});
			}
		},
		pushNotification(title: string, data?: NotificationOptions) {
			if (this.enableNotifications && !document.hasFocus()) new Notification(title, data);
		},
		pushTitleNotification(msg: string) {
			if (this.titleNotification) {
				clearTimeout(this.titleNotification.timeout);
				this.titleNotification = null;
			}
			this.titleNotification = {
				timeout: setTimeout(() => {
					this.titleNotification = null;
					document.title = this.pageTitle;
				}, 3000),
				message: msg,
			};
			document.title = this.pageTitle;
		},
		sessionURLToClipboard() {
			copyToClipboard(
				`${window.location.protocol}//${window.location.hostname}${
					window.location.port ? ":" + window.location.port : ""
				}/?session=${encodeURIComponent(this.sessionID ?? "")}`
			);
			fireToast("success", "Session link copied to clipboard!");
		},
		disconnectedReminder() {
			fireToast("error", "Disconnected from server!");
		},
		toClipboard(data: string, message = "Copied to clipboard!") {
			copyToClipboard(data);
			fireToast("success", message);
		},
		updateStoredSessionSettings(data: { [key: string]: unknown }) {
			const previousStr = localStorage.getItem(localStorageSessionSettingsKey) ?? "{}";
			const previous = JSON.parse(previousStr);
			for (const key in data) previous[key] = data[key];
			localStorage.setItem(localStorageSessionSettingsKey, JSON.stringify(previous));
		},
		storeDraftLogs() {
			// Limits saved draft logs to 25
			while (this.draftLogs.length > 25) {
				const idx = this.draftLogs.reduce((acc, cur, idx, src) => {
					return cur.time < src[acc].time ? idx : acc;
				}, 0);
				this.draftLogs.splice(idx, 1);
			}

			// Debounce the compression and store
			if (this.storeDraftLogsTimeout) clearTimeout(this.storeDraftLogsTimeout);
			this.storeDraftLogsTimeout = setTimeout(this.doStoreDraftLogs, 5000);
		},
		doStoreDraftLogs() {
			const worker = new Worker(new URL("./logstore.worker.ts", import.meta.url));
			worker.onmessage = (e) => {
				localStorage.setItem("draftLogs", e.data);
				this.storeDraftLogsTimeout = null;
				console.log("Stored Draft Logs.");
			};
			worker.postMessage(["compress", toRaw(this.draftLogs)]);
		},
		toggleLimitDuplicates() {
			if (this.maxDuplicates !== null) this.maxDuplicates = null;
			else
				this.maxDuplicates = {
					common: 8,
					uncommon: 4,
					rare: 2,
					mythic: 1,
				};
		},
		countMissing(cards: Card[]) {
			if (!this.hasCollection || !cards) return null;
			const r = { common: 0, uncommon: 0, rare: 0, mythic: 0 };
			const counts: { [aid: ArenaID]: { rarity: string; count: number } } = {};
			for (const card of cards) {
				if (!("arena_id" in card)) return null;
				if (card.type.includes("Basic")) continue;
				if (!(card.arena_id! in counts)) counts[card.arena_id!] = { rarity: card.rarity, count: 0 };
				++counts[card.arena_id!].count;
			}
			for (const cid in counts)
				r[counts[cid]!.rarity as keyof typeof r] += Math.max(
					0,
					Math.min(4, counts[cid].count) - (cid in this.collection ? this.collection[cid] : 0)
				);
			return r;
		},
		wildcardCost(card: Card) {
			if (!this.hasCollection || !card.arena_id || card.type.includes("Basic")) return false;
			if (!(card.arena_id in this.collection)) return true;
			if (this.collection[card.id] >= 4) return false;
			const currentCount = card.id in this.deckSummary ? this.deckSummary[card.id] : 0;
			return currentCount >= this.collection[card.arena_id];
		},
		hasEnoughWildcards(card: Card) {
			if (
				!this.neededWildcards ||
				!this.neededWildcards.main ||
				!this.collectionInfos ||
				!this.collectionInfos.wildcards
			)
				return true;
			const needed = this.neededWildcards.main[card.rarity as keyof typeof this.neededWildcards.main] || 0;
			return needed < this.collectionInfos.wildcards[card.rarity as keyof typeof this.collectionInfos.wildcards];
		},
		storeSettings() {
			const settings: { [key: string]: unknown } = {};
			for (const key in defaultSettings) settings[key] = this[key as keyof typeof defaultSettings];
			localStorage.setItem(localStorageSettingsKey, JSON.stringify(settings));
		},

		beforeunload(event: BeforeUnloadEvent) {
			// Force the call to doStoreDraftLogs and ask the user to wait a bit.
			if (this.storeDraftLogsTimeout) {
				clearTimeout(this.storeDraftLogsTimeout);
				this.storeDraftLogsTimeout = null;
				this.doStoreDraftLogs();
				event.preventDefault();
				return (event.returnValue =
					"Processing draft logs, please wait a brief moment before navigating away...");
			}
			return false;
		},

		fixedDeckMouseDown(evt: MouseEvent) {
			this.fixedDeckState.y = evt.screenY;
			document.body.addEventListener("mousemove", this.resizeFixedDeck);
			document.body.addEventListener("mouseup", () => {
				document.body.removeEventListener("mousemove", this.resizeFixedDeck);
			});
			evt.preventDefault();
		},
		resizeFixedDeck(evt: MouseEvent) {
			if (!this.$refs.fixedDeckContainer) return;
			this.fixedDeckState.dy = this.fixedDeckState.y - evt.screenY;
			this.fixedDeckState.y = evt.screenY;
			this.fixedDeckState.ht += this.fixedDeckState.dy;
			this.fixedDeckState.ht = Math.min(
				Math.max(this.fixedDeckState.ht, window.innerHeight * 0.2),
				window.innerHeight * 0.8
			);
			this.applyFixedDeckSize();
		},
		applyFixedDeckSize() {
			if (!this.$refs.fixedDeckContainer) return;
			if (this.displayFixedDeck) {
				(this.$refs.fixedDeckContainer as HTMLElement).style.height = this.fixedDeckState.ht + "px";
				this.fixedDeckState.mainHeight = `calc(100vh - ${this.fixedDeckState.ht}px)`;
			} else {
				(this.$refs.fixedDeckContainer as HTMLElement).style.height = "auto";
			}
		},
		updateURLQuery(): void {
			if (this.sessionID) {
				history.replaceState(
					{ sessionID: this.sessionID },
					`Draftmancer Session ${this.sessionID}`,
					`/?session=${encodeURIComponent(this.sessionID)}`
				);
			}
		},
	},
	computed: {
		deckDisplay(): typeof CardPool | null {
			return this.$refs.deckDisplay as typeof CardPool | null;
		},
		sideboardDisplay(): typeof CardPool | null {
			return this.$refs.sideboardDisplay as typeof CardPool | null;
		},
		draftLogLiveComponentRef(): typeof DraftLogLiveComponent | null {
			return this.$refs.draftloglive as typeof DraftLogLiveComponent | null;
		},
		gameModeName(): string {
			if (this.teamSealedState) return "Team Sealed";
			if (this.rochesterDraftState) return "Rochester Draft";
			if (this.rotisserieDraftState) return "Rotisserie Draft";
			if (this.winstonDraftState) return "Winston Draft";
			if (this.winchesterDraftState) return "Winchester Draft";
			if (this.housmanDraftState) return "Housman Draft";
			if (this.solomonDraftState) return "Solomon Draft";
			if (this.gridDraftState) return "Grid Draft";
			if (this.useCustomCardList) return "Cube Draft";
			if (this.burnedCardsPerRound > 0) return "Glimpse Draft";
			return "Draft";
		},
		cardsToPick(): number {
			if (this.rochesterDraftState || !this.booster) return 1;
			let picksThisRound: number = this.pickedCardsPerRound;
			// Special case for doubleMastersMode. The number of picks could (should?) be send as part of the draftState rather
			// than duplicating the logic here, but currently this is the only special case and I'm chosing the easier solution.
			if (this.draftingState === DraftState.Picking && this.doubleMastersMode && this.pickNumber !== 0)
				picksThisRound = 1;
			if (
				this.selectedUsableDraftEffect &&
				this.selectedUsableDraftEffect.effect === UsableDraftEffect.CogworkLibrarian
			)
				picksThisRound += 1;

			const finalValue = Math.min(picksThisRound, this.booster.length);

			// Automatically deselect cards if needed
			while (this.selectedCards.length > 0 && this.selectedCards.length > finalValue) this.selectedCards.shift();

			return finalValue;
		},
		cardsToBurnThisRound(): number {
			if (this.rochesterDraftState || !this.booster) return 0;
			return Math.max(0, Math.min(this.burnedCardsPerRound, this.booster.length - this.cardsToPick));
		},
		waitingForDisconnectedUsers(): boolean {
			//                    Disconnected players do not matter for managed sessions, Team Sealed or Rotisserie Draft.
			if (!this.drafting || this.managed || this.teamSealedState || this.rotisserieDraftState) return false;
			return Object.keys(this.disconnectedUsers).length > 0;
		},
		disconnectedUserNames(): string {
			return Object.values(this.disconnectedUsers)
				.map((u) => u.userName)
				.join(", ");
		},
		virtualPlayers(): UserData[] {
			// Only the standard draft mode uses virtualPlayersData (it's the only one that supports bots), derive it from sessionUsers for the other game modes.
			if (!this.virtualPlayersData || Object.keys(this.virtualPlayersData).length == 0) {
				const r: UserData[] = [];
				for (let i = 0; i < this.sessionUsers.length; i++) {
					r.push({
						userName: this.sessionUsers[i].userName,
						userID: this.sessionUsers[i].userID,
						isBot: false,
						isReplaced: false,
						isDisconnected: this.sessionUsers[i].userID in this.disconnectedUsers,
					});
				}
				return r;
			}
			// Standard Draft mode with possible bots.
			return Object.values(this.virtualPlayersData);
		},
		passingOrder(): PassingOrder {
			if (this.gridDraftState) {
				if (this.sessionUsers.length === 3)
					return Math.floor(this.gridDraftState.round / 9) % 2 === 0 ? PassingOrder.Right : PassingOrder.Left;
				return [PassingOrder.Right, PassingOrder.Repeat, PassingOrder.Left, PassingOrder.Repeat][
					this.gridDraftState.round % 4
				];
			}
			if (this.minesweeperDraftState || this.rotisserieDraftState || this.rochesterDraftState) {
				const pickNumber = (this.minesweeperDraftState ??
					this.rotisserieDraftState ??
					this.rochesterDraftState)!.pickNumber;
				if (pickNumber !== 0 && pickNumber % this.sessionUsers.length === this.sessionUsers.length - 1) {
					return PassingOrder.Repeat;
				} else if (Math.floor(pickNumber / this.sessionUsers.length) % 2 == 1) {
					return PassingOrder.Left;
				} else {
					return PassingOrder.Right;
				}
			}
			return this.boosterNumber !== undefined
				? this.boosterNumber % 2 === 1
					? PassingOrder.Left
					: PassingOrder.Right
				: PassingOrder.None;
		},
		currentPlayer(): UserID | null {
			if (this.winstonDraftState) return this.winstonDraftState.currentPlayer;
			if (this.winchesterDraftState) return this.winchesterDraftState.currentPlayer;
			if (this.housmanDraftState) return this.housmanDraftState.currentPlayer;
			if (this.solomonDraftState) return this.solomonDraftState.currentPlayer;
			if (this.gridDraftState) return this.gridDraftState.currentPlayer;
			if (this.rotisserieDraftState) return this.rotisserieDraftState.currentPlayer;
			if (this.rochesterDraftState) return this.rochesterDraftState.currentPlayer;
			if (this.minesweeperDraftState) return this.minesweeperDraftState.currentPlayer;
			return null;
		},
		displaySets(): SetInfo[] {
			return Object.values(this.setsInfos).filter((set) => this.sets.includes(set.code));
		},
		hasCollection(): boolean {
			return !isEmpty(this.collection);
		},

		availableOptionalDraftEffects(): {
			name: string;
			effect: OptionalOnPickDraftEffect;
			cardID: UniqueCardID;
		}[] {
			const r = [];
			for (const card of this.selectedCards.filter((c) => c.draft_effects !== undefined))
				for (const effect of card.draft_effects!.filter((e) => isSomeEnum(OptionalOnPickDraftEffect)(e)))
					r.push({
						name: card.name,
						effect: effect as OptionalOnPickDraftEffect,
						cardID: card.uniqueID,
					});
			return r;
		},
		availableDraftEffects(): {
			name: string;
			effect: UsableDraftEffect;
			cardID: UniqueCardID;
		}[] {
			const r = [];
			for (const arr of [this.deck, this.sideboard])
				for (const card of arr.filter((c) => c.draft_effects !== undefined))
					for (const effect of card.draft_effects!.filter((e) => isSomeEnum(UsableDraftEffect)(e))) {
						// These effects are only usable once.
						if (
							!card.state?.faceUp &&
							[
								UsableDraftEffect.NoteCardName,
								UsableDraftEffect.NoteCreatureName,
								UsableDraftEffect.NoteCreatureTypes,
							].includes(effect as UsableDraftEffect)
						)
							continue;
						r.push({
							name: card.name,
							effect: effect as UsableDraftEffect,
							cardID: card.uniqueID,
						});
					}
			return r;
		},
		colorsInDeck(): ReturnType<typeof this.colorsInCardPool> {
			return this.colorsInCardPool(this.deck);
		},
		totalLands(): number {
			return Object.values(this.lands).reduce((a, b) => a + b, 0);
		},
		basicsInDeck(): boolean {
			return (
				this.deck.some((c) => c.type === "Basic Land") || this.sideboard.some((c) => c.type === "Basic Land")
			);
		},
		deckCreatureCount(): number {
			return this.deck?.filter((c) => c.type.includes("Creature")).length ?? 0;
		},
		deckLandCount(): number {
			return this.deck?.filter((c) => c.type.includes("Land")).length ?? 0;
		},
		neededWildcards(): {
			main: {
				common: number;
				uncommon: number;
				rare: number;
				mythic: number;
			} | null;
			side: {
				common: number;
				uncommon: number;
				rare: number;
				mythic: number;
			} | null;
		} | null {
			if (!this.hasCollection) return null;
			const main = this.countMissing(this.deck);
			const side = this.countMissing(this.sideboard);
			if (!main && !side) return null;
			return { main: main, side: side };
		},
		deckSummary(): { [id: CardID]: number } {
			const r: { [id: CardID]: number } = {};
			for (const c of this.deck) {
				if (!(c.id in r)) r[c.id] = 0;
				++r[c.id];
			}
			return r;
		},
		displayWildcardInfo(): boolean {
			return (
				this.displayCollectionStatus !== null &&
				this.neededWildcards !== null &&
				((this.neededWildcards.main !== null && Object.values(this.neededWildcards.main).some((v) => v > 0)) ||
					(this.neededWildcards.side !== null && Object.values(this.neededWildcards.side).some((v) => v > 0)))
			);
		},
		displayDeckAndSideboard(): boolean {
			return (
				(this.drafting && this.draftingState !== DraftState.Watching) ||
				this.draftingState === DraftState.Brewing
			);
		},
		displayFixedDeck(): boolean {
			return this.displayDeckAndSideboard && this.fixedDeck && this.draftingState !== DraftState.Brewing;
		},

		userByID(): { [uid: UserID]: SessionUser } {
			const r: { [uid: UserID]: SessionUser } = {};
			for (const u of this.sessionUsers) r[u.userID] = u;
			return r;
		},

		pageTitle(): string {
			if (this.sessionUsers.length < 2)
				return `Draftmancer ${
					this.titleNotification ? this.titleNotification.message : "- Multiplayer MTG Limited Simulator"
				}`;
			else
				return `Draftmancer (${this.sessionUsers.length}/${this.maxPlayers}) ${
					this.titleNotification ? this.titleNotification.message : ""
				}`;
		},
	},
	async mounted() {
		try {
			this.emitter.on("notification", this.pushNotification);
			this.emitter.on("requestNotificationPermission", this.requestNotificationPermission);

			this.initializeSocket();
			this.updateURLQuery();

			// Initialized only now so it's correctly sync with the server.
			this.useCollection = initialSettings.useCollection;

			// Look for a locally stored collection
			const localStorageCollection = localStorage.getItem("Collection");
			if (localStorageCollection) {
				try {
					const json = JSON.parse(localStorageCollection);
					this.setCollection(json);
					console.log("Loaded collection from local storage");
				} catch (e) {
					console.error(e);
				}
			}
			const localStorageCollectionInfos = localStorage.getItem("CollectionInfos");
			if (localStorageCollectionInfos) {
				try {
					this.collectionInfos = JSON.parse(localStorageCollectionInfos);
				} catch (e) {
					console.error(e);
				}
			}

			const storedLogs = localStorage.getItem("draftLogs");
			if (storedLogs) {
				const worker = new Worker(new URL("./logstore.worker.ts", import.meta.url));
				worker.onmessage = (e) => {
					this.draftLogs = e.data;
					console.log(`Loaded ${this.draftLogs.length} saved draft logs.`);
				};
				worker.postMessage(["decompress", storedLogs]);
			}

			// If we're waiting on a storeDraftLogsTimeout, ask the user to wait and trigger the compressiong/storing immediatly
			window.addEventListener("beforeunload", this.beforeunload);

			for (const key in Sounds) Sounds[key].volume = 0.4;
			Sounds["countdown"].volume = 0.11;
			this.$nextTick(() => {
				this.applyFixedDeckSize();
			});
		} catch (e) {
			alert(e);
		}
	},
	unmounted() {
		this.emitter.off("notification", this.pushNotification);
		window.removeEventListener("beforeunload", this.beforeunload);
	},
	watch: {
		sessionID() {
			if (this.socket) {
				let sessionSettings = {};
				const storedSessionSettings = localStorage.getItem(localStorageSessionSettingsKey);
				if (storedSessionSettings) {
					try {
						sessionSettings = JSON.parse(storedSessionSettings);
					} catch (e) {
						console.error("Error parsing stored session settings: ", e);
					}
				}
				this.socket.io.opts.query!.sessionID = this.sessionID;
				if (this.sessionID) this.socket.emit("setSession", this.sessionID, sessionSettings);
			}
			this.updateURLQuery();
			if (this.sessionID) setCookie("sessionID", this.sessionID);
		},
		userName() {
			if (this.socket) {
				this.socket.io.opts.query!.userName = this.userName;
				this.socket.emit("setUserName", this.userName);
			}
			this.storeSettings();
		},
		useCollection() {
			this.socket?.emit("useCollection", this.useCollection);
			this.storeSettings();
		},
		// Front-end options
		language() {
			this.storeSettings();
		},
		displayBotScores() {
			this.storeSettings();
		},
		fixedDeck() {
			this.storeSettings();
		},
		displayFixedDeck() {
			this.applyFixedDeckSize();
		},
		pickOnDblclick() {
			this.storeSettings();
		},
		enableNotifications() {
			this.storeSettings();
		},
		enableSound() {
			this.storeSettings();
		},
		hideSessionID() {
			this.storeSettings();
		},
		displayCollectionStatus() {
			this.storeSettings();
		},
		collapseSideboard() {
			this.storeSettings();
		},
		boosterCardScale() {
			this.storeSettings();
		},
		deck: {
			deep: true,
			handler() {
				this.updateAutoLands();
			},
		},
		availableUsableDraftEffects() {
			this.selectedUsableDraftEffect = undefined;
		},
		availableOptionalDraftEffects() {
			if (this.availableOptionalDraftEffects.length > 0)
				this.selectedOptionalDraftPickEffect = this.availableOptionalDraftEffects[0];
			else this.selectedOptionalDraftPickEffect = undefined;
		},
		autoLand() {
			this.updateAutoLands();
		},
		lands: {
			deep: true,
			handler() {
				if (!this.socket) return;
				this.socket.emit("updateDeckLands", this.lands);
			},
		},
		targetDeckSize() {
			this.updateAutoLands();
			this.storeSettings();
		},
		sideboardBasics() {
			this.storeSettings();
		},
		preferredBasics() {
			this.storeSettings();
		},
		// Session settings
		ownerIsPlayer() {
			if (this.userID != this.sessionOwner || !this.socket) return;
			setCookie("userID", this.userID); // Used for reconnection
			this.socket.emit("setOwnerIsPlayer", this.ownerIsPlayer);
		},
		setRestriction: {
			deep: true,
			handler() {
				if (this.userID != this.sessionOwner || !this.socket) return;

				this.socket.emit("setRestriction", this.setRestriction);
			},
		},
		isPublic() {
			if (this.userID != this.sessionOwner || !this.socket) return;
			this.socket.emit("setPublic", this.isPublic);
		},
		description() {
			if (this.userID != this.sessionOwner || !this.socket) return;
			this.socket.emit("setDescription", this.description);
		},
		usePredeterminedBoosters() {
			if (this.userID !== this.sessionOwner || !this.socket) return;
			this.socket.emit("setUsePredeterminedBoosters", this.usePredeterminedBoosters);
		},
		boostersPerPlayer() {
			if (this.userID != this.sessionOwner || !this.socket) return;
			this.socket.emit("boostersPerPlayer", this.boostersPerPlayer);
		},
		cardsPerBooster() {
			if (this.userID != this.sessionOwner || !this.socket) return;
			this.socket.emit("cardsPerBooster", this.cardsPerBooster);
		},
		teamDraft() {
			if (this.userID != this.sessionOwner || !this.socket) return;
			this.socket.emit("teamDraft", this.teamDraft);
		},
		randomizeSeatingOrder(oldValue, newValue) {
			if (this.userID != this.sessionOwner || !this.socket || oldValue === newValue) return;
			this.socket.emit("setRandomizeSeatingOrder", this.randomizeSeatingOrder);
			this.updateStoredSessionSettings({ randomizeSeatingOrder: this.randomizeSeatingOrder });
		},
		disableBotSuggestions(oldValue, newValue) {
			if (this.userID != this.sessionOwner || !this.socket || oldValue === newValue) return;
			this.socket.emit("setDisableBotSuggestions", this.disableBotSuggestions);
			this.updateStoredSessionSettings({ disableBotSuggestions: this.disableBotSuggestions });
		},
		distributionMode() {
			if (this.userID != this.sessionOwner || !this.socket) return;
			this.socket.emit("setDistributionMode", this.distributionMode);
		},
		customBoosters: {
			deep: true,
			handler() {
				if (this.userID != this.sessionOwner || !this.socket) return;
				this.socket.emit("setCustomBoosters", this.customBoosters);
			},
		},
		bots() {
			if (this.userID != this.sessionOwner || !this.socket) return;
			this.socket.emit("setBots", this.bots);
		},
		maxPlayers() {
			if (this.userID != this.sessionOwner || !this.socket) return;
			if (this.maxPlayers < 1) return;
			document.title = this.pageTitle;
			this.socket.emit("setMaxPlayers", this.maxPlayers);
		},
		mythicPromotion() {
			if (this.userID != this.sessionOwner || !this.socket) return;
			this.socket.emit("setMythicPromotion", this.mythicPromotion);
		},
		useBoosterContent() {
			if (this.userID != this.sessionOwner || !this.socket) return;
			this.socket.emit("setUseBoosterContent", this.useBoosterContent);
		},
		boosterContent: {
			deep: true,
			handler(val: typeof this.boosterContent) {
				if (this.userID != this.sessionOwner) return;
				if (Object.values(val).reduce((acc, val) => acc + val) <= 0) {
					fireToast("warning", "Your boosters should contain at least one card :)");
					this.boosterContent["common"] = 1;
				} else {
					if (this.socket) this.socket.emit("setBoosterContent", this.boosterContent);
				}
			},
		},
		maxTimer() {
			if (this.userID != this.sessionOwner || !this.socket) return;
			this.socket.emit("setPickTimer", this.maxTimer);
			this.updateStoredSessionSettings({ maxTimer: this.maxTimer });
		},
		ignoreCollections() {
			if (this.userID != this.sessionOwner || !this.socket) return;
			this.socket.emit("ignoreCollections", this.ignoreCollections);
			this.updateStoredSessionSettings({ ignoreCollections: this.ignoreCollections });
		},
		maxDuplicates: {
			deep: true,
			handler() {
				if (this.userID != this.sessionOwner || !this.socket) return;
				this.socket.emit("setMaxDuplicates", this.maxDuplicates);
			},
		},
		colorBalance() {
			if (this.userID != this.sessionOwner || !this.socket) return;
			this.socket.emit("setColorBalance", this.colorBalance);
			this.updateStoredSessionSettings({ colorBalance: this.colorBalance });
		},
		foil() {
			if (this.userID != this.sessionOwner || !this.socket) return;
			this.socket.emit("setFoil", this.foil);
			this.updateStoredSessionSettings({ foil: this.foil });
		},
		useCustomCardList() {
			if (this.userID != this.sessionOwner || !this.socket) return;
			this.socket.emit("setUseCustomCardList", this.useCustomCardList);
		},
		customCardListWithReplacement() {
			if (this.userID != this.sessionOwner || !this.socket) return;
			this.socket.emit("setCustomCardListWithReplacement", this.customCardListWithReplacement);
		},
		doubleMastersMode() {
			if (this.userID != this.sessionOwner || !this.socket) return;
			this.socket.emit("setDoubleMastersMode", this.doubleMastersMode);
		},
		pickedCardsPerRound() {
			if (this.userID != this.sessionOwner || !this.socket) return;
			this.socket.emit("setPickedCardsPerRound", this.pickedCardsPerRound);
		},
		burnedCardsPerRound() {
			if (this.userID != this.sessionOwner || !this.socket) return;
			this.socket.emit("setBurnedCardsPerRound", this.burnedCardsPerRound);
		},
		discardRemainingCardsAt() {
			if (this.userID != this.sessionOwner || !this.socket) return;
			this.socket.emit("setDiscardRemainingCardsAt", this.discardRemainingCardsAt);
		},
		personalLogs() {
			if (this.userID != this.sessionOwner || !this.socket) return;
			this.socket.emit("setPersonalLogs", this.personalLogs);
			this.updateStoredSessionSettings({ personalLogs: this.personalLogs });
		},
		draftLogRecipients() {
			if (this.userID != this.sessionOwner || !this.socket) return;
			this.socket.emit("setDraftLogRecipients", this.draftLogRecipients);
			this.updateStoredSessionSettings({ draftLogRecipients: this.draftLogRecipients });
		},
		sessionUsers: {
			deep: true,
			handler(newV, oldV) {
				document.title = this.pageTitle;
				if (oldV.length > 0) {
					if (oldV.length < newV.length) {
						if (newV.length === this.maxPlayers) this.pushTitleNotification("😀👍");
						else this.pushTitleNotification("😀➕");
					}
					if (oldV.length > newV.length) this.pushTitleNotification("🙁➖");
				}
			},
		},
	},
});<|MERGE_RESOLUTION|>--- conflicted
+++ resolved
@@ -1553,16 +1553,10 @@
 						this.booster.push(...burningCards);
 						Alert.fire(answer.error as SweetAlertOptions<any, any>);
 					} else {
-<<<<<<< HEAD
 						if (toSideboard)
 							for (let cuid of selectedCards.map((c) => c.uniqueID))
 								this.socket.emit("moveCard", cuid, "side");
 						for (const callback of onSuccess) callback();
-=======
-						if (toSideboard) for (const cuid of cUIDs) this.socket.emit("moveCard", cuid, "side");
-						this.selectedCards = [];
-						this.burningCards = [];
->>>>>>> 12a7f20e
 					}
 				};
 
